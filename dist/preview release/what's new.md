--- conflicted
+++ resolved
@@ -271,11 +271,8 @@
 - Playground will now render the returned scene from createScene() when there are multiple scenes added to engine ([Kyle Belfort](https://github.com/belfortk))
 - Fixed bug so Playground will now download .env texture files to ./textures in .zip  ([Kyle Belfort](https://github.com/belfortk))
 - It was not possible to change the gaze and laser color in VR ([#7323](https://github.com/BabylonJS/Babylon.js/issues/7323)) ([RaananW](https://github.com/RaananW/))
-<<<<<<< HEAD
+- Fixed issue where textures exported using Safari web browser are Y mirrored. ([#7352](https://github.com/BabylonJS/Babylon.js/issues/7352)) ([Drigax](https://github.com/drigax))
 - Ignore the root nodes used for conversion from right-handed to left-handed when exporting to GLB ([noalak](https://github.com/noalak/))
-=======
-- Fixed issue where textures exported using Safari web browser are Y mirrored. ([#7352](https://github.com/BabylonJS/Babylon.js/issues/7352)) ([Drigax](https://github.com/drigax))
->>>>>>> aa95f027
 
 ## Breaking changes
 
