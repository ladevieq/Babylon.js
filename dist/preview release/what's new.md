--- conflicted
+++ resolved
@@ -85,11 +85,8 @@
 - Add support for setting renderingGroupId and creating instances to `AxesViewer` ([bghgary](https://github.com/bghgary))
 - Invert vScale of compressed ktx textures as they are inverted in the file and UNPACK_FLIP_Y_WEBGL is not supported by ktx ([TrevorDev](https://github.com/TrevorDev))
 - Enable dragging in boundingBoxGizmo without needing a parent ([TrevorDev](https://github.com/TrevorDev))
-<<<<<<< HEAD
 - InvalidateRect added to AdvancedDynamicTexture to improve perf for highly populated GUIs ([TrevorDev](https://github.com/TrevorDev))
-=======
 - Added per mesh culling strategy ([jerome](https://github.com/jbousquie))
->>>>>>> 6631fe3e
 
 ### glTF Loader
 
