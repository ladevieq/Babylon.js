(function webpackUniversalModuleDefinition(root, factory) {
	if(typeof exports === 'object' && typeof module === 'object')
		module.exports = factory(require("babylonjs"));
	else if(typeof define === 'function' && define.amd)
		define("babylonjs-materials", ["babylonjs"], factory);
	else if(typeof exports === 'object')
		exports["babylonjs-materials"] = factory(require("babylonjs"));
	else
		root["MATERIALS"] = factory(root["BABYLON"]);
})((typeof self !== "undefined" ? self : typeof global !== "undefined" ? global : this), function(__WEBPACK_EXTERNAL_MODULE_babylonjs_Misc_decorators__) {
return /******/ (function(modules) { // webpackBootstrap
/******/ 	// The module cache
/******/ 	var installedModules = {};
/******/
/******/ 	// The require function
/******/ 	function __webpack_require__(moduleId) {
/******/
/******/ 		// Check if module is in cache
/******/ 		if(installedModules[moduleId]) {
/******/ 			return installedModules[moduleId].exports;
/******/ 		}
/******/ 		// Create a new module (and put it into the cache)
/******/ 		var module = installedModules[moduleId] = {
/******/ 			i: moduleId,
/******/ 			l: false,
/******/ 			exports: {}
/******/ 		};
/******/
/******/ 		// Execute the module function
/******/ 		modules[moduleId].call(module.exports, module, module.exports, __webpack_require__);
/******/
/******/ 		// Flag the module as loaded
/******/ 		module.l = true;
/******/
/******/ 		// Return the exports of the module
/******/ 		return module.exports;
/******/ 	}
/******/
/******/
/******/ 	// expose the modules object (__webpack_modules__)
/******/ 	__webpack_require__.m = modules;
/******/
/******/ 	// expose the module cache
/******/ 	__webpack_require__.c = installedModules;
/******/
/******/ 	// define getter function for harmony exports
/******/ 	__webpack_require__.d = function(exports, name, getter) {
/******/ 		if(!__webpack_require__.o(exports, name)) {
/******/ 			Object.defineProperty(exports, name, { enumerable: true, get: getter });
/******/ 		}
/******/ 	};
/******/
/******/ 	// define __esModule on exports
/******/ 	__webpack_require__.r = function(exports) {
/******/ 		if(typeof Symbol !== 'undefined' && Symbol.toStringTag) {
/******/ 			Object.defineProperty(exports, Symbol.toStringTag, { value: 'Module' });
/******/ 		}
/******/ 		Object.defineProperty(exports, '__esModule', { value: true });
/******/ 	};
/******/
/******/ 	// create a fake namespace object
/******/ 	// mode & 1: value is a module id, require it
/******/ 	// mode & 2: merge all properties of value into the ns
/******/ 	// mode & 4: return value when already ns object
/******/ 	// mode & 8|1: behave like require
/******/ 	__webpack_require__.t = function(value, mode) {
/******/ 		if(mode & 1) value = __webpack_require__(value);
/******/ 		if(mode & 8) return value;
/******/ 		if((mode & 4) && typeof value === 'object' && value && value.__esModule) return value;
/******/ 		var ns = Object.create(null);
/******/ 		__webpack_require__.r(ns);
/******/ 		Object.defineProperty(ns, 'default', { enumerable: true, value: value });
/******/ 		if(mode & 2 && typeof value != 'string') for(var key in value) __webpack_require__.d(ns, key, function(key) { return value[key]; }.bind(null, key));
/******/ 		return ns;
/******/ 	};
/******/
/******/ 	// getDefaultExport function for compatibility with non-harmony modules
/******/ 	__webpack_require__.n = function(module) {
/******/ 		var getter = module && module.__esModule ?
/******/ 			function getDefault() { return module['default']; } :
/******/ 			function getModuleExports() { return module; };
/******/ 		__webpack_require__.d(getter, 'a', getter);
/******/ 		return getter;
/******/ 	};
/******/
/******/ 	// Object.prototype.hasOwnProperty.call
/******/ 	__webpack_require__.o = function(object, property) { return Object.prototype.hasOwnProperty.call(object, property); };
/******/
/******/ 	// __webpack_public_path__
/******/ 	__webpack_require__.p = "";
/******/
/******/
/******/ 	// Load entry module and return exports
/******/ 	return __webpack_require__(__webpack_require__.s = "./legacy/legacy-sky.ts");
/******/ })
/************************************************************************/
/******/ ({

/***/ "../../node_modules/tslib/tslib.es6.js":
<<<<<<< HEAD
/*!****************************************************************!*\
  !*** C:/Users/Ben/git/babylon/node_modules/tslib/tslib.es6.js ***!
  \****************************************************************/
=======
/*!*****************************************************************!*\
  !*** C:/Dev/Babylon/Babylon.js/node_modules/tslib/tslib.es6.js ***!
  \*****************************************************************/
>>>>>>> ceeacfbb
/*! exports provided: __extends, __assign, __rest, __decorate, __param, __metadata, __awaiter, __generator, __exportStar, __values, __read, __spread, __await, __asyncGenerator, __asyncDelegator, __asyncValues, __makeTemplateObject, __importStar, __importDefault */
/***/ (function(module, __webpack_exports__, __webpack_require__) {

"use strict";
__webpack_require__.r(__webpack_exports__);
/* harmony export (binding) */ __webpack_require__.d(__webpack_exports__, "__extends", function() { return __extends; });
/* harmony export (binding) */ __webpack_require__.d(__webpack_exports__, "__assign", function() { return __assign; });
/* harmony export (binding) */ __webpack_require__.d(__webpack_exports__, "__rest", function() { return __rest; });
/* harmony export (binding) */ __webpack_require__.d(__webpack_exports__, "__decorate", function() { return __decorate; });
/* harmony export (binding) */ __webpack_require__.d(__webpack_exports__, "__param", function() { return __param; });
/* harmony export (binding) */ __webpack_require__.d(__webpack_exports__, "__metadata", function() { return __metadata; });
/* harmony export (binding) */ __webpack_require__.d(__webpack_exports__, "__awaiter", function() { return __awaiter; });
/* harmony export (binding) */ __webpack_require__.d(__webpack_exports__, "__generator", function() { return __generator; });
/* harmony export (binding) */ __webpack_require__.d(__webpack_exports__, "__exportStar", function() { return __exportStar; });
/* harmony export (binding) */ __webpack_require__.d(__webpack_exports__, "__values", function() { return __values; });
/* harmony export (binding) */ __webpack_require__.d(__webpack_exports__, "__read", function() { return __read; });
/* harmony export (binding) */ __webpack_require__.d(__webpack_exports__, "__spread", function() { return __spread; });
/* harmony export (binding) */ __webpack_require__.d(__webpack_exports__, "__await", function() { return __await; });
/* harmony export (binding) */ __webpack_require__.d(__webpack_exports__, "__asyncGenerator", function() { return __asyncGenerator; });
/* harmony export (binding) */ __webpack_require__.d(__webpack_exports__, "__asyncDelegator", function() { return __asyncDelegator; });
/* harmony export (binding) */ __webpack_require__.d(__webpack_exports__, "__asyncValues", function() { return __asyncValues; });
/* harmony export (binding) */ __webpack_require__.d(__webpack_exports__, "__makeTemplateObject", function() { return __makeTemplateObject; });
/* harmony export (binding) */ __webpack_require__.d(__webpack_exports__, "__importStar", function() { return __importStar; });
/* harmony export (binding) */ __webpack_require__.d(__webpack_exports__, "__importDefault", function() { return __importDefault; });
/*! *****************************************************************************
Copyright (c) Microsoft Corporation. All rights reserved.
Licensed under the Apache License, Version 2.0 (the "License"); you may not use
this file except in compliance with the License. You may obtain a copy of the
License at http://www.apache.org/licenses/LICENSE-2.0

THIS CODE IS PROVIDED ON AN *AS IS* BASIS, WITHOUT WARRANTIES OR CONDITIONS OF ANY
KIND, EITHER EXPRESS OR IMPLIED, INCLUDING WITHOUT LIMITATION ANY IMPLIED
WARRANTIES OR CONDITIONS OF TITLE, FITNESS FOR A PARTICULAR PURPOSE,
MERCHANTABLITY OR NON-INFRINGEMENT.

See the Apache Version 2.0 License for specific language governing permissions
and limitations under the License.
***************************************************************************** */
/* global Reflect, Promise */

var extendStatics = function(d, b) {
    extendStatics = Object.setPrototypeOf ||
        ({ __proto__: [] } instanceof Array && function (d, b) { d.__proto__ = b; }) ||
        function (d, b) { for (var p in b) if (b.hasOwnProperty(p)) d[p] = b[p]; };
    return extendStatics(d, b);
};

function __extends(d, b) {
    extendStatics(d, b);
    function __() { this.constructor = d; }
    d.prototype = b === null ? Object.create(b) : (__.prototype = b.prototype, new __());
}

var __assign = function() {
    __assign = Object.assign || function __assign(t) {
        for (var s, i = 1, n = arguments.length; i < n; i++) {
            s = arguments[i];
            for (var p in s) if (Object.prototype.hasOwnProperty.call(s, p)) t[p] = s[p];
        }
        return t;
    }
    return __assign.apply(this, arguments);
}

function __rest(s, e) {
    var t = {};
    for (var p in s) if (Object.prototype.hasOwnProperty.call(s, p) && e.indexOf(p) < 0)
        t[p] = s[p];
    if (s != null && typeof Object.getOwnPropertySymbols === "function")
        for (var i = 0, p = Object.getOwnPropertySymbols(s); i < p.length; i++) if (e.indexOf(p[i]) < 0)
            t[p[i]] = s[p[i]];
    return t;
}

function __decorate(decorators, target, key, desc) {
    var c = arguments.length, r = c < 3 ? target : desc === null ? desc = Object.getOwnPropertyDescriptor(target, key) : desc, d;
    if (typeof Reflect === "object" && typeof Reflect.decorate === "function") r = Reflect.decorate(decorators, target, key, desc);
    else for (var i = decorators.length - 1; i >= 0; i--) if (d = decorators[i]) r = (c < 3 ? d(r) : c > 3 ? d(target, key, r) : d(target, key)) || r;
    return c > 3 && r && Object.defineProperty(target, key, r), r;
}

function __param(paramIndex, decorator) {
    return function (target, key) { decorator(target, key, paramIndex); }
}

function __metadata(metadataKey, metadataValue) {
    if (typeof Reflect === "object" && typeof Reflect.metadata === "function") return Reflect.metadata(metadataKey, metadataValue);
}

function __awaiter(thisArg, _arguments, P, generator) {
    return new (P || (P = Promise))(function (resolve, reject) {
        function fulfilled(value) { try { step(generator.next(value)); } catch (e) { reject(e); } }
        function rejected(value) { try { step(generator["throw"](value)); } catch (e) { reject(e); } }
        function step(result) { result.done ? resolve(result.value) : new P(function (resolve) { resolve(result.value); }).then(fulfilled, rejected); }
        step((generator = generator.apply(thisArg, _arguments || [])).next());
    });
}

function __generator(thisArg, body) {
    var _ = { label: 0, sent: function() { if (t[0] & 1) throw t[1]; return t[1]; }, trys: [], ops: [] }, f, y, t, g;
    return g = { next: verb(0), "throw": verb(1), "return": verb(2) }, typeof Symbol === "function" && (g[Symbol.iterator] = function() { return this; }), g;
    function verb(n) { return function (v) { return step([n, v]); }; }
    function step(op) {
        if (f) throw new TypeError("Generator is already executing.");
        while (_) try {
            if (f = 1, y && (t = op[0] & 2 ? y["return"] : op[0] ? y["throw"] || ((t = y["return"]) && t.call(y), 0) : y.next) && !(t = t.call(y, op[1])).done) return t;
            if (y = 0, t) op = [op[0] & 2, t.value];
            switch (op[0]) {
                case 0: case 1: t = op; break;
                case 4: _.label++; return { value: op[1], done: false };
                case 5: _.label++; y = op[1]; op = [0]; continue;
                case 7: op = _.ops.pop(); _.trys.pop(); continue;
                default:
                    if (!(t = _.trys, t = t.length > 0 && t[t.length - 1]) && (op[0] === 6 || op[0] === 2)) { _ = 0; continue; }
                    if (op[0] === 3 && (!t || (op[1] > t[0] && op[1] < t[3]))) { _.label = op[1]; break; }
                    if (op[0] === 6 && _.label < t[1]) { _.label = t[1]; t = op; break; }
                    if (t && _.label < t[2]) { _.label = t[2]; _.ops.push(op); break; }
                    if (t[2]) _.ops.pop();
                    _.trys.pop(); continue;
            }
            op = body.call(thisArg, _);
        } catch (e) { op = [6, e]; y = 0; } finally { f = t = 0; }
        if (op[0] & 5) throw op[1]; return { value: op[0] ? op[1] : void 0, done: true };
    }
}

function __exportStar(m, exports) {
    for (var p in m) if (!exports.hasOwnProperty(p)) exports[p] = m[p];
}

function __values(o) {
    var m = typeof Symbol === "function" && o[Symbol.iterator], i = 0;
    if (m) return m.call(o);
    return {
        next: function () {
            if (o && i >= o.length) o = void 0;
            return { value: o && o[i++], done: !o };
        }
    };
}

function __read(o, n) {
    var m = typeof Symbol === "function" && o[Symbol.iterator];
    if (!m) return o;
    var i = m.call(o), r, ar = [], e;
    try {
        while ((n === void 0 || n-- > 0) && !(r = i.next()).done) ar.push(r.value);
    }
    catch (error) { e = { error: error }; }
    finally {
        try {
            if (r && !r.done && (m = i["return"])) m.call(i);
        }
        finally { if (e) throw e.error; }
    }
    return ar;
}

function __spread() {
    for (var ar = [], i = 0; i < arguments.length; i++)
        ar = ar.concat(__read(arguments[i]));
    return ar;
}

function __await(v) {
    return this instanceof __await ? (this.v = v, this) : new __await(v);
}

function __asyncGenerator(thisArg, _arguments, generator) {
    if (!Symbol.asyncIterator) throw new TypeError("Symbol.asyncIterator is not defined.");
    var g = generator.apply(thisArg, _arguments || []), i, q = [];
    return i = {}, verb("next"), verb("throw"), verb("return"), i[Symbol.asyncIterator] = function () { return this; }, i;
    function verb(n) { if (g[n]) i[n] = function (v) { return new Promise(function (a, b) { q.push([n, v, a, b]) > 1 || resume(n, v); }); }; }
    function resume(n, v) { try { step(g[n](v)); } catch (e) { settle(q[0][3], e); } }
    function step(r) { r.value instanceof __await ? Promise.resolve(r.value.v).then(fulfill, reject) : settle(q[0][2], r); }
    function fulfill(value) { resume("next", value); }
    function reject(value) { resume("throw", value); }
    function settle(f, v) { if (f(v), q.shift(), q.length) resume(q[0][0], q[0][1]); }
}

function __asyncDelegator(o) {
    var i, p;
    return i = {}, verb("next"), verb("throw", function (e) { throw e; }), verb("return"), i[Symbol.iterator] = function () { return this; }, i;
    function verb(n, f) { i[n] = o[n] ? function (v) { return (p = !p) ? { value: __await(o[n](v)), done: n === "return" } : f ? f(v) : v; } : f; }
}

function __asyncValues(o) {
    if (!Symbol.asyncIterator) throw new TypeError("Symbol.asyncIterator is not defined.");
    var m = o[Symbol.asyncIterator], i;
    return m ? m.call(o) : (o = typeof __values === "function" ? __values(o) : o[Symbol.iterator](), i = {}, verb("next"), verb("throw"), verb("return"), i[Symbol.asyncIterator] = function () { return this; }, i);
    function verb(n) { i[n] = o[n] && function (v) { return new Promise(function (resolve, reject) { v = o[n](v), settle(resolve, reject, v.done, v.value); }); }; }
    function settle(resolve, reject, d, v) { Promise.resolve(v).then(function(v) { resolve({ value: v, done: d }); }, reject); }
}

function __makeTemplateObject(cooked, raw) {
    if (Object.defineProperty) { Object.defineProperty(cooked, "raw", { value: raw }); } else { cooked.raw = raw; }
    return cooked;
};

function __importStar(mod) {
    if (mod && mod.__esModule) return mod;
    var result = {};
    if (mod != null) for (var k in mod) if (Object.hasOwnProperty.call(mod, k)) result[k] = mod[k];
    result.default = mod;
    return result;
}

function __importDefault(mod) {
    return (mod && mod.__esModule) ? mod : { default: mod };
}


/***/ }),

/***/ "../../node_modules/webpack/buildin/global.js":
/*!***********************************!*\
  !*** (webpack)/buildin/global.js ***!
  \***********************************/
/*! no static exports found */
/***/ (function(module, exports) {

var g;

// This works in non-strict mode
g = (function() {
	return this;
})();

try {
	// This works if eval is allowed (see CSP)
	g = g || new Function("return this")();
} catch (e) {
	// This works if the window reference is available
	if (typeof window === "object") g = window;
}

// g can still be undefined, but nothing to do about it...
// We return undefined, instead of nothing here, so it's
// easier to handle this case. if(!global) { ...}

module.exports = g;


/***/ }),

/***/ "./legacy/legacy-sky.ts":
/*!******************************!*\
  !*** ./legacy/legacy-sky.ts ***!
  \******************************/
/*! exports provided: SkyMaterial */
/***/ (function(module, __webpack_exports__, __webpack_require__) {

"use strict";
__webpack_require__.r(__webpack_exports__);
/* WEBPACK VAR INJECTION */(function(global) {/* harmony import */ var _sky__WEBPACK_IMPORTED_MODULE_0__ = __webpack_require__(/*! ../sky */ "./sky/index.ts");
/* harmony reexport (safe) */ __webpack_require__.d(__webpack_exports__, "SkyMaterial", function() { return _sky__WEBPACK_IMPORTED_MODULE_0__["SkyMaterial"]; });


/**
 * This is the entry point for the UMD module.
 * The entry point for a future ESM package should be index.ts
 */
var globalObject = (typeof global !== 'undefined') ? global : ((typeof window !== 'undefined') ? window : undefined);
if (typeof globalObject !== "undefined") {
    for (var key in _sky__WEBPACK_IMPORTED_MODULE_0__) {
        globalObject.BABYLON[key] = _sky__WEBPACK_IMPORTED_MODULE_0__[key];
    }
}


/* WEBPACK VAR INJECTION */}.call(this, __webpack_require__(/*! ./../../../node_modules/webpack/buildin/global.js */ "../../node_modules/webpack/buildin/global.js")))

/***/ }),

/***/ "./sky/index.ts":
/*!**********************!*\
  !*** ./sky/index.ts ***!
  \**********************/
/*! exports provided: SkyMaterial */
/***/ (function(module, __webpack_exports__, __webpack_require__) {

"use strict";
__webpack_require__.r(__webpack_exports__);
/* harmony import */ var _skyMaterial__WEBPACK_IMPORTED_MODULE_0__ = __webpack_require__(/*! ./skyMaterial */ "./sky/skyMaterial.ts");
/* harmony reexport (safe) */ __webpack_require__.d(__webpack_exports__, "SkyMaterial", function() { return _skyMaterial__WEBPACK_IMPORTED_MODULE_0__["SkyMaterial"]; });




/***/ }),

/***/ "./sky/sky.fragment.ts":
/*!*****************************!*\
  !*** ./sky/sky.fragment.ts ***!
  \*****************************/
/*! exports provided: skyPixelShader */
/***/ (function(module, __webpack_exports__, __webpack_require__) {

"use strict";
__webpack_require__.r(__webpack_exports__);
/* harmony export (binding) */ __webpack_require__.d(__webpack_exports__, "skyPixelShader", function() { return skyPixelShader; });
/* harmony import */ var babylonjs_Materials_effect__WEBPACK_IMPORTED_MODULE_0__ = __webpack_require__(/*! babylonjs/Materials/effect */ "babylonjs/Misc/decorators");
/* harmony import */ var babylonjs_Materials_effect__WEBPACK_IMPORTED_MODULE_0___default = /*#__PURE__*/__webpack_require__.n(babylonjs_Materials_effect__WEBPACK_IMPORTED_MODULE_0__);





var name = 'skyPixelShader';
var shader = "precision highp float;\n\nvarying vec3 vPositionW;\n#ifdef VERTEXCOLOR\nvarying vec4 vColor;\n#endif\n#include<clipPlaneFragmentDeclaration>\n\nuniform vec3 cameraPosition;\nuniform vec3 cameraOffset;\nuniform float luminance;\nuniform float turbidity;\nuniform float rayleigh;\nuniform float mieCoefficient;\nuniform float mieDirectionalG;\nuniform vec3 sunPosition;\n\n#include<fogFragmentDeclaration>\n\nconst float e=2.71828182845904523536028747135266249775724709369995957;\nconst float pi=3.141592653589793238462643383279502884197169;\nconst float n=1.0003;\nconst float N=2.545E25;\nconst float pn=0.035;\nconst vec3 lambda=vec3(680E-9,550E-9,450E-9);\nconst vec3 K=vec3(0.686,0.678,0.666);\nconst float v=4.0;\nconst float rayleighZenithLength=8.4E3;\nconst float mieZenithLength=1.25E3;\nconst vec3 up=vec3(0.0,1.0,0.0);\nconst float EE=1000.0;\nconst float sunAngularDiameterCos=0.999956676946448443553574619906976478926848692873900859324;\nconst float cutoffAngle=pi/1.95;\nconst float steepness=1.5;\nvec3 totalRayleigh(vec3 lambda)\n{\nreturn (8.0*pow(pi,3.0)*pow(pow(n,2.0)-1.0,2.0)*(6.0+3.0*pn))/(3.0*N*pow(lambda,vec3(4.0))*(6.0-7.0*pn));\n}\nvec3 simplifiedRayleigh()\n{\nreturn 0.0005/vec3(94,40,18);\n}\nfloat rayleighPhase(float cosTheta)\n{\nreturn (3.0/(16.0*pi))*(1.0+pow(cosTheta,2.0));\n}\nvec3 totalMie(vec3 lambda,vec3 K,float T)\n{\nfloat c=(0.2*T )*10E-18;\nreturn 0.434*c*pi*pow((2.0*pi)/lambda,vec3(v-2.0))*K;\n}\nfloat hgPhase(float cosTheta,float g)\n{\nreturn (1.0/(4.0*pi))*((1.0-pow(g,2.0))/pow(1.0-2.0*g*cosTheta+pow(g,2.0),1.5));\n}\nfloat sunIntensity(float zenithAngleCos)\n{\nreturn EE*max(0.0,1.0-exp((-(cutoffAngle-acos(zenithAngleCos))/steepness)));\n}\nfloat A=0.15;\nfloat B=0.50;\nfloat C=0.10;\nfloat D=0.20;\nfloat EEE=0.02;\nfloat F=0.30;\nfloat W=1000.0;\nvec3 Uncharted2Tonemap(vec3 x)\n{\nreturn ((x*(A*x+C*B)+D*EEE)/(x*(A*x+B)+D*F))-EEE/F;\n}\nvoid main(void) {\n\n#include<clipPlaneFragment>\n\nfloat sunfade=1.0-clamp(1.0-exp((sunPosition.y/450000.0)),0.0,1.0);\nfloat rayleighCoefficient=rayleigh-(1.0*(1.0-sunfade));\nvec3 sunDirection=normalize(sunPosition);\nfloat sunE=sunIntensity(dot(sunDirection,up));\nvec3 betaR=simplifiedRayleigh()*rayleighCoefficient;\nvec3 betaM=totalMie(lambda,K,turbidity)*mieCoefficient;\nfloat zenithAngle=acos(max(0.0,dot(up,normalize(vPositionW-cameraPosition+cameraOffset))));\nfloat sR=rayleighZenithLength/(cos(zenithAngle)+0.15*pow(93.885-((zenithAngle*180.0)/pi),-1.253));\nfloat sM=mieZenithLength/(cos(zenithAngle)+0.15*pow(93.885-((zenithAngle*180.0)/pi),-1.253));\nvec3 Fex=exp(-(betaR*sR+betaM*sM));\nfloat cosTheta=dot(normalize(vPositionW-cameraPosition),sunDirection);\nfloat rPhase=rayleighPhase(cosTheta*0.5+0.5);\nvec3 betaRTheta=betaR*rPhase;\nfloat mPhase=hgPhase(cosTheta,mieDirectionalG);\nvec3 betaMTheta=betaM*mPhase;\nvec3 Lin=pow(sunE*((betaRTheta+betaMTheta)/(betaR+betaM))*(1.0-Fex),vec3(1.5));\nLin*=mix(vec3(1.0),pow(sunE*((betaRTheta+betaMTheta)/(betaR+betaM))*Fex,vec3(1.0/2.0)),clamp(pow(1.0-dot(up,sunDirection),5.0),0.0,1.0));\nvec3 direction=normalize(vPositionW-cameraPosition);\nfloat theta=acos(direction.y);\nfloat phi=atan(direction.z,direction.x);\nvec2 uv=vec2(phi,theta)/vec2(2.0*pi,pi)+vec2(0.5,0.0);\nvec3 L0=vec3(0.1)*Fex;\nfloat sundisk=smoothstep(sunAngularDiameterCos,sunAngularDiameterCos+0.00002,cosTheta);\nL0+=(sunE*19000.0*Fex)*sundisk;\nvec3 whiteScale=1.0/Uncharted2Tonemap(vec3(W));\nvec3 texColor=(Lin+L0);\ntexColor*=0.04 ;\ntexColor+=vec3(0.0,0.001,0.0025)*0.3;\nfloat g_fMaxLuminance=1.0;\nfloat fLumScaled=0.1/luminance;\nfloat fLumCompressed=(fLumScaled*(1.0+(fLumScaled/(g_fMaxLuminance*g_fMaxLuminance))))/(1.0+fLumScaled);\nfloat ExposureBias=fLumCompressed;\nvec3 curr=Uncharted2Tonemap((log2(2.0/pow(luminance,4.0)))*texColor);\n\n\n\nvec3 retColor=curr*whiteScale;\n\n\nfloat alpha=1.0;\n#ifdef VERTEXCOLOR\nretColor.rgb*=vColor.rgb;\n#endif\n#ifdef VERTEXALPHA\nalpha*=vColor.a;\n#endif\n\nvec4 color=clamp(vec4(retColor.rgb,alpha),0.0,1.0);\n\n#include<fogFragment>\ngl_FragColor=color;\n}\n";
babylonjs_Materials_effect__WEBPACK_IMPORTED_MODULE_0__["Effect"].ShadersStore[name] = shader;
/** @hidden */
var skyPixelShader = { name: name, shader: shader };


/***/ }),

/***/ "./sky/sky.vertex.ts":
/*!***************************!*\
  !*** ./sky/sky.vertex.ts ***!
  \***************************/
/*! exports provided: skyVertexShader */
/***/ (function(module, __webpack_exports__, __webpack_require__) {

"use strict";
__webpack_require__.r(__webpack_exports__);
/* harmony export (binding) */ __webpack_require__.d(__webpack_exports__, "skyVertexShader", function() { return skyVertexShader; });
/* harmony import */ var babylonjs_Materials_effect__WEBPACK_IMPORTED_MODULE_0__ = __webpack_require__(/*! babylonjs/Materials/effect */ "babylonjs/Misc/decorators");
/* harmony import */ var babylonjs_Materials_effect__WEBPACK_IMPORTED_MODULE_0___default = /*#__PURE__*/__webpack_require__.n(babylonjs_Materials_effect__WEBPACK_IMPORTED_MODULE_0__);





var name = 'skyVertexShader';
var shader = "precision highp float;\n\nattribute vec3 position;\n#ifdef VERTEXCOLOR\nattribute vec4 color;\n#endif\n\nuniform mat4 world;\nuniform mat4 view;\nuniform mat4 viewProjection;\n#ifdef POINTSIZE\nuniform float pointSize;\n#endif\n\nvarying vec3 vPositionW;\n#ifdef VERTEXCOLOR\nvarying vec4 vColor;\n#endif\n#include<clipPlaneVertexDeclaration>\n#include<fogVertexDeclaration>\nvoid main(void) {\ngl_Position=viewProjection*world*vec4(position,1.0);\nvec4 worldPos=world*vec4(position,1.0);\nvPositionW=vec3(worldPos);\n\n#include<clipPlaneVertex>\n\n#include<fogVertex>\n\n#ifdef VERTEXCOLOR\nvColor=color;\n#endif\n\n#ifdef POINTSIZE\ngl_PointSize=pointSize;\n#endif\n}\n";
babylonjs_Materials_effect__WEBPACK_IMPORTED_MODULE_0__["Effect"].ShadersStore[name] = shader;
/** @hidden */
var skyVertexShader = { name: name, shader: shader };


/***/ }),

/***/ "./sky/skyMaterial.ts":
/*!****************************!*\
  !*** ./sky/skyMaterial.ts ***!
  \****************************/
/*! exports provided: SkyMaterial */
/***/ (function(module, __webpack_exports__, __webpack_require__) {

"use strict";
__webpack_require__.r(__webpack_exports__);
/* harmony export (binding) */ __webpack_require__.d(__webpack_exports__, "SkyMaterial", function() { return SkyMaterial; });
/* harmony import */ var tslib__WEBPACK_IMPORTED_MODULE_0__ = __webpack_require__(/*! tslib */ "../../node_modules/tslib/tslib.es6.js");
/* harmony import */ var babylonjs_Misc_decorators__WEBPACK_IMPORTED_MODULE_1__ = __webpack_require__(/*! babylonjs/Misc/decorators */ "babylonjs/Misc/decorators");
/* harmony import */ var babylonjs_Misc_decorators__WEBPACK_IMPORTED_MODULE_1___default = /*#__PURE__*/__webpack_require__.n(babylonjs_Misc_decorators__WEBPACK_IMPORTED_MODULE_1__);
/* harmony import */ var _sky_fragment__WEBPACK_IMPORTED_MODULE_2__ = __webpack_require__(/*! ./sky.fragment */ "./sky/sky.fragment.ts");
/* harmony import */ var _sky_vertex__WEBPACK_IMPORTED_MODULE_3__ = __webpack_require__(/*! ./sky.vertex */ "./sky/sky.vertex.ts");












/** @hidden */
var SkyMaterialDefines = /** @class */ (function (_super) {
    tslib__WEBPACK_IMPORTED_MODULE_0__["__extends"](SkyMaterialDefines, _super);
    function SkyMaterialDefines() {
        var _this = _super.call(this) || this;
        _this.CLIPPLANE = false;
        _this.CLIPPLANE2 = false;
        _this.CLIPPLANE3 = false;
        _this.CLIPPLANE4 = false;
        _this.POINTSIZE = false;
        _this.FOG = false;
        _this.VERTEXCOLOR = false;
        _this.VERTEXALPHA = false;
        _this.rebuild();
        return _this;
    }
    return SkyMaterialDefines;
}(babylonjs_Misc_decorators__WEBPACK_IMPORTED_MODULE_1__["MaterialDefines"]));
/**
 * This is the sky material which allows to create dynamic and texture free effects for skyboxes.
 * @see https://doc.babylonjs.com/extensions/sky
 */
var SkyMaterial = /** @class */ (function (_super) {
    tslib__WEBPACK_IMPORTED_MODULE_0__["__extends"](SkyMaterial, _super);
    /**
     * Instantiates a new sky material.
     * This material allows to create dynamic and texture free
     * effects for skyboxes by taking care of the atmosphere state.
     * @see https://doc.babylonjs.com/extensions/sky
     * @param name Define the name of the material in the scene
     * @param scene Define the scene the material belong to
     */
    function SkyMaterial(name, scene) {
        var _this = _super.call(this, name, scene) || this;
        /**
         * Defines the overall luminance of sky in interval ]0, 1[.
         */
        _this.luminance = 1.0;
        /**
        * Defines the amount (scattering) of haze as opposed to molecules in atmosphere.
        */
        _this.turbidity = 10.0;
        /**
         * Defines the sky appearance (light intensity).
         */
        _this.rayleigh = 2.0;
        /**
         * Defines the mieCoefficient in interval [0, 0.1] which affects the property .mieDirectionalG.
         */
        _this.mieCoefficient = 0.005;
        /**
         * Defines the amount of haze particles following the Mie scattering theory.
         */
        _this.mieDirectionalG = 0.8;
        /**
         * Defines the distance of the sun according to the active scene camera.
         */
        _this.distance = 500;
        /**
         * Defines the sun inclination, in interval [-0.5, 0.5]. When the inclination is not 0, the sun is said
         * "inclined".
         */
        _this.inclination = 0.49;
        /**
         * Defines the solar azimuth in interval [0, 1]. The azimuth is the angle in the horizontal plan between
         * an object direction and a reference direction.
         */
        _this.azimuth = 0.25;
        /**
         * Defines the sun position in the sky on (x,y,z). If the property .useSunPosition is set to false, then
         * the property is overriden by the inclination and the azimuth and can be read at any moment.
         */
        _this.sunPosition = new babylonjs_Misc_decorators__WEBPACK_IMPORTED_MODULE_1__["Vector3"](0, 100, 0);
        /**
         * Defines if the sun position should be computed (inclination and azimuth) according to the given
         * .sunPosition property.
         */
        _this.useSunPosition = false;
        /**
         * Defines an offset vector used to get a horizon offset.
         * @example skyMaterial.cameraOffset.y = camera.globalPosition.y // Set horizon relative to 0 on the Y axis
         */
        _this.cameraOffset = babylonjs_Misc_decorators__WEBPACK_IMPORTED_MODULE_1__["Vector3"].Zero();
        // Private members
        _this._cameraPosition = babylonjs_Misc_decorators__WEBPACK_IMPORTED_MODULE_1__["Vector3"].Zero();
        return _this;
    }
    /**
     * Specifies if the material will require alpha blending
     * @returns a boolean specifying if alpha blending is needed
     */
    SkyMaterial.prototype.needAlphaBlending = function () {
        return (this.alpha < 1.0);
    };
    /**
     * Specifies if this material should be rendered in alpha test mode
     * @returns false as the sky material doesn't need alpha testing.
     */
    SkyMaterial.prototype.needAlphaTesting = function () {
        return false;
    };
    /**
     * Get the texture used for alpha test purpose.
     * @returns null as the sky material has no texture.
     */
    SkyMaterial.prototype.getAlphaTestTexture = function () {
        return null;
    };
    /**
     * Get if the submesh is ready to be used and all its information available.
     * Child classes can use it to update shaders
     * @param mesh defines the mesh to check
     * @param subMesh defines which submesh to check
     * @param useInstances specifies that instances should be used
     * @returns a boolean indicating that the submesh is ready or not
     */
    SkyMaterial.prototype.isReadyForSubMesh = function (mesh, subMesh, useInstances) {
        if (this.isFrozen) {
            if (this._wasPreviouslyReady && subMesh.effect) {
                return true;
            }
        }
        if (!subMesh._materialDefines) {
            subMesh._materialDefines = new SkyMaterialDefines();
        }
        var defines = subMesh._materialDefines;
        var scene = this.getScene();
        if (!this.checkReadyOnEveryCall && subMesh.effect) {
            if (this._renderId === scene.getRenderId()) {
                return true;
            }
        }
        babylonjs_Misc_decorators__WEBPACK_IMPORTED_MODULE_1__["MaterialHelper"].PrepareDefinesForMisc(mesh, scene, false, this.pointsCloud, this.fogEnabled, false, defines);
        // Attribs
        babylonjs_Misc_decorators__WEBPACK_IMPORTED_MODULE_1__["MaterialHelper"].PrepareDefinesForAttributes(mesh, defines, true, false);
        // Get correct effect
        if (defines.isDirty) {
            defines.markAsProcessed();
            scene.resetCachedMaterial();
            // Fallbacks
            var fallbacks = new babylonjs_Misc_decorators__WEBPACK_IMPORTED_MODULE_1__["EffectFallbacks"]();
            if (defines.FOG) {
                fallbacks.addFallback(1, "FOG");
            }
            //Attributes
            var attribs = [babylonjs_Misc_decorators__WEBPACK_IMPORTED_MODULE_1__["VertexBuffer"].PositionKind];
            if (defines.VERTEXCOLOR) {
                attribs.push(babylonjs_Misc_decorators__WEBPACK_IMPORTED_MODULE_1__["VertexBuffer"].ColorKind);
            }
            var shaderName = "sky";
            var join = defines.toString();
            subMesh.setEffect(scene.getEngine().createEffect(shaderName, attribs, ["world", "viewProjection", "view",
                "vFogInfos", "vFogColor", "pointSize", "vClipPlane", "vClipPlane2", "vClipPlane3", "vClipPlane4",
                "luminance", "turbidity", "rayleigh", "mieCoefficient", "mieDirectionalG", "sunPosition",
                "cameraPosition", "cameraOffset"
            ], [], join, fallbacks, this.onCompiled, this.onError), defines);
        }
        if (!subMesh.effect || !subMesh.effect.isReady()) {
            return false;
        }
        this._renderId = scene.getRenderId();
        this._wasPreviouslyReady = true;
        return true;
    };
    /**
     * Binds the submesh to this material by preparing the effect and shader to draw
     * @param world defines the world transformation matrix
     * @param mesh defines the mesh containing the submesh
     * @param subMesh defines the submesh to bind the material to
     */
    SkyMaterial.prototype.bindForSubMesh = function (world, mesh, subMesh) {
        var scene = this.getScene();
        var defines = subMesh._materialDefines;
        if (!defines) {
            return;
        }
        var effect = subMesh.effect;
        if (!effect) {
            return;
        }
        this._activeEffect = effect;
        // Matrices
        this.bindOnlyWorldMatrix(world);
        this._activeEffect.setMatrix("viewProjection", scene.getTransformMatrix());
        if (this._mustRebind(scene, effect)) {
            babylonjs_Misc_decorators__WEBPACK_IMPORTED_MODULE_1__["MaterialHelper"].BindClipPlane(this._activeEffect, scene);
            // Point size
            if (this.pointsCloud) {
                this._activeEffect.setFloat("pointSize", this.pointSize);
            }
        }
        // View
        if (scene.fogEnabled && mesh.applyFog && scene.fogMode !== babylonjs_Misc_decorators__WEBPACK_IMPORTED_MODULE_1__["Scene"].FOGMODE_NONE) {
            this._activeEffect.setMatrix("view", scene.getViewMatrix());
        }
        // Fog
        babylonjs_Misc_decorators__WEBPACK_IMPORTED_MODULE_1__["MaterialHelper"].BindFogParameters(scene, mesh, this._activeEffect);
        // Sky
        var camera = scene.activeCamera;
        if (camera) {
            var cameraWorldMatrix = camera.getWorldMatrix();
            this._cameraPosition.x = cameraWorldMatrix.m[12];
            this._cameraPosition.y = cameraWorldMatrix.m[13];
            this._cameraPosition.z = cameraWorldMatrix.m[14];
            this._activeEffect.setVector3("cameraPosition", this._cameraPosition);
        }
        this._activeEffect.setVector3("cameraOffset", this.cameraOffset);
        if (this.luminance > 0) {
            this._activeEffect.setFloat("luminance", this.luminance);
        }
        this._activeEffect.setFloat("turbidity", this.turbidity);
        this._activeEffect.setFloat("rayleigh", this.rayleigh);
        this._activeEffect.setFloat("mieCoefficient", this.mieCoefficient);
        this._activeEffect.setFloat("mieDirectionalG", this.mieDirectionalG);
        if (!this.useSunPosition) {
            var theta = Math.PI * (this.inclination - 0.5);
            var phi = 2 * Math.PI * (this.azimuth - 0.5);
            this.sunPosition.x = this.distance * Math.cos(phi);
            this.sunPosition.y = this.distance * Math.sin(phi) * Math.sin(theta);
            this.sunPosition.z = this.distance * Math.sin(phi) * Math.cos(theta);
        }
        this._activeEffect.setVector3("sunPosition", this.sunPosition);
        this._afterBind(mesh, this._activeEffect);
    };
    /**
     * Get the list of animatables in the material.
     * @returns the list of animatables object used in the material
     */
    SkyMaterial.prototype.getAnimatables = function () {
        return [];
    };
    /**
     * Disposes the material
     * @param forceDisposeEffect specifies if effects should be forcefully disposed
     */
    SkyMaterial.prototype.dispose = function (forceDisposeEffect) {
        _super.prototype.dispose.call(this, forceDisposeEffect);
    };
    /**
     * Makes a duplicate of the material, and gives it a new name
     * @param name defines the new name for the duplicated material
     * @returns the cloned material
     */
    SkyMaterial.prototype.clone = function (name) {
        var _this = this;
        return babylonjs_Misc_decorators__WEBPACK_IMPORTED_MODULE_1__["SerializationHelper"].Clone(function () { return new SkyMaterial(name, _this.getScene()); }, this);
    };
    /**
     * Serializes this material in a JSON representation
     * @returns the serialized material object
     */
    SkyMaterial.prototype.serialize = function () {
        var serializationObject = babylonjs_Misc_decorators__WEBPACK_IMPORTED_MODULE_1__["SerializationHelper"].Serialize(this);
        serializationObject.customType = "BABYLON.SkyMaterial";
        return serializationObject;
    };
    /**
     * Gets the current class name of the material e.g. "SkyMaterial"
     * Mainly use in serialization.
     * @returns the class name
     */
    SkyMaterial.prototype.getClassName = function () {
        return "SkyMaterial";
    };
    /**
     * Creates a sky material from parsed material data
     * @param source defines the JSON representation of the material
     * @param scene defines the hosting scene
     * @param rootUrl defines the root URL to use to load textures and relative dependencies
     * @returns a new sky material
     */
    SkyMaterial.Parse = function (source, scene, rootUrl) {
        return babylonjs_Misc_decorators__WEBPACK_IMPORTED_MODULE_1__["SerializationHelper"].Parse(function () { return new SkyMaterial(source.name, scene); }, source, scene, rootUrl);
    };
    tslib__WEBPACK_IMPORTED_MODULE_0__["__decorate"]([
        Object(babylonjs_Misc_decorators__WEBPACK_IMPORTED_MODULE_1__["serialize"])()
    ], SkyMaterial.prototype, "luminance", void 0);
    tslib__WEBPACK_IMPORTED_MODULE_0__["__decorate"]([
        Object(babylonjs_Misc_decorators__WEBPACK_IMPORTED_MODULE_1__["serialize"])()
    ], SkyMaterial.prototype, "turbidity", void 0);
    tslib__WEBPACK_IMPORTED_MODULE_0__["__decorate"]([
        Object(babylonjs_Misc_decorators__WEBPACK_IMPORTED_MODULE_1__["serialize"])()
    ], SkyMaterial.prototype, "rayleigh", void 0);
    tslib__WEBPACK_IMPORTED_MODULE_0__["__decorate"]([
        Object(babylonjs_Misc_decorators__WEBPACK_IMPORTED_MODULE_1__["serialize"])()
    ], SkyMaterial.prototype, "mieCoefficient", void 0);
    tslib__WEBPACK_IMPORTED_MODULE_0__["__decorate"]([
        Object(babylonjs_Misc_decorators__WEBPACK_IMPORTED_MODULE_1__["serialize"])()
    ], SkyMaterial.prototype, "mieDirectionalG", void 0);
    tslib__WEBPACK_IMPORTED_MODULE_0__["__decorate"]([
        Object(babylonjs_Misc_decorators__WEBPACK_IMPORTED_MODULE_1__["serialize"])()
    ], SkyMaterial.prototype, "distance", void 0);
    tslib__WEBPACK_IMPORTED_MODULE_0__["__decorate"]([
        Object(babylonjs_Misc_decorators__WEBPACK_IMPORTED_MODULE_1__["serialize"])()
    ], SkyMaterial.prototype, "inclination", void 0);
    tslib__WEBPACK_IMPORTED_MODULE_0__["__decorate"]([
        Object(babylonjs_Misc_decorators__WEBPACK_IMPORTED_MODULE_1__["serialize"])()
    ], SkyMaterial.prototype, "azimuth", void 0);
    tslib__WEBPACK_IMPORTED_MODULE_0__["__decorate"]([
        Object(babylonjs_Misc_decorators__WEBPACK_IMPORTED_MODULE_1__["serializeAsVector3"])()
    ], SkyMaterial.prototype, "sunPosition", void 0);
    tslib__WEBPACK_IMPORTED_MODULE_0__["__decorate"]([
        Object(babylonjs_Misc_decorators__WEBPACK_IMPORTED_MODULE_1__["serialize"])()
    ], SkyMaterial.prototype, "useSunPosition", void 0);
    tslib__WEBPACK_IMPORTED_MODULE_0__["__decorate"]([
        Object(babylonjs_Misc_decorators__WEBPACK_IMPORTED_MODULE_1__["serialize"])()
    ], SkyMaterial.prototype, "cameraOffset", void 0);
    return SkyMaterial;
}(babylonjs_Misc_decorators__WEBPACK_IMPORTED_MODULE_1__["PushMaterial"]));

babylonjs_Misc_decorators__WEBPACK_IMPORTED_MODULE_1__["_TypeStore"].RegisteredTypes["BABYLON.SkyMaterial"] = SkyMaterial;


/***/ }),

/***/ "babylonjs/Misc/decorators":
/*!****************************************************************************************************!*\
  !*** external {"root":"BABYLON","commonjs":"babylonjs","commonjs2":"babylonjs","amd":"babylonjs"} ***!
  \****************************************************************************************************/
/*! no static exports found */
/***/ (function(module, exports) {

module.exports = __WEBPACK_EXTERNAL_MODULE_babylonjs_Misc_decorators__;

/***/ })

/******/ });
});
//# sourceMappingURL=babylon.skyMaterial.js.map<|MERGE_RESOLUTION|>--- conflicted
+++ resolved
@@ -7,7 +7,7 @@
 		exports["babylonjs-materials"] = factory(require("babylonjs"));
 	else
 		root["MATERIALS"] = factory(root["BABYLON"]);
-})((typeof self !== "undefined" ? self : typeof global !== "undefined" ? global : this), function(__WEBPACK_EXTERNAL_MODULE_babylonjs_Misc_decorators__) {
+})((typeof self !== "undefined" ? self : typeof global !== "undefined" ? global : this), function(__WEBPACK_EXTERNAL_MODULE_babylonjs_Materials_effect__) {
 return /******/ (function(modules) { // webpackBootstrap
 /******/ 	// The module cache
 /******/ 	var installedModules = {};
@@ -97,15 +97,9 @@
 /******/ ({
 
 /***/ "../../node_modules/tslib/tslib.es6.js":
-<<<<<<< HEAD
-/*!****************************************************************!*\
-  !*** C:/Users/Ben/git/babylon/node_modules/tslib/tslib.es6.js ***!
-  \****************************************************************/
-=======
 /*!*****************************************************************!*\
   !*** C:/Dev/Babylon/Babylon.js/node_modules/tslib/tslib.es6.js ***!
   \*****************************************************************/
->>>>>>> ceeacfbb
 /*! exports provided: __extends, __assign, __rest, __decorate, __param, __metadata, __awaiter, __generator, __exportStar, __values, __read, __spread, __await, __asyncGenerator, __asyncDelegator, __asyncValues, __makeTemplateObject, __importStar, __importDefault */
 /***/ (function(module, __webpack_exports__, __webpack_require__) {
 
@@ -130,192 +124,192 @@
 /* harmony export (binding) */ __webpack_require__.d(__webpack_exports__, "__makeTemplateObject", function() { return __makeTemplateObject; });
 /* harmony export (binding) */ __webpack_require__.d(__webpack_exports__, "__importStar", function() { return __importStar; });
 /* harmony export (binding) */ __webpack_require__.d(__webpack_exports__, "__importDefault", function() { return __importDefault; });
-/*! *****************************************************************************
-Copyright (c) Microsoft Corporation. All rights reserved.
-Licensed under the Apache License, Version 2.0 (the "License"); you may not use
-this file except in compliance with the License. You may obtain a copy of the
-License at http://www.apache.org/licenses/LICENSE-2.0
-
-THIS CODE IS PROVIDED ON AN *AS IS* BASIS, WITHOUT WARRANTIES OR CONDITIONS OF ANY
-KIND, EITHER EXPRESS OR IMPLIED, INCLUDING WITHOUT LIMITATION ANY IMPLIED
-WARRANTIES OR CONDITIONS OF TITLE, FITNESS FOR A PARTICULAR PURPOSE,
-MERCHANTABLITY OR NON-INFRINGEMENT.
-
-See the Apache Version 2.0 License for specific language governing permissions
-and limitations under the License.
-***************************************************************************** */
-/* global Reflect, Promise */
-
-var extendStatics = function(d, b) {
-    extendStatics = Object.setPrototypeOf ||
-        ({ __proto__: [] } instanceof Array && function (d, b) { d.__proto__ = b; }) ||
-        function (d, b) { for (var p in b) if (b.hasOwnProperty(p)) d[p] = b[p]; };
-    return extendStatics(d, b);
-};
-
-function __extends(d, b) {
-    extendStatics(d, b);
-    function __() { this.constructor = d; }
-    d.prototype = b === null ? Object.create(b) : (__.prototype = b.prototype, new __());
-}
-
-var __assign = function() {
-    __assign = Object.assign || function __assign(t) {
-        for (var s, i = 1, n = arguments.length; i < n; i++) {
-            s = arguments[i];
-            for (var p in s) if (Object.prototype.hasOwnProperty.call(s, p)) t[p] = s[p];
-        }
-        return t;
-    }
-    return __assign.apply(this, arguments);
-}
-
-function __rest(s, e) {
-    var t = {};
-    for (var p in s) if (Object.prototype.hasOwnProperty.call(s, p) && e.indexOf(p) < 0)
-        t[p] = s[p];
-    if (s != null && typeof Object.getOwnPropertySymbols === "function")
-        for (var i = 0, p = Object.getOwnPropertySymbols(s); i < p.length; i++) if (e.indexOf(p[i]) < 0)
-            t[p[i]] = s[p[i]];
-    return t;
-}
-
-function __decorate(decorators, target, key, desc) {
-    var c = arguments.length, r = c < 3 ? target : desc === null ? desc = Object.getOwnPropertyDescriptor(target, key) : desc, d;
-    if (typeof Reflect === "object" && typeof Reflect.decorate === "function") r = Reflect.decorate(decorators, target, key, desc);
-    else for (var i = decorators.length - 1; i >= 0; i--) if (d = decorators[i]) r = (c < 3 ? d(r) : c > 3 ? d(target, key, r) : d(target, key)) || r;
-    return c > 3 && r && Object.defineProperty(target, key, r), r;
-}
-
-function __param(paramIndex, decorator) {
-    return function (target, key) { decorator(target, key, paramIndex); }
-}
-
-function __metadata(metadataKey, metadataValue) {
-    if (typeof Reflect === "object" && typeof Reflect.metadata === "function") return Reflect.metadata(metadataKey, metadataValue);
-}
-
-function __awaiter(thisArg, _arguments, P, generator) {
-    return new (P || (P = Promise))(function (resolve, reject) {
-        function fulfilled(value) { try { step(generator.next(value)); } catch (e) { reject(e); } }
-        function rejected(value) { try { step(generator["throw"](value)); } catch (e) { reject(e); } }
-        function step(result) { result.done ? resolve(result.value) : new P(function (resolve) { resolve(result.value); }).then(fulfilled, rejected); }
-        step((generator = generator.apply(thisArg, _arguments || [])).next());
-    });
-}
-
-function __generator(thisArg, body) {
-    var _ = { label: 0, sent: function() { if (t[0] & 1) throw t[1]; return t[1]; }, trys: [], ops: [] }, f, y, t, g;
-    return g = { next: verb(0), "throw": verb(1), "return": verb(2) }, typeof Symbol === "function" && (g[Symbol.iterator] = function() { return this; }), g;
-    function verb(n) { return function (v) { return step([n, v]); }; }
-    function step(op) {
-        if (f) throw new TypeError("Generator is already executing.");
-        while (_) try {
-            if (f = 1, y && (t = op[0] & 2 ? y["return"] : op[0] ? y["throw"] || ((t = y["return"]) && t.call(y), 0) : y.next) && !(t = t.call(y, op[1])).done) return t;
-            if (y = 0, t) op = [op[0] & 2, t.value];
-            switch (op[0]) {
-                case 0: case 1: t = op; break;
-                case 4: _.label++; return { value: op[1], done: false };
-                case 5: _.label++; y = op[1]; op = [0]; continue;
-                case 7: op = _.ops.pop(); _.trys.pop(); continue;
-                default:
-                    if (!(t = _.trys, t = t.length > 0 && t[t.length - 1]) && (op[0] === 6 || op[0] === 2)) { _ = 0; continue; }
-                    if (op[0] === 3 && (!t || (op[1] > t[0] && op[1] < t[3]))) { _.label = op[1]; break; }
-                    if (op[0] === 6 && _.label < t[1]) { _.label = t[1]; t = op; break; }
-                    if (t && _.label < t[2]) { _.label = t[2]; _.ops.push(op); break; }
-                    if (t[2]) _.ops.pop();
-                    _.trys.pop(); continue;
-            }
-            op = body.call(thisArg, _);
-        } catch (e) { op = [6, e]; y = 0; } finally { f = t = 0; }
-        if (op[0] & 5) throw op[1]; return { value: op[0] ? op[1] : void 0, done: true };
-    }
-}
-
-function __exportStar(m, exports) {
-    for (var p in m) if (!exports.hasOwnProperty(p)) exports[p] = m[p];
-}
-
-function __values(o) {
-    var m = typeof Symbol === "function" && o[Symbol.iterator], i = 0;
-    if (m) return m.call(o);
-    return {
-        next: function () {
-            if (o && i >= o.length) o = void 0;
-            return { value: o && o[i++], done: !o };
-        }
-    };
-}
-
-function __read(o, n) {
-    var m = typeof Symbol === "function" && o[Symbol.iterator];
-    if (!m) return o;
-    var i = m.call(o), r, ar = [], e;
-    try {
-        while ((n === void 0 || n-- > 0) && !(r = i.next()).done) ar.push(r.value);
-    }
-    catch (error) { e = { error: error }; }
-    finally {
-        try {
-            if (r && !r.done && (m = i["return"])) m.call(i);
-        }
-        finally { if (e) throw e.error; }
-    }
-    return ar;
-}
-
-function __spread() {
-    for (var ar = [], i = 0; i < arguments.length; i++)
-        ar = ar.concat(__read(arguments[i]));
-    return ar;
-}
-
-function __await(v) {
-    return this instanceof __await ? (this.v = v, this) : new __await(v);
-}
-
-function __asyncGenerator(thisArg, _arguments, generator) {
-    if (!Symbol.asyncIterator) throw new TypeError("Symbol.asyncIterator is not defined.");
-    var g = generator.apply(thisArg, _arguments || []), i, q = [];
-    return i = {}, verb("next"), verb("throw"), verb("return"), i[Symbol.asyncIterator] = function () { return this; }, i;
-    function verb(n) { if (g[n]) i[n] = function (v) { return new Promise(function (a, b) { q.push([n, v, a, b]) > 1 || resume(n, v); }); }; }
-    function resume(n, v) { try { step(g[n](v)); } catch (e) { settle(q[0][3], e); } }
-    function step(r) { r.value instanceof __await ? Promise.resolve(r.value.v).then(fulfill, reject) : settle(q[0][2], r); }
-    function fulfill(value) { resume("next", value); }
-    function reject(value) { resume("throw", value); }
-    function settle(f, v) { if (f(v), q.shift(), q.length) resume(q[0][0], q[0][1]); }
-}
-
-function __asyncDelegator(o) {
-    var i, p;
-    return i = {}, verb("next"), verb("throw", function (e) { throw e; }), verb("return"), i[Symbol.iterator] = function () { return this; }, i;
-    function verb(n, f) { i[n] = o[n] ? function (v) { return (p = !p) ? { value: __await(o[n](v)), done: n === "return" } : f ? f(v) : v; } : f; }
-}
-
-function __asyncValues(o) {
-    if (!Symbol.asyncIterator) throw new TypeError("Symbol.asyncIterator is not defined.");
-    var m = o[Symbol.asyncIterator], i;
-    return m ? m.call(o) : (o = typeof __values === "function" ? __values(o) : o[Symbol.iterator](), i = {}, verb("next"), verb("throw"), verb("return"), i[Symbol.asyncIterator] = function () { return this; }, i);
-    function verb(n) { i[n] = o[n] && function (v) { return new Promise(function (resolve, reject) { v = o[n](v), settle(resolve, reject, v.done, v.value); }); }; }
-    function settle(resolve, reject, d, v) { Promise.resolve(v).then(function(v) { resolve({ value: v, done: d }); }, reject); }
-}
-
-function __makeTemplateObject(cooked, raw) {
-    if (Object.defineProperty) { Object.defineProperty(cooked, "raw", { value: raw }); } else { cooked.raw = raw; }
-    return cooked;
-};
-
-function __importStar(mod) {
-    if (mod && mod.__esModule) return mod;
-    var result = {};
-    if (mod != null) for (var k in mod) if (Object.hasOwnProperty.call(mod, k)) result[k] = mod[k];
-    result.default = mod;
-    return result;
-}
-
-function __importDefault(mod) {
-    return (mod && mod.__esModule) ? mod : { default: mod };
-}
+/*! *****************************************************************************
+Copyright (c) Microsoft Corporation. All rights reserved.
+Licensed under the Apache License, Version 2.0 (the "License"); you may not use
+this file except in compliance with the License. You may obtain a copy of the
+License at http://www.apache.org/licenses/LICENSE-2.0
+
+THIS CODE IS PROVIDED ON AN *AS IS* BASIS, WITHOUT WARRANTIES OR CONDITIONS OF ANY
+KIND, EITHER EXPRESS OR IMPLIED, INCLUDING WITHOUT LIMITATION ANY IMPLIED
+WARRANTIES OR CONDITIONS OF TITLE, FITNESS FOR A PARTICULAR PURPOSE,
+MERCHANTABLITY OR NON-INFRINGEMENT.
+
+See the Apache Version 2.0 License for specific language governing permissions
+and limitations under the License.
+***************************************************************************** */
+/* global Reflect, Promise */
+
+var extendStatics = function(d, b) {
+    extendStatics = Object.setPrototypeOf ||
+        ({ __proto__: [] } instanceof Array && function (d, b) { d.__proto__ = b; }) ||
+        function (d, b) { for (var p in b) if (b.hasOwnProperty(p)) d[p] = b[p]; };
+    return extendStatics(d, b);
+};
+
+function __extends(d, b) {
+    extendStatics(d, b);
+    function __() { this.constructor = d; }
+    d.prototype = b === null ? Object.create(b) : (__.prototype = b.prototype, new __());
+}
+
+var __assign = function() {
+    __assign = Object.assign || function __assign(t) {
+        for (var s, i = 1, n = arguments.length; i < n; i++) {
+            s = arguments[i];
+            for (var p in s) if (Object.prototype.hasOwnProperty.call(s, p)) t[p] = s[p];
+        }
+        return t;
+    }
+    return __assign.apply(this, arguments);
+}
+
+function __rest(s, e) {
+    var t = {};
+    for (var p in s) if (Object.prototype.hasOwnProperty.call(s, p) && e.indexOf(p) < 0)
+        t[p] = s[p];
+    if (s != null && typeof Object.getOwnPropertySymbols === "function")
+        for (var i = 0, p = Object.getOwnPropertySymbols(s); i < p.length; i++) if (e.indexOf(p[i]) < 0)
+            t[p[i]] = s[p[i]];
+    return t;
+}
+
+function __decorate(decorators, target, key, desc) {
+    var c = arguments.length, r = c < 3 ? target : desc === null ? desc = Object.getOwnPropertyDescriptor(target, key) : desc, d;
+    if (typeof Reflect === "object" && typeof Reflect.decorate === "function") r = Reflect.decorate(decorators, target, key, desc);
+    else for (var i = decorators.length - 1; i >= 0; i--) if (d = decorators[i]) r = (c < 3 ? d(r) : c > 3 ? d(target, key, r) : d(target, key)) || r;
+    return c > 3 && r && Object.defineProperty(target, key, r), r;
+}
+
+function __param(paramIndex, decorator) {
+    return function (target, key) { decorator(target, key, paramIndex); }
+}
+
+function __metadata(metadataKey, metadataValue) {
+    if (typeof Reflect === "object" && typeof Reflect.metadata === "function") return Reflect.metadata(metadataKey, metadataValue);
+}
+
+function __awaiter(thisArg, _arguments, P, generator) {
+    return new (P || (P = Promise))(function (resolve, reject) {
+        function fulfilled(value) { try { step(generator.next(value)); } catch (e) { reject(e); } }
+        function rejected(value) { try { step(generator["throw"](value)); } catch (e) { reject(e); } }
+        function step(result) { result.done ? resolve(result.value) : new P(function (resolve) { resolve(result.value); }).then(fulfilled, rejected); }
+        step((generator = generator.apply(thisArg, _arguments || [])).next());
+    });
+}
+
+function __generator(thisArg, body) {
+    var _ = { label: 0, sent: function() { if (t[0] & 1) throw t[1]; return t[1]; }, trys: [], ops: [] }, f, y, t, g;
+    return g = { next: verb(0), "throw": verb(1), "return": verb(2) }, typeof Symbol === "function" && (g[Symbol.iterator] = function() { return this; }), g;
+    function verb(n) { return function (v) { return step([n, v]); }; }
+    function step(op) {
+        if (f) throw new TypeError("Generator is already executing.");
+        while (_) try {
+            if (f = 1, y && (t = op[0] & 2 ? y["return"] : op[0] ? y["throw"] || ((t = y["return"]) && t.call(y), 0) : y.next) && !(t = t.call(y, op[1])).done) return t;
+            if (y = 0, t) op = [op[0] & 2, t.value];
+            switch (op[0]) {
+                case 0: case 1: t = op; break;
+                case 4: _.label++; return { value: op[1], done: false };
+                case 5: _.label++; y = op[1]; op = [0]; continue;
+                case 7: op = _.ops.pop(); _.trys.pop(); continue;
+                default:
+                    if (!(t = _.trys, t = t.length > 0 && t[t.length - 1]) && (op[0] === 6 || op[0] === 2)) { _ = 0; continue; }
+                    if (op[0] === 3 && (!t || (op[1] > t[0] && op[1] < t[3]))) { _.label = op[1]; break; }
+                    if (op[0] === 6 && _.label < t[1]) { _.label = t[1]; t = op; break; }
+                    if (t && _.label < t[2]) { _.label = t[2]; _.ops.push(op); break; }
+                    if (t[2]) _.ops.pop();
+                    _.trys.pop(); continue;
+            }
+            op = body.call(thisArg, _);
+        } catch (e) { op = [6, e]; y = 0; } finally { f = t = 0; }
+        if (op[0] & 5) throw op[1]; return { value: op[0] ? op[1] : void 0, done: true };
+    }
+}
+
+function __exportStar(m, exports) {
+    for (var p in m) if (!exports.hasOwnProperty(p)) exports[p] = m[p];
+}
+
+function __values(o) {
+    var m = typeof Symbol === "function" && o[Symbol.iterator], i = 0;
+    if (m) return m.call(o);
+    return {
+        next: function () {
+            if (o && i >= o.length) o = void 0;
+            return { value: o && o[i++], done: !o };
+        }
+    };
+}
+
+function __read(o, n) {
+    var m = typeof Symbol === "function" && o[Symbol.iterator];
+    if (!m) return o;
+    var i = m.call(o), r, ar = [], e;
+    try {
+        while ((n === void 0 || n-- > 0) && !(r = i.next()).done) ar.push(r.value);
+    }
+    catch (error) { e = { error: error }; }
+    finally {
+        try {
+            if (r && !r.done && (m = i["return"])) m.call(i);
+        }
+        finally { if (e) throw e.error; }
+    }
+    return ar;
+}
+
+function __spread() {
+    for (var ar = [], i = 0; i < arguments.length; i++)
+        ar = ar.concat(__read(arguments[i]));
+    return ar;
+}
+
+function __await(v) {
+    return this instanceof __await ? (this.v = v, this) : new __await(v);
+}
+
+function __asyncGenerator(thisArg, _arguments, generator) {
+    if (!Symbol.asyncIterator) throw new TypeError("Symbol.asyncIterator is not defined.");
+    var g = generator.apply(thisArg, _arguments || []), i, q = [];
+    return i = {}, verb("next"), verb("throw"), verb("return"), i[Symbol.asyncIterator] = function () { return this; }, i;
+    function verb(n) { if (g[n]) i[n] = function (v) { return new Promise(function (a, b) { q.push([n, v, a, b]) > 1 || resume(n, v); }); }; }
+    function resume(n, v) { try { step(g[n](v)); } catch (e) { settle(q[0][3], e); } }
+    function step(r) { r.value instanceof __await ? Promise.resolve(r.value.v).then(fulfill, reject) : settle(q[0][2], r); }
+    function fulfill(value) { resume("next", value); }
+    function reject(value) { resume("throw", value); }
+    function settle(f, v) { if (f(v), q.shift(), q.length) resume(q[0][0], q[0][1]); }
+}
+
+function __asyncDelegator(o) {
+    var i, p;
+    return i = {}, verb("next"), verb("throw", function (e) { throw e; }), verb("return"), i[Symbol.iterator] = function () { return this; }, i;
+    function verb(n, f) { i[n] = o[n] ? function (v) { return (p = !p) ? { value: __await(o[n](v)), done: n === "return" } : f ? f(v) : v; } : f; }
+}
+
+function __asyncValues(o) {
+    if (!Symbol.asyncIterator) throw new TypeError("Symbol.asyncIterator is not defined.");
+    var m = o[Symbol.asyncIterator], i;
+    return m ? m.call(o) : (o = typeof __values === "function" ? __values(o) : o[Symbol.iterator](), i = {}, verb("next"), verb("throw"), verb("return"), i[Symbol.asyncIterator] = function () { return this; }, i);
+    function verb(n) { i[n] = o[n] && function (v) { return new Promise(function (resolve, reject) { v = o[n](v), settle(resolve, reject, v.done, v.value); }); }; }
+    function settle(resolve, reject, d, v) { Promise.resolve(v).then(function(v) { resolve({ value: v, done: d }); }, reject); }
+}
+
+function __makeTemplateObject(cooked, raw) {
+    if (Object.defineProperty) { Object.defineProperty(cooked, "raw", { value: raw }); } else { cooked.raw = raw; }
+    return cooked;
+};
+
+function __importStar(mod) {
+    if (mod && mod.__esModule) return mod;
+    var result = {};
+    if (mod != null) for (var k in mod) if (Object.hasOwnProperty.call(mod, k)) result[k] = mod[k];
+    result.default = mod;
+    return result;
+}
+
+function __importDefault(mod) {
+    return (mod && mod.__esModule) ? mod : { default: mod };
+}
 
 
 /***/ }),
@@ -363,18 +357,18 @@
 /* WEBPACK VAR INJECTION */(function(global) {/* harmony import */ var _sky__WEBPACK_IMPORTED_MODULE_0__ = __webpack_require__(/*! ../sky */ "./sky/index.ts");
 /* harmony reexport (safe) */ __webpack_require__.d(__webpack_exports__, "SkyMaterial", function() { return _sky__WEBPACK_IMPORTED_MODULE_0__["SkyMaterial"]; });
 
-
-/**
- * This is the entry point for the UMD module.
- * The entry point for a future ESM package should be index.ts
- */
-var globalObject = (typeof global !== 'undefined') ? global : ((typeof window !== 'undefined') ? window : undefined);
-if (typeof globalObject !== "undefined") {
-    for (var key in _sky__WEBPACK_IMPORTED_MODULE_0__) {
-        globalObject.BABYLON[key] = _sky__WEBPACK_IMPORTED_MODULE_0__[key];
-    }
-}
-
+
+/**
+ * This is the entry point for the UMD module.
+ * The entry point for a future ESM package should be index.ts
+ */
+var globalObject = (typeof global !== 'undefined') ? global : ((typeof window !== 'undefined') ? window : undefined);
+if (typeof globalObject !== "undefined") {
+    for (var key in _sky__WEBPACK_IMPORTED_MODULE_0__) {
+        globalObject.BABYLON[key] = _sky__WEBPACK_IMPORTED_MODULE_0__[key];
+    }
+}
+
 
 /* WEBPACK VAR INJECTION */}.call(this, __webpack_require__(/*! ./../../../node_modules/webpack/buildin/global.js */ "../../node_modules/webpack/buildin/global.js")))
 
@@ -392,7 +386,7 @@
 /* harmony import */ var _skyMaterial__WEBPACK_IMPORTED_MODULE_0__ = __webpack_require__(/*! ./skyMaterial */ "./sky/skyMaterial.ts");
 /* harmony reexport (safe) */ __webpack_require__.d(__webpack_exports__, "SkyMaterial", function() { return _skyMaterial__WEBPACK_IMPORTED_MODULE_0__["SkyMaterial"]; });
 
-
+
 
 
 /***/ }),
@@ -407,18 +401,18 @@
 "use strict";
 __webpack_require__.r(__webpack_exports__);
 /* harmony export (binding) */ __webpack_require__.d(__webpack_exports__, "skyPixelShader", function() { return skyPixelShader; });
-/* harmony import */ var babylonjs_Materials_effect__WEBPACK_IMPORTED_MODULE_0__ = __webpack_require__(/*! babylonjs/Materials/effect */ "babylonjs/Misc/decorators");
+/* harmony import */ var babylonjs_Materials_effect__WEBPACK_IMPORTED_MODULE_0__ = __webpack_require__(/*! babylonjs/Materials/effect */ "babylonjs/Materials/effect");
 /* harmony import */ var babylonjs_Materials_effect__WEBPACK_IMPORTED_MODULE_0___default = /*#__PURE__*/__webpack_require__.n(babylonjs_Materials_effect__WEBPACK_IMPORTED_MODULE_0__);
-
-
-
-
-
-var name = 'skyPixelShader';
-var shader = "precision highp float;\n\nvarying vec3 vPositionW;\n#ifdef VERTEXCOLOR\nvarying vec4 vColor;\n#endif\n#include<clipPlaneFragmentDeclaration>\n\nuniform vec3 cameraPosition;\nuniform vec3 cameraOffset;\nuniform float luminance;\nuniform float turbidity;\nuniform float rayleigh;\nuniform float mieCoefficient;\nuniform float mieDirectionalG;\nuniform vec3 sunPosition;\n\n#include<fogFragmentDeclaration>\n\nconst float e=2.71828182845904523536028747135266249775724709369995957;\nconst float pi=3.141592653589793238462643383279502884197169;\nconst float n=1.0003;\nconst float N=2.545E25;\nconst float pn=0.035;\nconst vec3 lambda=vec3(680E-9,550E-9,450E-9);\nconst vec3 K=vec3(0.686,0.678,0.666);\nconst float v=4.0;\nconst float rayleighZenithLength=8.4E3;\nconst float mieZenithLength=1.25E3;\nconst vec3 up=vec3(0.0,1.0,0.0);\nconst float EE=1000.0;\nconst float sunAngularDiameterCos=0.999956676946448443553574619906976478926848692873900859324;\nconst float cutoffAngle=pi/1.95;\nconst float steepness=1.5;\nvec3 totalRayleigh(vec3 lambda)\n{\nreturn (8.0*pow(pi,3.0)*pow(pow(n,2.0)-1.0,2.0)*(6.0+3.0*pn))/(3.0*N*pow(lambda,vec3(4.0))*(6.0-7.0*pn));\n}\nvec3 simplifiedRayleigh()\n{\nreturn 0.0005/vec3(94,40,18);\n}\nfloat rayleighPhase(float cosTheta)\n{\nreturn (3.0/(16.0*pi))*(1.0+pow(cosTheta,2.0));\n}\nvec3 totalMie(vec3 lambda,vec3 K,float T)\n{\nfloat c=(0.2*T )*10E-18;\nreturn 0.434*c*pi*pow((2.0*pi)/lambda,vec3(v-2.0))*K;\n}\nfloat hgPhase(float cosTheta,float g)\n{\nreturn (1.0/(4.0*pi))*((1.0-pow(g,2.0))/pow(1.0-2.0*g*cosTheta+pow(g,2.0),1.5));\n}\nfloat sunIntensity(float zenithAngleCos)\n{\nreturn EE*max(0.0,1.0-exp((-(cutoffAngle-acos(zenithAngleCos))/steepness)));\n}\nfloat A=0.15;\nfloat B=0.50;\nfloat C=0.10;\nfloat D=0.20;\nfloat EEE=0.02;\nfloat F=0.30;\nfloat W=1000.0;\nvec3 Uncharted2Tonemap(vec3 x)\n{\nreturn ((x*(A*x+C*B)+D*EEE)/(x*(A*x+B)+D*F))-EEE/F;\n}\nvoid main(void) {\n\n#include<clipPlaneFragment>\n\nfloat sunfade=1.0-clamp(1.0-exp((sunPosition.y/450000.0)),0.0,1.0);\nfloat rayleighCoefficient=rayleigh-(1.0*(1.0-sunfade));\nvec3 sunDirection=normalize(sunPosition);\nfloat sunE=sunIntensity(dot(sunDirection,up));\nvec3 betaR=simplifiedRayleigh()*rayleighCoefficient;\nvec3 betaM=totalMie(lambda,K,turbidity)*mieCoefficient;\nfloat zenithAngle=acos(max(0.0,dot(up,normalize(vPositionW-cameraPosition+cameraOffset))));\nfloat sR=rayleighZenithLength/(cos(zenithAngle)+0.15*pow(93.885-((zenithAngle*180.0)/pi),-1.253));\nfloat sM=mieZenithLength/(cos(zenithAngle)+0.15*pow(93.885-((zenithAngle*180.0)/pi),-1.253));\nvec3 Fex=exp(-(betaR*sR+betaM*sM));\nfloat cosTheta=dot(normalize(vPositionW-cameraPosition),sunDirection);\nfloat rPhase=rayleighPhase(cosTheta*0.5+0.5);\nvec3 betaRTheta=betaR*rPhase;\nfloat mPhase=hgPhase(cosTheta,mieDirectionalG);\nvec3 betaMTheta=betaM*mPhase;\nvec3 Lin=pow(sunE*((betaRTheta+betaMTheta)/(betaR+betaM))*(1.0-Fex),vec3(1.5));\nLin*=mix(vec3(1.0),pow(sunE*((betaRTheta+betaMTheta)/(betaR+betaM))*Fex,vec3(1.0/2.0)),clamp(pow(1.0-dot(up,sunDirection),5.0),0.0,1.0));\nvec3 direction=normalize(vPositionW-cameraPosition);\nfloat theta=acos(direction.y);\nfloat phi=atan(direction.z,direction.x);\nvec2 uv=vec2(phi,theta)/vec2(2.0*pi,pi)+vec2(0.5,0.0);\nvec3 L0=vec3(0.1)*Fex;\nfloat sundisk=smoothstep(sunAngularDiameterCos,sunAngularDiameterCos+0.00002,cosTheta);\nL0+=(sunE*19000.0*Fex)*sundisk;\nvec3 whiteScale=1.0/Uncharted2Tonemap(vec3(W));\nvec3 texColor=(Lin+L0);\ntexColor*=0.04 ;\ntexColor+=vec3(0.0,0.001,0.0025)*0.3;\nfloat g_fMaxLuminance=1.0;\nfloat fLumScaled=0.1/luminance;\nfloat fLumCompressed=(fLumScaled*(1.0+(fLumScaled/(g_fMaxLuminance*g_fMaxLuminance))))/(1.0+fLumScaled);\nfloat ExposureBias=fLumCompressed;\nvec3 curr=Uncharted2Tonemap((log2(2.0/pow(luminance,4.0)))*texColor);\n\n\n\nvec3 retColor=curr*whiteScale;\n\n\nfloat alpha=1.0;\n#ifdef VERTEXCOLOR\nretColor.rgb*=vColor.rgb;\n#endif\n#ifdef VERTEXALPHA\nalpha*=vColor.a;\n#endif\n\nvec4 color=clamp(vec4(retColor.rgb,alpha),0.0,1.0);\n\n#include<fogFragment>\ngl_FragColor=color;\n}\n";
-babylonjs_Materials_effect__WEBPACK_IMPORTED_MODULE_0__["Effect"].ShadersStore[name] = shader;
-/** @hidden */
-var skyPixelShader = { name: name, shader: shader };
+
+
+
+
+
+var name = 'skyPixelShader';
+var shader = "precision highp float;\n\nvarying vec3 vPositionW;\n#ifdef VERTEXCOLOR\nvarying vec4 vColor;\n#endif\n#include<clipPlaneFragmentDeclaration>\n\nuniform vec3 cameraPosition;\nuniform vec3 cameraOffset;\nuniform float luminance;\nuniform float turbidity;\nuniform float rayleigh;\nuniform float mieCoefficient;\nuniform float mieDirectionalG;\nuniform vec3 sunPosition;\n\n#include<fogFragmentDeclaration>\n\nconst float e=2.71828182845904523536028747135266249775724709369995957;\nconst float pi=3.141592653589793238462643383279502884197169;\nconst float n=1.0003;\nconst float N=2.545E25;\nconst float pn=0.035;\nconst vec3 lambda=vec3(680E-9,550E-9,450E-9);\nconst vec3 K=vec3(0.686,0.678,0.666);\nconst float v=4.0;\nconst float rayleighZenithLength=8.4E3;\nconst float mieZenithLength=1.25E3;\nconst vec3 up=vec3(0.0,1.0,0.0);\nconst float EE=1000.0;\nconst float sunAngularDiameterCos=0.999956676946448443553574619906976478926848692873900859324;\nconst float cutoffAngle=pi/1.95;\nconst float steepness=1.5;\nvec3 totalRayleigh(vec3 lambda)\n{\nreturn (8.0*pow(pi,3.0)*pow(pow(n,2.0)-1.0,2.0)*(6.0+3.0*pn))/(3.0*N*pow(lambda,vec3(4.0))*(6.0-7.0*pn));\n}\nvec3 simplifiedRayleigh()\n{\nreturn 0.0005/vec3(94,40,18);\n}\nfloat rayleighPhase(float cosTheta)\n{\nreturn (3.0/(16.0*pi))*(1.0+pow(cosTheta,2.0));\n}\nvec3 totalMie(vec3 lambda,vec3 K,float T)\n{\nfloat c=(0.2*T )*10E-18;\nreturn 0.434*c*pi*pow((2.0*pi)/lambda,vec3(v-2.0))*K;\n}\nfloat hgPhase(float cosTheta,float g)\n{\nreturn (1.0/(4.0*pi))*((1.0-pow(g,2.0))/pow(1.0-2.0*g*cosTheta+pow(g,2.0),1.5));\n}\nfloat sunIntensity(float zenithAngleCos)\n{\nreturn EE*max(0.0,1.0-exp((-(cutoffAngle-acos(zenithAngleCos))/steepness)));\n}\nfloat A=0.15;\nfloat B=0.50;\nfloat C=0.10;\nfloat D=0.20;\nfloat EEE=0.02;\nfloat F=0.30;\nfloat W=1000.0;\nvec3 Uncharted2Tonemap(vec3 x)\n{\nreturn ((x*(A*x+C*B)+D*EEE)/(x*(A*x+B)+D*F))-EEE/F;\n}\nvoid main(void) {\n\n#include<clipPlaneFragment>\n\nfloat sunfade=1.0-clamp(1.0-exp((sunPosition.y/450000.0)),0.0,1.0);\nfloat rayleighCoefficient=rayleigh-(1.0*(1.0-sunfade));\nvec3 sunDirection=normalize(sunPosition);\nfloat sunE=sunIntensity(dot(sunDirection,up));\nvec3 betaR=simplifiedRayleigh()*rayleighCoefficient;\nvec3 betaM=totalMie(lambda,K,turbidity)*mieCoefficient;\nfloat zenithAngle=acos(max(0.0,dot(up,normalize(vPositionW-cameraPosition+cameraOffset))));\nfloat sR=rayleighZenithLength/(cos(zenithAngle)+0.15*pow(93.885-((zenithAngle*180.0)/pi),-1.253));\nfloat sM=mieZenithLength/(cos(zenithAngle)+0.15*pow(93.885-((zenithAngle*180.0)/pi),-1.253));\nvec3 Fex=exp(-(betaR*sR+betaM*sM));\nfloat cosTheta=dot(normalize(vPositionW-cameraPosition),sunDirection);\nfloat rPhase=rayleighPhase(cosTheta*0.5+0.5);\nvec3 betaRTheta=betaR*rPhase;\nfloat mPhase=hgPhase(cosTheta,mieDirectionalG);\nvec3 betaMTheta=betaM*mPhase;\nvec3 Lin=pow(sunE*((betaRTheta+betaMTheta)/(betaR+betaM))*(1.0-Fex),vec3(1.5));\nLin*=mix(vec3(1.0),pow(sunE*((betaRTheta+betaMTheta)/(betaR+betaM))*Fex,vec3(1.0/2.0)),clamp(pow(1.0-dot(up,sunDirection),5.0),0.0,1.0));\nvec3 direction=normalize(vPositionW-cameraPosition);\nfloat theta=acos(direction.y);\nfloat phi=atan(direction.z,direction.x);\nvec2 uv=vec2(phi,theta)/vec2(2.0*pi,pi)+vec2(0.5,0.0);\nvec3 L0=vec3(0.1)*Fex;\nfloat sundisk=smoothstep(sunAngularDiameterCos,sunAngularDiameterCos+0.00002,cosTheta);\nL0+=(sunE*19000.0*Fex)*sundisk;\nvec3 whiteScale=1.0/Uncharted2Tonemap(vec3(W));\nvec3 texColor=(Lin+L0);\ntexColor*=0.04 ;\ntexColor+=vec3(0.0,0.001,0.0025)*0.3;\nfloat g_fMaxLuminance=1.0;\nfloat fLumScaled=0.1/luminance;\nfloat fLumCompressed=(fLumScaled*(1.0+(fLumScaled/(g_fMaxLuminance*g_fMaxLuminance))))/(1.0+fLumScaled);\nfloat ExposureBias=fLumCompressed;\nvec3 curr=Uncharted2Tonemap((log2(2.0/pow(luminance,4.0)))*texColor);\n\n\n\nvec3 retColor=curr*whiteScale;\n\n\nfloat alpha=1.0;\n#ifdef VERTEXCOLOR\nretColor.rgb*=vColor.rgb;\n#endif\n#ifdef VERTEXALPHA\nalpha*=vColor.a;\n#endif\n\nvec4 color=clamp(vec4(retColor.rgb,alpha),0.0,1.0);\n\n#include<fogFragment>\ngl_FragColor=color;\n}\n";
+babylonjs_Materials_effect__WEBPACK_IMPORTED_MODULE_0__["Effect"].ShadersStore[name] = shader;
+/** @hidden */
+var skyPixelShader = { name: name, shader: shader };
 
 
 /***/ }),
@@ -433,18 +427,18 @@
 "use strict";
 __webpack_require__.r(__webpack_exports__);
 /* harmony export (binding) */ __webpack_require__.d(__webpack_exports__, "skyVertexShader", function() { return skyVertexShader; });
-/* harmony import */ var babylonjs_Materials_effect__WEBPACK_IMPORTED_MODULE_0__ = __webpack_require__(/*! babylonjs/Materials/effect */ "babylonjs/Misc/decorators");
+/* harmony import */ var babylonjs_Materials_effect__WEBPACK_IMPORTED_MODULE_0__ = __webpack_require__(/*! babylonjs/Materials/effect */ "babylonjs/Materials/effect");
 /* harmony import */ var babylonjs_Materials_effect__WEBPACK_IMPORTED_MODULE_0___default = /*#__PURE__*/__webpack_require__.n(babylonjs_Materials_effect__WEBPACK_IMPORTED_MODULE_0__);
-
-
-
-
-
-var name = 'skyVertexShader';
-var shader = "precision highp float;\n\nattribute vec3 position;\n#ifdef VERTEXCOLOR\nattribute vec4 color;\n#endif\n\nuniform mat4 world;\nuniform mat4 view;\nuniform mat4 viewProjection;\n#ifdef POINTSIZE\nuniform float pointSize;\n#endif\n\nvarying vec3 vPositionW;\n#ifdef VERTEXCOLOR\nvarying vec4 vColor;\n#endif\n#include<clipPlaneVertexDeclaration>\n#include<fogVertexDeclaration>\nvoid main(void) {\ngl_Position=viewProjection*world*vec4(position,1.0);\nvec4 worldPos=world*vec4(position,1.0);\nvPositionW=vec3(worldPos);\n\n#include<clipPlaneVertex>\n\n#include<fogVertex>\n\n#ifdef VERTEXCOLOR\nvColor=color;\n#endif\n\n#ifdef POINTSIZE\ngl_PointSize=pointSize;\n#endif\n}\n";
-babylonjs_Materials_effect__WEBPACK_IMPORTED_MODULE_0__["Effect"].ShadersStore[name] = shader;
-/** @hidden */
-var skyVertexShader = { name: name, shader: shader };
+
+
+
+
+
+var name = 'skyVertexShader';
+var shader = "precision highp float;\n\nattribute vec3 position;\n#ifdef VERTEXCOLOR\nattribute vec4 color;\n#endif\n\nuniform mat4 world;\nuniform mat4 view;\nuniform mat4 viewProjection;\n#ifdef POINTSIZE\nuniform float pointSize;\n#endif\n\nvarying vec3 vPositionW;\n#ifdef VERTEXCOLOR\nvarying vec4 vColor;\n#endif\n#include<clipPlaneVertexDeclaration>\n#include<fogVertexDeclaration>\nvoid main(void) {\ngl_Position=viewProjection*world*vec4(position,1.0);\nvec4 worldPos=world*vec4(position,1.0);\nvPositionW=vec3(worldPos);\n\n#include<clipPlaneVertex>\n\n#include<fogVertex>\n\n#ifdef VERTEXCOLOR\nvColor=color;\n#endif\n\n#ifdef POINTSIZE\ngl_PointSize=pointSize;\n#endif\n}\n";
+babylonjs_Materials_effect__WEBPACK_IMPORTED_MODULE_0__["Effect"].ShadersStore[name] = shader;
+/** @hidden */
+var skyVertexShader = { name: name, shader: shader };
 
 
 /***/ }),
@@ -460,345 +454,345 @@
 __webpack_require__.r(__webpack_exports__);
 /* harmony export (binding) */ __webpack_require__.d(__webpack_exports__, "SkyMaterial", function() { return SkyMaterial; });
 /* harmony import */ var tslib__WEBPACK_IMPORTED_MODULE_0__ = __webpack_require__(/*! tslib */ "../../node_modules/tslib/tslib.es6.js");
-/* harmony import */ var babylonjs_Misc_decorators__WEBPACK_IMPORTED_MODULE_1__ = __webpack_require__(/*! babylonjs/Misc/decorators */ "babylonjs/Misc/decorators");
+/* harmony import */ var babylonjs_Misc_decorators__WEBPACK_IMPORTED_MODULE_1__ = __webpack_require__(/*! babylonjs/Misc/decorators */ "babylonjs/Materials/effect");
 /* harmony import */ var babylonjs_Misc_decorators__WEBPACK_IMPORTED_MODULE_1___default = /*#__PURE__*/__webpack_require__.n(babylonjs_Misc_decorators__WEBPACK_IMPORTED_MODULE_1__);
 /* harmony import */ var _sky_fragment__WEBPACK_IMPORTED_MODULE_2__ = __webpack_require__(/*! ./sky.fragment */ "./sky/sky.fragment.ts");
 /* harmony import */ var _sky_vertex__WEBPACK_IMPORTED_MODULE_3__ = __webpack_require__(/*! ./sky.vertex */ "./sky/sky.vertex.ts");
-
-
-
-
-
-
-
-
-
-
-
-
-/** @hidden */
-var SkyMaterialDefines = /** @class */ (function (_super) {
-    tslib__WEBPACK_IMPORTED_MODULE_0__["__extends"](SkyMaterialDefines, _super);
-    function SkyMaterialDefines() {
-        var _this = _super.call(this) || this;
-        _this.CLIPPLANE = false;
-        _this.CLIPPLANE2 = false;
-        _this.CLIPPLANE3 = false;
-        _this.CLIPPLANE4 = false;
-        _this.POINTSIZE = false;
-        _this.FOG = false;
-        _this.VERTEXCOLOR = false;
-        _this.VERTEXALPHA = false;
-        _this.rebuild();
-        return _this;
-    }
-    return SkyMaterialDefines;
-}(babylonjs_Misc_decorators__WEBPACK_IMPORTED_MODULE_1__["MaterialDefines"]));
-/**
- * This is the sky material which allows to create dynamic and texture free effects for skyboxes.
- * @see https://doc.babylonjs.com/extensions/sky
- */
-var SkyMaterial = /** @class */ (function (_super) {
-    tslib__WEBPACK_IMPORTED_MODULE_0__["__extends"](SkyMaterial, _super);
-    /**
-     * Instantiates a new sky material.
-     * This material allows to create dynamic and texture free
-     * effects for skyboxes by taking care of the atmosphere state.
-     * @see https://doc.babylonjs.com/extensions/sky
-     * @param name Define the name of the material in the scene
-     * @param scene Define the scene the material belong to
-     */
-    function SkyMaterial(name, scene) {
-        var _this = _super.call(this, name, scene) || this;
-        /**
-         * Defines the overall luminance of sky in interval ]0, 1[.
-         */
-        _this.luminance = 1.0;
-        /**
-        * Defines the amount (scattering) of haze as opposed to molecules in atmosphere.
-        */
-        _this.turbidity = 10.0;
-        /**
-         * Defines the sky appearance (light intensity).
-         */
-        _this.rayleigh = 2.0;
-        /**
-         * Defines the mieCoefficient in interval [0, 0.1] which affects the property .mieDirectionalG.
-         */
-        _this.mieCoefficient = 0.005;
-        /**
-         * Defines the amount of haze particles following the Mie scattering theory.
-         */
-        _this.mieDirectionalG = 0.8;
-        /**
-         * Defines the distance of the sun according to the active scene camera.
-         */
-        _this.distance = 500;
-        /**
-         * Defines the sun inclination, in interval [-0.5, 0.5]. When the inclination is not 0, the sun is said
-         * "inclined".
-         */
-        _this.inclination = 0.49;
-        /**
-         * Defines the solar azimuth in interval [0, 1]. The azimuth is the angle in the horizontal plan between
-         * an object direction and a reference direction.
-         */
-        _this.azimuth = 0.25;
-        /**
-         * Defines the sun position in the sky on (x,y,z). If the property .useSunPosition is set to false, then
-         * the property is overriden by the inclination and the azimuth and can be read at any moment.
-         */
-        _this.sunPosition = new babylonjs_Misc_decorators__WEBPACK_IMPORTED_MODULE_1__["Vector3"](0, 100, 0);
-        /**
-         * Defines if the sun position should be computed (inclination and azimuth) according to the given
-         * .sunPosition property.
-         */
-        _this.useSunPosition = false;
-        /**
-         * Defines an offset vector used to get a horizon offset.
-         * @example skyMaterial.cameraOffset.y = camera.globalPosition.y // Set horizon relative to 0 on the Y axis
-         */
-        _this.cameraOffset = babylonjs_Misc_decorators__WEBPACK_IMPORTED_MODULE_1__["Vector3"].Zero();
-        // Private members
-        _this._cameraPosition = babylonjs_Misc_decorators__WEBPACK_IMPORTED_MODULE_1__["Vector3"].Zero();
-        return _this;
-    }
-    /**
-     * Specifies if the material will require alpha blending
-     * @returns a boolean specifying if alpha blending is needed
-     */
-    SkyMaterial.prototype.needAlphaBlending = function () {
-        return (this.alpha < 1.0);
-    };
-    /**
-     * Specifies if this material should be rendered in alpha test mode
-     * @returns false as the sky material doesn't need alpha testing.
-     */
-    SkyMaterial.prototype.needAlphaTesting = function () {
-        return false;
-    };
-    /**
-     * Get the texture used for alpha test purpose.
-     * @returns null as the sky material has no texture.
-     */
-    SkyMaterial.prototype.getAlphaTestTexture = function () {
-        return null;
-    };
-    /**
-     * Get if the submesh is ready to be used and all its information available.
-     * Child classes can use it to update shaders
-     * @param mesh defines the mesh to check
-     * @param subMesh defines which submesh to check
-     * @param useInstances specifies that instances should be used
-     * @returns a boolean indicating that the submesh is ready or not
-     */
-    SkyMaterial.prototype.isReadyForSubMesh = function (mesh, subMesh, useInstances) {
-        if (this.isFrozen) {
-            if (this._wasPreviouslyReady && subMesh.effect) {
-                return true;
-            }
-        }
-        if (!subMesh._materialDefines) {
-            subMesh._materialDefines = new SkyMaterialDefines();
-        }
-        var defines = subMesh._materialDefines;
-        var scene = this.getScene();
-        if (!this.checkReadyOnEveryCall && subMesh.effect) {
-            if (this._renderId === scene.getRenderId()) {
-                return true;
-            }
-        }
-        babylonjs_Misc_decorators__WEBPACK_IMPORTED_MODULE_1__["MaterialHelper"].PrepareDefinesForMisc(mesh, scene, false, this.pointsCloud, this.fogEnabled, false, defines);
-        // Attribs
-        babylonjs_Misc_decorators__WEBPACK_IMPORTED_MODULE_1__["MaterialHelper"].PrepareDefinesForAttributes(mesh, defines, true, false);
-        // Get correct effect
-        if (defines.isDirty) {
-            defines.markAsProcessed();
-            scene.resetCachedMaterial();
-            // Fallbacks
-            var fallbacks = new babylonjs_Misc_decorators__WEBPACK_IMPORTED_MODULE_1__["EffectFallbacks"]();
-            if (defines.FOG) {
-                fallbacks.addFallback(1, "FOG");
-            }
-            //Attributes
-            var attribs = [babylonjs_Misc_decorators__WEBPACK_IMPORTED_MODULE_1__["VertexBuffer"].PositionKind];
-            if (defines.VERTEXCOLOR) {
-                attribs.push(babylonjs_Misc_decorators__WEBPACK_IMPORTED_MODULE_1__["VertexBuffer"].ColorKind);
-            }
-            var shaderName = "sky";
-            var join = defines.toString();
-            subMesh.setEffect(scene.getEngine().createEffect(shaderName, attribs, ["world", "viewProjection", "view",
-                "vFogInfos", "vFogColor", "pointSize", "vClipPlane", "vClipPlane2", "vClipPlane3", "vClipPlane4",
-                "luminance", "turbidity", "rayleigh", "mieCoefficient", "mieDirectionalG", "sunPosition",
-                "cameraPosition", "cameraOffset"
-            ], [], join, fallbacks, this.onCompiled, this.onError), defines);
-        }
-        if (!subMesh.effect || !subMesh.effect.isReady()) {
-            return false;
-        }
-        this._renderId = scene.getRenderId();
-        this._wasPreviouslyReady = true;
-        return true;
-    };
-    /**
-     * Binds the submesh to this material by preparing the effect and shader to draw
-     * @param world defines the world transformation matrix
-     * @param mesh defines the mesh containing the submesh
-     * @param subMesh defines the submesh to bind the material to
-     */
-    SkyMaterial.prototype.bindForSubMesh = function (world, mesh, subMesh) {
-        var scene = this.getScene();
-        var defines = subMesh._materialDefines;
-        if (!defines) {
-            return;
-        }
-        var effect = subMesh.effect;
-        if (!effect) {
-            return;
-        }
-        this._activeEffect = effect;
-        // Matrices
-        this.bindOnlyWorldMatrix(world);
-        this._activeEffect.setMatrix("viewProjection", scene.getTransformMatrix());
-        if (this._mustRebind(scene, effect)) {
-            babylonjs_Misc_decorators__WEBPACK_IMPORTED_MODULE_1__["MaterialHelper"].BindClipPlane(this._activeEffect, scene);
-            // Point size
-            if (this.pointsCloud) {
-                this._activeEffect.setFloat("pointSize", this.pointSize);
-            }
-        }
-        // View
-        if (scene.fogEnabled && mesh.applyFog && scene.fogMode !== babylonjs_Misc_decorators__WEBPACK_IMPORTED_MODULE_1__["Scene"].FOGMODE_NONE) {
-            this._activeEffect.setMatrix("view", scene.getViewMatrix());
-        }
-        // Fog
-        babylonjs_Misc_decorators__WEBPACK_IMPORTED_MODULE_1__["MaterialHelper"].BindFogParameters(scene, mesh, this._activeEffect);
-        // Sky
-        var camera = scene.activeCamera;
-        if (camera) {
-            var cameraWorldMatrix = camera.getWorldMatrix();
-            this._cameraPosition.x = cameraWorldMatrix.m[12];
-            this._cameraPosition.y = cameraWorldMatrix.m[13];
-            this._cameraPosition.z = cameraWorldMatrix.m[14];
-            this._activeEffect.setVector3("cameraPosition", this._cameraPosition);
-        }
-        this._activeEffect.setVector3("cameraOffset", this.cameraOffset);
-        if (this.luminance > 0) {
-            this._activeEffect.setFloat("luminance", this.luminance);
-        }
-        this._activeEffect.setFloat("turbidity", this.turbidity);
-        this._activeEffect.setFloat("rayleigh", this.rayleigh);
-        this._activeEffect.setFloat("mieCoefficient", this.mieCoefficient);
-        this._activeEffect.setFloat("mieDirectionalG", this.mieDirectionalG);
-        if (!this.useSunPosition) {
-            var theta = Math.PI * (this.inclination - 0.5);
-            var phi = 2 * Math.PI * (this.azimuth - 0.5);
-            this.sunPosition.x = this.distance * Math.cos(phi);
-            this.sunPosition.y = this.distance * Math.sin(phi) * Math.sin(theta);
-            this.sunPosition.z = this.distance * Math.sin(phi) * Math.cos(theta);
-        }
-        this._activeEffect.setVector3("sunPosition", this.sunPosition);
-        this._afterBind(mesh, this._activeEffect);
-    };
-    /**
-     * Get the list of animatables in the material.
-     * @returns the list of animatables object used in the material
-     */
-    SkyMaterial.prototype.getAnimatables = function () {
-        return [];
-    };
-    /**
-     * Disposes the material
-     * @param forceDisposeEffect specifies if effects should be forcefully disposed
-     */
-    SkyMaterial.prototype.dispose = function (forceDisposeEffect) {
-        _super.prototype.dispose.call(this, forceDisposeEffect);
-    };
-    /**
-     * Makes a duplicate of the material, and gives it a new name
-     * @param name defines the new name for the duplicated material
-     * @returns the cloned material
-     */
-    SkyMaterial.prototype.clone = function (name) {
-        var _this = this;
-        return babylonjs_Misc_decorators__WEBPACK_IMPORTED_MODULE_1__["SerializationHelper"].Clone(function () { return new SkyMaterial(name, _this.getScene()); }, this);
-    };
-    /**
-     * Serializes this material in a JSON representation
-     * @returns the serialized material object
-     */
-    SkyMaterial.prototype.serialize = function () {
-        var serializationObject = babylonjs_Misc_decorators__WEBPACK_IMPORTED_MODULE_1__["SerializationHelper"].Serialize(this);
-        serializationObject.customType = "BABYLON.SkyMaterial";
-        return serializationObject;
-    };
-    /**
-     * Gets the current class name of the material e.g. "SkyMaterial"
-     * Mainly use in serialization.
-     * @returns the class name
-     */
-    SkyMaterial.prototype.getClassName = function () {
-        return "SkyMaterial";
-    };
-    /**
-     * Creates a sky material from parsed material data
-     * @param source defines the JSON representation of the material
-     * @param scene defines the hosting scene
-     * @param rootUrl defines the root URL to use to load textures and relative dependencies
-     * @returns a new sky material
-     */
-    SkyMaterial.Parse = function (source, scene, rootUrl) {
-        return babylonjs_Misc_decorators__WEBPACK_IMPORTED_MODULE_1__["SerializationHelper"].Parse(function () { return new SkyMaterial(source.name, scene); }, source, scene, rootUrl);
-    };
-    tslib__WEBPACK_IMPORTED_MODULE_0__["__decorate"]([
-        Object(babylonjs_Misc_decorators__WEBPACK_IMPORTED_MODULE_1__["serialize"])()
-    ], SkyMaterial.prototype, "luminance", void 0);
-    tslib__WEBPACK_IMPORTED_MODULE_0__["__decorate"]([
-        Object(babylonjs_Misc_decorators__WEBPACK_IMPORTED_MODULE_1__["serialize"])()
-    ], SkyMaterial.prototype, "turbidity", void 0);
-    tslib__WEBPACK_IMPORTED_MODULE_0__["__decorate"]([
-        Object(babylonjs_Misc_decorators__WEBPACK_IMPORTED_MODULE_1__["serialize"])()
-    ], SkyMaterial.prototype, "rayleigh", void 0);
-    tslib__WEBPACK_IMPORTED_MODULE_0__["__decorate"]([
-        Object(babylonjs_Misc_decorators__WEBPACK_IMPORTED_MODULE_1__["serialize"])()
-    ], SkyMaterial.prototype, "mieCoefficient", void 0);
-    tslib__WEBPACK_IMPORTED_MODULE_0__["__decorate"]([
-        Object(babylonjs_Misc_decorators__WEBPACK_IMPORTED_MODULE_1__["serialize"])()
-    ], SkyMaterial.prototype, "mieDirectionalG", void 0);
-    tslib__WEBPACK_IMPORTED_MODULE_0__["__decorate"]([
-        Object(babylonjs_Misc_decorators__WEBPACK_IMPORTED_MODULE_1__["serialize"])()
-    ], SkyMaterial.prototype, "distance", void 0);
-    tslib__WEBPACK_IMPORTED_MODULE_0__["__decorate"]([
-        Object(babylonjs_Misc_decorators__WEBPACK_IMPORTED_MODULE_1__["serialize"])()
-    ], SkyMaterial.prototype, "inclination", void 0);
-    tslib__WEBPACK_IMPORTED_MODULE_0__["__decorate"]([
-        Object(babylonjs_Misc_decorators__WEBPACK_IMPORTED_MODULE_1__["serialize"])()
-    ], SkyMaterial.prototype, "azimuth", void 0);
-    tslib__WEBPACK_IMPORTED_MODULE_0__["__decorate"]([
-        Object(babylonjs_Misc_decorators__WEBPACK_IMPORTED_MODULE_1__["serializeAsVector3"])()
-    ], SkyMaterial.prototype, "sunPosition", void 0);
-    tslib__WEBPACK_IMPORTED_MODULE_0__["__decorate"]([
-        Object(babylonjs_Misc_decorators__WEBPACK_IMPORTED_MODULE_1__["serialize"])()
-    ], SkyMaterial.prototype, "useSunPosition", void 0);
-    tslib__WEBPACK_IMPORTED_MODULE_0__["__decorate"]([
-        Object(babylonjs_Misc_decorators__WEBPACK_IMPORTED_MODULE_1__["serialize"])()
-    ], SkyMaterial.prototype, "cameraOffset", void 0);
-    return SkyMaterial;
-}(babylonjs_Misc_decorators__WEBPACK_IMPORTED_MODULE_1__["PushMaterial"]));
-
-babylonjs_Misc_decorators__WEBPACK_IMPORTED_MODULE_1__["_TypeStore"].RegisteredTypes["BABYLON.SkyMaterial"] = SkyMaterial;
+
+
+
+
+
+
+
+
+
+
+
+
+/** @hidden */
+var SkyMaterialDefines = /** @class */ (function (_super) {
+    tslib__WEBPACK_IMPORTED_MODULE_0__["__extends"](SkyMaterialDefines, _super);
+    function SkyMaterialDefines() {
+        var _this = _super.call(this) || this;
+        _this.CLIPPLANE = false;
+        _this.CLIPPLANE2 = false;
+        _this.CLIPPLANE3 = false;
+        _this.CLIPPLANE4 = false;
+        _this.POINTSIZE = false;
+        _this.FOG = false;
+        _this.VERTEXCOLOR = false;
+        _this.VERTEXALPHA = false;
+        _this.rebuild();
+        return _this;
+    }
+    return SkyMaterialDefines;
+}(babylonjs_Misc_decorators__WEBPACK_IMPORTED_MODULE_1__["MaterialDefines"]));
+/**
+ * This is the sky material which allows to create dynamic and texture free effects for skyboxes.
+ * @see https://doc.babylonjs.com/extensions/sky
+ */
+var SkyMaterial = /** @class */ (function (_super) {
+    tslib__WEBPACK_IMPORTED_MODULE_0__["__extends"](SkyMaterial, _super);
+    /**
+     * Instantiates a new sky material.
+     * This material allows to create dynamic and texture free
+     * effects for skyboxes by taking care of the atmosphere state.
+     * @see https://doc.babylonjs.com/extensions/sky
+     * @param name Define the name of the material in the scene
+     * @param scene Define the scene the material belong to
+     */
+    function SkyMaterial(name, scene) {
+        var _this = _super.call(this, name, scene) || this;
+        /**
+         * Defines the overall luminance of sky in interval ]0, 1[.
+         */
+        _this.luminance = 1.0;
+        /**
+        * Defines the amount (scattering) of haze as opposed to molecules in atmosphere.
+        */
+        _this.turbidity = 10.0;
+        /**
+         * Defines the sky appearance (light intensity).
+         */
+        _this.rayleigh = 2.0;
+        /**
+         * Defines the mieCoefficient in interval [0, 0.1] which affects the property .mieDirectionalG.
+         */
+        _this.mieCoefficient = 0.005;
+        /**
+         * Defines the amount of haze particles following the Mie scattering theory.
+         */
+        _this.mieDirectionalG = 0.8;
+        /**
+         * Defines the distance of the sun according to the active scene camera.
+         */
+        _this.distance = 500;
+        /**
+         * Defines the sun inclination, in interval [-0.5, 0.5]. When the inclination is not 0, the sun is said
+         * "inclined".
+         */
+        _this.inclination = 0.49;
+        /**
+         * Defines the solar azimuth in interval [0, 1]. The azimuth is the angle in the horizontal plan between
+         * an object direction and a reference direction.
+         */
+        _this.azimuth = 0.25;
+        /**
+         * Defines the sun position in the sky on (x,y,z). If the property .useSunPosition is set to false, then
+         * the property is overriden by the inclination and the azimuth and can be read at any moment.
+         */
+        _this.sunPosition = new babylonjs_Misc_decorators__WEBPACK_IMPORTED_MODULE_1__["Vector3"](0, 100, 0);
+        /**
+         * Defines if the sun position should be computed (inclination and azimuth) according to the given
+         * .sunPosition property.
+         */
+        _this.useSunPosition = false;
+        /**
+         * Defines an offset vector used to get a horizon offset.
+         * @example skyMaterial.cameraOffset.y = camera.globalPosition.y // Set horizon relative to 0 on the Y axis
+         */
+        _this.cameraOffset = babylonjs_Misc_decorators__WEBPACK_IMPORTED_MODULE_1__["Vector3"].Zero();
+        // Private members
+        _this._cameraPosition = babylonjs_Misc_decorators__WEBPACK_IMPORTED_MODULE_1__["Vector3"].Zero();
+        return _this;
+    }
+    /**
+     * Specifies if the material will require alpha blending
+     * @returns a boolean specifying if alpha blending is needed
+     */
+    SkyMaterial.prototype.needAlphaBlending = function () {
+        return (this.alpha < 1.0);
+    };
+    /**
+     * Specifies if this material should be rendered in alpha test mode
+     * @returns false as the sky material doesn't need alpha testing.
+     */
+    SkyMaterial.prototype.needAlphaTesting = function () {
+        return false;
+    };
+    /**
+     * Get the texture used for alpha test purpose.
+     * @returns null as the sky material has no texture.
+     */
+    SkyMaterial.prototype.getAlphaTestTexture = function () {
+        return null;
+    };
+    /**
+     * Get if the submesh is ready to be used and all its information available.
+     * Child classes can use it to update shaders
+     * @param mesh defines the mesh to check
+     * @param subMesh defines which submesh to check
+     * @param useInstances specifies that instances should be used
+     * @returns a boolean indicating that the submesh is ready or not
+     */
+    SkyMaterial.prototype.isReadyForSubMesh = function (mesh, subMesh, useInstances) {
+        if (this.isFrozen) {
+            if (this._wasPreviouslyReady && subMesh.effect) {
+                return true;
+            }
+        }
+        if (!subMesh._materialDefines) {
+            subMesh._materialDefines = new SkyMaterialDefines();
+        }
+        var defines = subMesh._materialDefines;
+        var scene = this.getScene();
+        if (!this.checkReadyOnEveryCall && subMesh.effect) {
+            if (this._renderId === scene.getRenderId()) {
+                return true;
+            }
+        }
+        babylonjs_Misc_decorators__WEBPACK_IMPORTED_MODULE_1__["MaterialHelper"].PrepareDefinesForMisc(mesh, scene, false, this.pointsCloud, this.fogEnabled, false, defines);
+        // Attribs
+        babylonjs_Misc_decorators__WEBPACK_IMPORTED_MODULE_1__["MaterialHelper"].PrepareDefinesForAttributes(mesh, defines, true, false);
+        // Get correct effect
+        if (defines.isDirty) {
+            defines.markAsProcessed();
+            scene.resetCachedMaterial();
+            // Fallbacks
+            var fallbacks = new babylonjs_Misc_decorators__WEBPACK_IMPORTED_MODULE_1__["EffectFallbacks"]();
+            if (defines.FOG) {
+                fallbacks.addFallback(1, "FOG");
+            }
+            //Attributes
+            var attribs = [babylonjs_Misc_decorators__WEBPACK_IMPORTED_MODULE_1__["VertexBuffer"].PositionKind];
+            if (defines.VERTEXCOLOR) {
+                attribs.push(babylonjs_Misc_decorators__WEBPACK_IMPORTED_MODULE_1__["VertexBuffer"].ColorKind);
+            }
+            var shaderName = "sky";
+            var join = defines.toString();
+            subMesh.setEffect(scene.getEngine().createEffect(shaderName, attribs, ["world", "viewProjection", "view",
+                "vFogInfos", "vFogColor", "pointSize", "vClipPlane", "vClipPlane2", "vClipPlane3", "vClipPlane4",
+                "luminance", "turbidity", "rayleigh", "mieCoefficient", "mieDirectionalG", "sunPosition",
+                "cameraPosition", "cameraOffset"
+            ], [], join, fallbacks, this.onCompiled, this.onError), defines);
+        }
+        if (!subMesh.effect || !subMesh.effect.isReady()) {
+            return false;
+        }
+        this._renderId = scene.getRenderId();
+        this._wasPreviouslyReady = true;
+        return true;
+    };
+    /**
+     * Binds the submesh to this material by preparing the effect and shader to draw
+     * @param world defines the world transformation matrix
+     * @param mesh defines the mesh containing the submesh
+     * @param subMesh defines the submesh to bind the material to
+     */
+    SkyMaterial.prototype.bindForSubMesh = function (world, mesh, subMesh) {
+        var scene = this.getScene();
+        var defines = subMesh._materialDefines;
+        if (!defines) {
+            return;
+        }
+        var effect = subMesh.effect;
+        if (!effect) {
+            return;
+        }
+        this._activeEffect = effect;
+        // Matrices
+        this.bindOnlyWorldMatrix(world);
+        this._activeEffect.setMatrix("viewProjection", scene.getTransformMatrix());
+        if (this._mustRebind(scene, effect)) {
+            babylonjs_Misc_decorators__WEBPACK_IMPORTED_MODULE_1__["MaterialHelper"].BindClipPlane(this._activeEffect, scene);
+            // Point size
+            if (this.pointsCloud) {
+                this._activeEffect.setFloat("pointSize", this.pointSize);
+            }
+        }
+        // View
+        if (scene.fogEnabled && mesh.applyFog && scene.fogMode !== babylonjs_Misc_decorators__WEBPACK_IMPORTED_MODULE_1__["Scene"].FOGMODE_NONE) {
+            this._activeEffect.setMatrix("view", scene.getViewMatrix());
+        }
+        // Fog
+        babylonjs_Misc_decorators__WEBPACK_IMPORTED_MODULE_1__["MaterialHelper"].BindFogParameters(scene, mesh, this._activeEffect);
+        // Sky
+        var camera = scene.activeCamera;
+        if (camera) {
+            var cameraWorldMatrix = camera.getWorldMatrix();
+            this._cameraPosition.x = cameraWorldMatrix.m[12];
+            this._cameraPosition.y = cameraWorldMatrix.m[13];
+            this._cameraPosition.z = cameraWorldMatrix.m[14];
+            this._activeEffect.setVector3("cameraPosition", this._cameraPosition);
+        }
+        this._activeEffect.setVector3("cameraOffset", this.cameraOffset);
+        if (this.luminance > 0) {
+            this._activeEffect.setFloat("luminance", this.luminance);
+        }
+        this._activeEffect.setFloat("turbidity", this.turbidity);
+        this._activeEffect.setFloat("rayleigh", this.rayleigh);
+        this._activeEffect.setFloat("mieCoefficient", this.mieCoefficient);
+        this._activeEffect.setFloat("mieDirectionalG", this.mieDirectionalG);
+        if (!this.useSunPosition) {
+            var theta = Math.PI * (this.inclination - 0.5);
+            var phi = 2 * Math.PI * (this.azimuth - 0.5);
+            this.sunPosition.x = this.distance * Math.cos(phi);
+            this.sunPosition.y = this.distance * Math.sin(phi) * Math.sin(theta);
+            this.sunPosition.z = this.distance * Math.sin(phi) * Math.cos(theta);
+        }
+        this._activeEffect.setVector3("sunPosition", this.sunPosition);
+        this._afterBind(mesh, this._activeEffect);
+    };
+    /**
+     * Get the list of animatables in the material.
+     * @returns the list of animatables object used in the material
+     */
+    SkyMaterial.prototype.getAnimatables = function () {
+        return [];
+    };
+    /**
+     * Disposes the material
+     * @param forceDisposeEffect specifies if effects should be forcefully disposed
+     */
+    SkyMaterial.prototype.dispose = function (forceDisposeEffect) {
+        _super.prototype.dispose.call(this, forceDisposeEffect);
+    };
+    /**
+     * Makes a duplicate of the material, and gives it a new name
+     * @param name defines the new name for the duplicated material
+     * @returns the cloned material
+     */
+    SkyMaterial.prototype.clone = function (name) {
+        var _this = this;
+        return babylonjs_Misc_decorators__WEBPACK_IMPORTED_MODULE_1__["SerializationHelper"].Clone(function () { return new SkyMaterial(name, _this.getScene()); }, this);
+    };
+    /**
+     * Serializes this material in a JSON representation
+     * @returns the serialized material object
+     */
+    SkyMaterial.prototype.serialize = function () {
+        var serializationObject = babylonjs_Misc_decorators__WEBPACK_IMPORTED_MODULE_1__["SerializationHelper"].Serialize(this);
+        serializationObject.customType = "BABYLON.SkyMaterial";
+        return serializationObject;
+    };
+    /**
+     * Gets the current class name of the material e.g. "SkyMaterial"
+     * Mainly use in serialization.
+     * @returns the class name
+     */
+    SkyMaterial.prototype.getClassName = function () {
+        return "SkyMaterial";
+    };
+    /**
+     * Creates a sky material from parsed material data
+     * @param source defines the JSON representation of the material
+     * @param scene defines the hosting scene
+     * @param rootUrl defines the root URL to use to load textures and relative dependencies
+     * @returns a new sky material
+     */
+    SkyMaterial.Parse = function (source, scene, rootUrl) {
+        return babylonjs_Misc_decorators__WEBPACK_IMPORTED_MODULE_1__["SerializationHelper"].Parse(function () { return new SkyMaterial(source.name, scene); }, source, scene, rootUrl);
+    };
+    tslib__WEBPACK_IMPORTED_MODULE_0__["__decorate"]([
+        Object(babylonjs_Misc_decorators__WEBPACK_IMPORTED_MODULE_1__["serialize"])()
+    ], SkyMaterial.prototype, "luminance", void 0);
+    tslib__WEBPACK_IMPORTED_MODULE_0__["__decorate"]([
+        Object(babylonjs_Misc_decorators__WEBPACK_IMPORTED_MODULE_1__["serialize"])()
+    ], SkyMaterial.prototype, "turbidity", void 0);
+    tslib__WEBPACK_IMPORTED_MODULE_0__["__decorate"]([
+        Object(babylonjs_Misc_decorators__WEBPACK_IMPORTED_MODULE_1__["serialize"])()
+    ], SkyMaterial.prototype, "rayleigh", void 0);
+    tslib__WEBPACK_IMPORTED_MODULE_0__["__decorate"]([
+        Object(babylonjs_Misc_decorators__WEBPACK_IMPORTED_MODULE_1__["serialize"])()
+    ], SkyMaterial.prototype, "mieCoefficient", void 0);
+    tslib__WEBPACK_IMPORTED_MODULE_0__["__decorate"]([
+        Object(babylonjs_Misc_decorators__WEBPACK_IMPORTED_MODULE_1__["serialize"])()
+    ], SkyMaterial.prototype, "mieDirectionalG", void 0);
+    tslib__WEBPACK_IMPORTED_MODULE_0__["__decorate"]([
+        Object(babylonjs_Misc_decorators__WEBPACK_IMPORTED_MODULE_1__["serialize"])()
+    ], SkyMaterial.prototype, "distance", void 0);
+    tslib__WEBPACK_IMPORTED_MODULE_0__["__decorate"]([
+        Object(babylonjs_Misc_decorators__WEBPACK_IMPORTED_MODULE_1__["serialize"])()
+    ], SkyMaterial.prototype, "inclination", void 0);
+    tslib__WEBPACK_IMPORTED_MODULE_0__["__decorate"]([
+        Object(babylonjs_Misc_decorators__WEBPACK_IMPORTED_MODULE_1__["serialize"])()
+    ], SkyMaterial.prototype, "azimuth", void 0);
+    tslib__WEBPACK_IMPORTED_MODULE_0__["__decorate"]([
+        Object(babylonjs_Misc_decorators__WEBPACK_IMPORTED_MODULE_1__["serializeAsVector3"])()
+    ], SkyMaterial.prototype, "sunPosition", void 0);
+    tslib__WEBPACK_IMPORTED_MODULE_0__["__decorate"]([
+        Object(babylonjs_Misc_decorators__WEBPACK_IMPORTED_MODULE_1__["serialize"])()
+    ], SkyMaterial.prototype, "useSunPosition", void 0);
+    tslib__WEBPACK_IMPORTED_MODULE_0__["__decorate"]([
+        Object(babylonjs_Misc_decorators__WEBPACK_IMPORTED_MODULE_1__["serialize"])()
+    ], SkyMaterial.prototype, "cameraOffset", void 0);
+    return SkyMaterial;
+}(babylonjs_Misc_decorators__WEBPACK_IMPORTED_MODULE_1__["PushMaterial"]));
+
+babylonjs_Misc_decorators__WEBPACK_IMPORTED_MODULE_1__["_TypeStore"].RegisteredTypes["BABYLON.SkyMaterial"] = SkyMaterial;
 
 
 /***/ }),
 
-/***/ "babylonjs/Misc/decorators":
+/***/ "babylonjs/Materials/effect":
 /*!****************************************************************************************************!*\
   !*** external {"root":"BABYLON","commonjs":"babylonjs","commonjs2":"babylonjs","amd":"babylonjs"} ***!
   \****************************************************************************************************/
 /*! no static exports found */
 /***/ (function(module, exports) {
 
-module.exports = __WEBPACK_EXTERNAL_MODULE_babylonjs_Misc_decorators__;
+module.exports = __WEBPACK_EXTERNAL_MODULE_babylonjs_Materials_effect__;
 
 /***/ })
 
