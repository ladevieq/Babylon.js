(function webpackUniversalModuleDefinition(root, factory) {
	if(typeof exports === 'object' && typeof module === 'object')
		module.exports = factory(require("babylonjs"));
	else if(typeof define === 'function' && define.amd)
		define("babylonjs-materials", ["babylonjs"], factory);
	else if(typeof exports === 'object')
		exports["babylonjs-materials"] = factory(require("babylonjs"));
	else
		root["MATERIALS"] = factory(root["BABYLON"]);
})((typeof self !== "undefined" ? self : typeof global !== "undefined" ? global : this), function(__WEBPACK_EXTERNAL_MODULE_babylonjs_Misc_decorators__) {
return /******/ (function(modules) { // webpackBootstrap
/******/ 	// The module cache
/******/ 	var installedModules = {};
/******/
/******/ 	// The require function
/******/ 	function __webpack_require__(moduleId) {
/******/
/******/ 		// Check if module is in cache
/******/ 		if(installedModules[moduleId]) {
/******/ 			return installedModules[moduleId].exports;
/******/ 		}
/******/ 		// Create a new module (and put it into the cache)
/******/ 		var module = installedModules[moduleId] = {
/******/ 			i: moduleId,
/******/ 			l: false,
/******/ 			exports: {}
/******/ 		};
/******/
/******/ 		// Execute the module function
/******/ 		modules[moduleId].call(module.exports, module, module.exports, __webpack_require__);
/******/
/******/ 		// Flag the module as loaded
/******/ 		module.l = true;
/******/
/******/ 		// Return the exports of the module
/******/ 		return module.exports;
/******/ 	}
/******/
/******/
/******/ 	// expose the modules object (__webpack_modules__)
/******/ 	__webpack_require__.m = modules;
/******/
/******/ 	// expose the module cache
/******/ 	__webpack_require__.c = installedModules;
/******/
/******/ 	// define getter function for harmony exports
/******/ 	__webpack_require__.d = function(exports, name, getter) {
/******/ 		if(!__webpack_require__.o(exports, name)) {
/******/ 			Object.defineProperty(exports, name, { enumerable: true, get: getter });
/******/ 		}
/******/ 	};
/******/
/******/ 	// define __esModule on exports
/******/ 	__webpack_require__.r = function(exports) {
/******/ 		if(typeof Symbol !== 'undefined' && Symbol.toStringTag) {
/******/ 			Object.defineProperty(exports, Symbol.toStringTag, { value: 'Module' });
/******/ 		}
/******/ 		Object.defineProperty(exports, '__esModule', { value: true });
/******/ 	};
/******/
/******/ 	// create a fake namespace object
/******/ 	// mode & 1: value is a module id, require it
/******/ 	// mode & 2: merge all properties of value into the ns
/******/ 	// mode & 4: return value when already ns object
/******/ 	// mode & 8|1: behave like require
/******/ 	__webpack_require__.t = function(value, mode) {
/******/ 		if(mode & 1) value = __webpack_require__(value);
/******/ 		if(mode & 8) return value;
/******/ 		if((mode & 4) && typeof value === 'object' && value && value.__esModule) return value;
/******/ 		var ns = Object.create(null);
/******/ 		__webpack_require__.r(ns);
/******/ 		Object.defineProperty(ns, 'default', { enumerable: true, value: value });
/******/ 		if(mode & 2 && typeof value != 'string') for(var key in value) __webpack_require__.d(ns, key, function(key) { return value[key]; }.bind(null, key));
/******/ 		return ns;
/******/ 	};
/******/
/******/ 	// getDefaultExport function for compatibility with non-harmony modules
/******/ 	__webpack_require__.n = function(module) {
/******/ 		var getter = module && module.__esModule ?
/******/ 			function getDefault() { return module['default']; } :
/******/ 			function getModuleExports() { return module; };
/******/ 		__webpack_require__.d(getter, 'a', getter);
/******/ 		return getter;
/******/ 	};
/******/
/******/ 	// Object.prototype.hasOwnProperty.call
/******/ 	__webpack_require__.o = function(object, property) { return Object.prototype.hasOwnProperty.call(object, property); };
/******/
/******/ 	// __webpack_public_path__
/******/ 	__webpack_require__.p = "";
/******/
/******/
/******/ 	// Load entry module and return exports
/******/ 	return __webpack_require__(__webpack_require__.s = "./legacy/legacy-triPlanar.ts");
/******/ })
/************************************************************************/
/******/ ({

/***/ "../../node_modules/tslib/tslib.es6.js":
<<<<<<< HEAD
/*!****************************************************************!*\
  !*** C:/Users/Ben/git/babylon/node_modules/tslib/tslib.es6.js ***!
  \****************************************************************/
=======
/*!*****************************************************************!*\
  !*** C:/Dev/Babylon/Babylon.js/node_modules/tslib/tslib.es6.js ***!
  \*****************************************************************/
>>>>>>> ceeacfbb
/*! exports provided: __extends, __assign, __rest, __decorate, __param, __metadata, __awaiter, __generator, __exportStar, __values, __read, __spread, __await, __asyncGenerator, __asyncDelegator, __asyncValues, __makeTemplateObject, __importStar, __importDefault */
/***/ (function(module, __webpack_exports__, __webpack_require__) {

"use strict";
__webpack_require__.r(__webpack_exports__);
/* harmony export (binding) */ __webpack_require__.d(__webpack_exports__, "__extends", function() { return __extends; });
/* harmony export (binding) */ __webpack_require__.d(__webpack_exports__, "__assign", function() { return __assign; });
/* harmony export (binding) */ __webpack_require__.d(__webpack_exports__, "__rest", function() { return __rest; });
/* harmony export (binding) */ __webpack_require__.d(__webpack_exports__, "__decorate", function() { return __decorate; });
/* harmony export (binding) */ __webpack_require__.d(__webpack_exports__, "__param", function() { return __param; });
/* harmony export (binding) */ __webpack_require__.d(__webpack_exports__, "__metadata", function() { return __metadata; });
/* harmony export (binding) */ __webpack_require__.d(__webpack_exports__, "__awaiter", function() { return __awaiter; });
/* harmony export (binding) */ __webpack_require__.d(__webpack_exports__, "__generator", function() { return __generator; });
/* harmony export (binding) */ __webpack_require__.d(__webpack_exports__, "__exportStar", function() { return __exportStar; });
/* harmony export (binding) */ __webpack_require__.d(__webpack_exports__, "__values", function() { return __values; });
/* harmony export (binding) */ __webpack_require__.d(__webpack_exports__, "__read", function() { return __read; });
/* harmony export (binding) */ __webpack_require__.d(__webpack_exports__, "__spread", function() { return __spread; });
/* harmony export (binding) */ __webpack_require__.d(__webpack_exports__, "__await", function() { return __await; });
/* harmony export (binding) */ __webpack_require__.d(__webpack_exports__, "__asyncGenerator", function() { return __asyncGenerator; });
/* harmony export (binding) */ __webpack_require__.d(__webpack_exports__, "__asyncDelegator", function() { return __asyncDelegator; });
/* harmony export (binding) */ __webpack_require__.d(__webpack_exports__, "__asyncValues", function() { return __asyncValues; });
/* harmony export (binding) */ __webpack_require__.d(__webpack_exports__, "__makeTemplateObject", function() { return __makeTemplateObject; });
/* harmony export (binding) */ __webpack_require__.d(__webpack_exports__, "__importStar", function() { return __importStar; });
/* harmony export (binding) */ __webpack_require__.d(__webpack_exports__, "__importDefault", function() { return __importDefault; });
/*! *****************************************************************************
Copyright (c) Microsoft Corporation. All rights reserved.
Licensed under the Apache License, Version 2.0 (the "License"); you may not use
this file except in compliance with the License. You may obtain a copy of the
License at http://www.apache.org/licenses/LICENSE-2.0

THIS CODE IS PROVIDED ON AN *AS IS* BASIS, WITHOUT WARRANTIES OR CONDITIONS OF ANY
KIND, EITHER EXPRESS OR IMPLIED, INCLUDING WITHOUT LIMITATION ANY IMPLIED
WARRANTIES OR CONDITIONS OF TITLE, FITNESS FOR A PARTICULAR PURPOSE,
MERCHANTABLITY OR NON-INFRINGEMENT.

See the Apache Version 2.0 License for specific language governing permissions
and limitations under the License.
***************************************************************************** */
/* global Reflect, Promise */

var extendStatics = function(d, b) {
    extendStatics = Object.setPrototypeOf ||
        ({ __proto__: [] } instanceof Array && function (d, b) { d.__proto__ = b; }) ||
        function (d, b) { for (var p in b) if (b.hasOwnProperty(p)) d[p] = b[p]; };
    return extendStatics(d, b);
};

function __extends(d, b) {
    extendStatics(d, b);
    function __() { this.constructor = d; }
    d.prototype = b === null ? Object.create(b) : (__.prototype = b.prototype, new __());
}

var __assign = function() {
    __assign = Object.assign || function __assign(t) {
        for (var s, i = 1, n = arguments.length; i < n; i++) {
            s = arguments[i];
            for (var p in s) if (Object.prototype.hasOwnProperty.call(s, p)) t[p] = s[p];
        }
        return t;
    }
    return __assign.apply(this, arguments);
}

function __rest(s, e) {
    var t = {};
    for (var p in s) if (Object.prototype.hasOwnProperty.call(s, p) && e.indexOf(p) < 0)
        t[p] = s[p];
    if (s != null && typeof Object.getOwnPropertySymbols === "function")
        for (var i = 0, p = Object.getOwnPropertySymbols(s); i < p.length; i++) if (e.indexOf(p[i]) < 0)
            t[p[i]] = s[p[i]];
    return t;
}

function __decorate(decorators, target, key, desc) {
    var c = arguments.length, r = c < 3 ? target : desc === null ? desc = Object.getOwnPropertyDescriptor(target, key) : desc, d;
    if (typeof Reflect === "object" && typeof Reflect.decorate === "function") r = Reflect.decorate(decorators, target, key, desc);
    else for (var i = decorators.length - 1; i >= 0; i--) if (d = decorators[i]) r = (c < 3 ? d(r) : c > 3 ? d(target, key, r) : d(target, key)) || r;
    return c > 3 && r && Object.defineProperty(target, key, r), r;
}

function __param(paramIndex, decorator) {
    return function (target, key) { decorator(target, key, paramIndex); }
}

function __metadata(metadataKey, metadataValue) {
    if (typeof Reflect === "object" && typeof Reflect.metadata === "function") return Reflect.metadata(metadataKey, metadataValue);
}

function __awaiter(thisArg, _arguments, P, generator) {
    return new (P || (P = Promise))(function (resolve, reject) {
        function fulfilled(value) { try { step(generator.next(value)); } catch (e) { reject(e); } }
        function rejected(value) { try { step(generator["throw"](value)); } catch (e) { reject(e); } }
        function step(result) { result.done ? resolve(result.value) : new P(function (resolve) { resolve(result.value); }).then(fulfilled, rejected); }
        step((generator = generator.apply(thisArg, _arguments || [])).next());
    });
}

function __generator(thisArg, body) {
    var _ = { label: 0, sent: function() { if (t[0] & 1) throw t[1]; return t[1]; }, trys: [], ops: [] }, f, y, t, g;
    return g = { next: verb(0), "throw": verb(1), "return": verb(2) }, typeof Symbol === "function" && (g[Symbol.iterator] = function() { return this; }), g;
    function verb(n) { return function (v) { return step([n, v]); }; }
    function step(op) {
        if (f) throw new TypeError("Generator is already executing.");
        while (_) try {
            if (f = 1, y && (t = op[0] & 2 ? y["return"] : op[0] ? y["throw"] || ((t = y["return"]) && t.call(y), 0) : y.next) && !(t = t.call(y, op[1])).done) return t;
            if (y = 0, t) op = [op[0] & 2, t.value];
            switch (op[0]) {
                case 0: case 1: t = op; break;
                case 4: _.label++; return { value: op[1], done: false };
                case 5: _.label++; y = op[1]; op = [0]; continue;
                case 7: op = _.ops.pop(); _.trys.pop(); continue;
                default:
                    if (!(t = _.trys, t = t.length > 0 && t[t.length - 1]) && (op[0] === 6 || op[0] === 2)) { _ = 0; continue; }
                    if (op[0] === 3 && (!t || (op[1] > t[0] && op[1] < t[3]))) { _.label = op[1]; break; }
                    if (op[0] === 6 && _.label < t[1]) { _.label = t[1]; t = op; break; }
                    if (t && _.label < t[2]) { _.label = t[2]; _.ops.push(op); break; }
                    if (t[2]) _.ops.pop();
                    _.trys.pop(); continue;
            }
            op = body.call(thisArg, _);
        } catch (e) { op = [6, e]; y = 0; } finally { f = t = 0; }
        if (op[0] & 5) throw op[1]; return { value: op[0] ? op[1] : void 0, done: true };
    }
}

function __exportStar(m, exports) {
    for (var p in m) if (!exports.hasOwnProperty(p)) exports[p] = m[p];
}

function __values(o) {
    var m = typeof Symbol === "function" && o[Symbol.iterator], i = 0;
    if (m) return m.call(o);
    return {
        next: function () {
            if (o && i >= o.length) o = void 0;
            return { value: o && o[i++], done: !o };
        }
    };
}

function __read(o, n) {
    var m = typeof Symbol === "function" && o[Symbol.iterator];
    if (!m) return o;
    var i = m.call(o), r, ar = [], e;
    try {
        while ((n === void 0 || n-- > 0) && !(r = i.next()).done) ar.push(r.value);
    }
    catch (error) { e = { error: error }; }
    finally {
        try {
            if (r && !r.done && (m = i["return"])) m.call(i);
        }
        finally { if (e) throw e.error; }
    }
    return ar;
}

function __spread() {
    for (var ar = [], i = 0; i < arguments.length; i++)
        ar = ar.concat(__read(arguments[i]));
    return ar;
}

function __await(v) {
    return this instanceof __await ? (this.v = v, this) : new __await(v);
}

function __asyncGenerator(thisArg, _arguments, generator) {
    if (!Symbol.asyncIterator) throw new TypeError("Symbol.asyncIterator is not defined.");
    var g = generator.apply(thisArg, _arguments || []), i, q = [];
    return i = {}, verb("next"), verb("throw"), verb("return"), i[Symbol.asyncIterator] = function () { return this; }, i;
    function verb(n) { if (g[n]) i[n] = function (v) { return new Promise(function (a, b) { q.push([n, v, a, b]) > 1 || resume(n, v); }); }; }
    function resume(n, v) { try { step(g[n](v)); } catch (e) { settle(q[0][3], e); } }
    function step(r) { r.value instanceof __await ? Promise.resolve(r.value.v).then(fulfill, reject) : settle(q[0][2], r); }
    function fulfill(value) { resume("next", value); }
    function reject(value) { resume("throw", value); }
    function settle(f, v) { if (f(v), q.shift(), q.length) resume(q[0][0], q[0][1]); }
}

function __asyncDelegator(o) {
    var i, p;
    return i = {}, verb("next"), verb("throw", function (e) { throw e; }), verb("return"), i[Symbol.iterator] = function () { return this; }, i;
    function verb(n, f) { i[n] = o[n] ? function (v) { return (p = !p) ? { value: __await(o[n](v)), done: n === "return" } : f ? f(v) : v; } : f; }
}

function __asyncValues(o) {
    if (!Symbol.asyncIterator) throw new TypeError("Symbol.asyncIterator is not defined.");
    var m = o[Symbol.asyncIterator], i;
    return m ? m.call(o) : (o = typeof __values === "function" ? __values(o) : o[Symbol.iterator](), i = {}, verb("next"), verb("throw"), verb("return"), i[Symbol.asyncIterator] = function () { return this; }, i);
    function verb(n) { i[n] = o[n] && function (v) { return new Promise(function (resolve, reject) { v = o[n](v), settle(resolve, reject, v.done, v.value); }); }; }
    function settle(resolve, reject, d, v) { Promise.resolve(v).then(function(v) { resolve({ value: v, done: d }); }, reject); }
}

function __makeTemplateObject(cooked, raw) {
    if (Object.defineProperty) { Object.defineProperty(cooked, "raw", { value: raw }); } else { cooked.raw = raw; }
    return cooked;
};

function __importStar(mod) {
    if (mod && mod.__esModule) return mod;
    var result = {};
    if (mod != null) for (var k in mod) if (Object.hasOwnProperty.call(mod, k)) result[k] = mod[k];
    result.default = mod;
    return result;
}

function __importDefault(mod) {
    return (mod && mod.__esModule) ? mod : { default: mod };
}


/***/ }),

/***/ "../../node_modules/webpack/buildin/global.js":
/*!***********************************!*\
  !*** (webpack)/buildin/global.js ***!
  \***********************************/
/*! no static exports found */
/***/ (function(module, exports) {

var g;

// This works in non-strict mode
g = (function() {
	return this;
})();

try {
	// This works if eval is allowed (see CSP)
	g = g || new Function("return this")();
} catch (e) {
	// This works if the window reference is available
	if (typeof window === "object") g = window;
}

// g can still be undefined, but nothing to do about it...
// We return undefined, instead of nothing here, so it's
// easier to handle this case. if(!global) { ...}

module.exports = g;


/***/ }),

/***/ "./legacy/legacy-triPlanar.ts":
/*!************************************!*\
  !*** ./legacy/legacy-triPlanar.ts ***!
  \************************************/
/*! exports provided: TriPlanarMaterial */
/***/ (function(module, __webpack_exports__, __webpack_require__) {

"use strict";
__webpack_require__.r(__webpack_exports__);
/* WEBPACK VAR INJECTION */(function(global) {/* harmony import */ var _triPlanar__WEBPACK_IMPORTED_MODULE_0__ = __webpack_require__(/*! ../triPlanar */ "./triPlanar/index.ts");
/* harmony reexport (safe) */ __webpack_require__.d(__webpack_exports__, "TriPlanarMaterial", function() { return _triPlanar__WEBPACK_IMPORTED_MODULE_0__["TriPlanarMaterial"]; });


/**
 * This is the entry point for the UMD module.
 * The entry point for a future ESM package should be index.ts
 */
var globalObject = (typeof global !== 'undefined') ? global : ((typeof window !== 'undefined') ? window : undefined);
if (typeof globalObject !== "undefined") {
    for (var key in _triPlanar__WEBPACK_IMPORTED_MODULE_0__) {
        globalObject.BABYLON[key] = _triPlanar__WEBPACK_IMPORTED_MODULE_0__[key];
    }
}


/* WEBPACK VAR INJECTION */}.call(this, __webpack_require__(/*! ./../../../node_modules/webpack/buildin/global.js */ "../../node_modules/webpack/buildin/global.js")))

/***/ }),

/***/ "./triPlanar/index.ts":
/*!****************************!*\
  !*** ./triPlanar/index.ts ***!
  \****************************/
/*! exports provided: TriPlanarMaterial */
/***/ (function(module, __webpack_exports__, __webpack_require__) {

"use strict";
__webpack_require__.r(__webpack_exports__);
/* harmony import */ var _triPlanarMaterial__WEBPACK_IMPORTED_MODULE_0__ = __webpack_require__(/*! ./triPlanarMaterial */ "./triPlanar/triPlanarMaterial.ts");
/* harmony reexport (safe) */ __webpack_require__.d(__webpack_exports__, "TriPlanarMaterial", function() { return _triPlanarMaterial__WEBPACK_IMPORTED_MODULE_0__["TriPlanarMaterial"]; });




/***/ }),

/***/ "./triPlanar/triPlanarMaterial.ts":
/*!****************************************!*\
  !*** ./triPlanar/triPlanarMaterial.ts ***!
  \****************************************/
/*! exports provided: TriPlanarMaterial */
/***/ (function(module, __webpack_exports__, __webpack_require__) {

"use strict";
__webpack_require__.r(__webpack_exports__);
/* harmony export (binding) */ __webpack_require__.d(__webpack_exports__, "TriPlanarMaterial", function() { return TriPlanarMaterial; });
/* harmony import */ var tslib__WEBPACK_IMPORTED_MODULE_0__ = __webpack_require__(/*! tslib */ "../../node_modules/tslib/tslib.es6.js");
/* harmony import */ var babylonjs_Misc_decorators__WEBPACK_IMPORTED_MODULE_1__ = __webpack_require__(/*! babylonjs/Misc/decorators */ "babylonjs/Misc/decorators");
/* harmony import */ var babylonjs_Misc_decorators__WEBPACK_IMPORTED_MODULE_1___default = /*#__PURE__*/__webpack_require__.n(babylonjs_Misc_decorators__WEBPACK_IMPORTED_MODULE_1__);
/* harmony import */ var _triplanar_fragment__WEBPACK_IMPORTED_MODULE_2__ = __webpack_require__(/*! ./triplanar.fragment */ "./triPlanar/triplanar.fragment.ts");
/* harmony import */ var _triplanar_vertex__WEBPACK_IMPORTED_MODULE_3__ = __webpack_require__(/*! ./triplanar.vertex */ "./triPlanar/triplanar.vertex.ts");













var TriPlanarMaterialDefines = /** @class */ (function (_super) {
    tslib__WEBPACK_IMPORTED_MODULE_0__["__extends"](TriPlanarMaterialDefines, _super);
    function TriPlanarMaterialDefines() {
        var _this = _super.call(this) || this;
        _this.DIFFUSEX = false;
        _this.DIFFUSEY = false;
        _this.DIFFUSEZ = false;
        _this.BUMPX = false;
        _this.BUMPY = false;
        _this.BUMPZ = false;
        _this.CLIPPLANE = false;
        _this.CLIPPLANE2 = false;
        _this.CLIPPLANE3 = false;
        _this.CLIPPLANE4 = false;
        _this.ALPHATEST = false;
        _this.DEPTHPREPASS = false;
        _this.POINTSIZE = false;
        _this.FOG = false;
        _this.SPECULARTERM = false;
        _this.NORMAL = false;
        _this.VERTEXCOLOR = false;
        _this.VERTEXALPHA = false;
        _this.NUM_BONE_INFLUENCERS = 0;
        _this.BonesPerMesh = 0;
        _this.INSTANCES = false;
        _this.rebuild();
        return _this;
    }
    return TriPlanarMaterialDefines;
}(babylonjs_Misc_decorators__WEBPACK_IMPORTED_MODULE_1__["MaterialDefines"]));
var TriPlanarMaterial = /** @class */ (function (_super) {
    tslib__WEBPACK_IMPORTED_MODULE_0__["__extends"](TriPlanarMaterial, _super);
    function TriPlanarMaterial(name, scene) {
        var _this = _super.call(this, name, scene) || this;
        _this.tileSize = 1;
        _this.diffuseColor = new babylonjs_Misc_decorators__WEBPACK_IMPORTED_MODULE_1__["Color3"](1, 1, 1);
        _this.specularColor = new babylonjs_Misc_decorators__WEBPACK_IMPORTED_MODULE_1__["Color3"](0.2, 0.2, 0.2);
        _this.specularPower = 64;
        _this._disableLighting = false;
        _this._maxSimultaneousLights = 4;
        return _this;
    }
    TriPlanarMaterial.prototype.needAlphaBlending = function () {
        return (this.alpha < 1.0);
    };
    TriPlanarMaterial.prototype.needAlphaTesting = function () {
        return false;
    };
    TriPlanarMaterial.prototype.getAlphaTestTexture = function () {
        return null;
    };
    // Methods
    TriPlanarMaterial.prototype.isReadyForSubMesh = function (mesh, subMesh, useInstances) {
        if (this.isFrozen) {
            if (this._wasPreviouslyReady && subMesh.effect) {
                return true;
            }
        }
        if (!subMesh._materialDefines) {
            subMesh._materialDefines = new TriPlanarMaterialDefines();
        }
        var defines = subMesh._materialDefines;
        var scene = this.getScene();
        if (!this.checkReadyOnEveryCall && subMesh.effect) {
            if (this._renderId === scene.getRenderId()) {
                return true;
            }
        }
        var engine = scene.getEngine();
        // Textures
        if (defines._areTexturesDirty) {
            if (scene.texturesEnabled) {
                if (babylonjs_Misc_decorators__WEBPACK_IMPORTED_MODULE_1__["MaterialFlags"].DiffuseTextureEnabled) {
                    var textures = [this.diffuseTextureX, this.diffuseTextureY, this.diffuseTextureZ];
                    var textureDefines = ["DIFFUSEX", "DIFFUSEY", "DIFFUSEZ"];
                    for (var i = 0; i < textures.length; i++) {
                        if (textures[i]) {
                            if (!textures[i].isReady()) {
                                return false;
                            }
                            else {
                                defines[textureDefines[i]] = true;
                            }
                        }
                    }
                }
                if (babylonjs_Misc_decorators__WEBPACK_IMPORTED_MODULE_1__["MaterialFlags"].BumpTextureEnabled) {
                    var textures = [this.normalTextureX, this.normalTextureY, this.normalTextureZ];
                    var textureDefines = ["BUMPX", "BUMPY", "BUMPZ"];
                    for (var i = 0; i < textures.length; i++) {
                        if (textures[i]) {
                            if (!textures[i].isReady()) {
                                return false;
                            }
                            else {
                                defines[textureDefines[i]] = true;
                            }
                        }
                    }
                }
            }
        }
        // Misc.
        babylonjs_Misc_decorators__WEBPACK_IMPORTED_MODULE_1__["MaterialHelper"].PrepareDefinesForMisc(mesh, scene, false, this.pointsCloud, this.fogEnabled, this._shouldTurnAlphaTestOn(mesh), defines);
        // Lights
        defines._needNormals = babylonjs_Misc_decorators__WEBPACK_IMPORTED_MODULE_1__["MaterialHelper"].PrepareDefinesForLights(scene, mesh, defines, false, this._maxSimultaneousLights, this._disableLighting);
        // Values that need to be evaluated on every frame
        babylonjs_Misc_decorators__WEBPACK_IMPORTED_MODULE_1__["MaterialHelper"].PrepareDefinesForFrameBoundValues(scene, engine, defines, useInstances ? true : false);
        // Attribs
        babylonjs_Misc_decorators__WEBPACK_IMPORTED_MODULE_1__["MaterialHelper"].PrepareDefinesForAttributes(mesh, defines, true, true);
        // Get correct effect
        if (defines.isDirty) {
            defines.markAsProcessed();
            scene.resetCachedMaterial();
            // Fallbacks
            var fallbacks = new babylonjs_Misc_decorators__WEBPACK_IMPORTED_MODULE_1__["EffectFallbacks"]();
            if (defines.FOG) {
                fallbacks.addFallback(1, "FOG");
            }
            babylonjs_Misc_decorators__WEBPACK_IMPORTED_MODULE_1__["MaterialHelper"].HandleFallbacksForShadows(defines, fallbacks, this.maxSimultaneousLights);
            if (defines.NUM_BONE_INFLUENCERS > 0) {
                fallbacks.addCPUSkinningFallback(0, mesh);
            }
            //Attributes
            var attribs = [babylonjs_Misc_decorators__WEBPACK_IMPORTED_MODULE_1__["VertexBuffer"].PositionKind];
            if (defines.NORMAL) {
                attribs.push(babylonjs_Misc_decorators__WEBPACK_IMPORTED_MODULE_1__["VertexBuffer"].NormalKind);
            }
            if (defines.VERTEXCOLOR) {
                attribs.push(babylonjs_Misc_decorators__WEBPACK_IMPORTED_MODULE_1__["VertexBuffer"].ColorKind);
            }
            babylonjs_Misc_decorators__WEBPACK_IMPORTED_MODULE_1__["MaterialHelper"].PrepareAttributesForBones(attribs, mesh, defines, fallbacks);
            babylonjs_Misc_decorators__WEBPACK_IMPORTED_MODULE_1__["MaterialHelper"].PrepareAttributesForInstances(attribs, defines);
            // Legacy browser patch
            var shaderName = "triplanar";
            var join = defines.toString();
            var uniforms = ["world", "view", "viewProjection", "vEyePosition", "vLightsType", "vDiffuseColor", "vSpecularColor",
                "vFogInfos", "vFogColor", "pointSize",
                "mBones",
                "vClipPlane", "vClipPlane2", "vClipPlane3", "vClipPlane4",
                "tileSize"
            ];
            var samplers = ["diffuseSamplerX", "diffuseSamplerY", "diffuseSamplerZ",
                "normalSamplerX", "normalSamplerY", "normalSamplerZ"
            ];
            var uniformBuffers = new Array();
            babylonjs_Misc_decorators__WEBPACK_IMPORTED_MODULE_1__["MaterialHelper"].PrepareUniformsAndSamplersList({
                uniformsNames: uniforms,
                uniformBuffersNames: uniformBuffers,
                samplers: samplers,
                defines: defines,
                maxSimultaneousLights: this.maxSimultaneousLights
            });
            subMesh.setEffect(scene.getEngine().createEffect(shaderName, {
                attributes: attribs,
                uniformsNames: uniforms,
                uniformBuffersNames: uniformBuffers,
                samplers: samplers,
                defines: join,
                fallbacks: fallbacks,
                onCompiled: this.onCompiled,
                onError: this.onError,
                indexParameters: { maxSimultaneousLights: this.maxSimultaneousLights }
            }, engine), defines);
        }
        if (!subMesh.effect || !subMesh.effect.isReady()) {
            return false;
        }
        this._renderId = scene.getRenderId();
        this._wasPreviouslyReady = true;
        return true;
    };
    TriPlanarMaterial.prototype.bindForSubMesh = function (world, mesh, subMesh) {
        var scene = this.getScene();
        var defines = subMesh._materialDefines;
        if (!defines) {
            return;
        }
        var effect = subMesh.effect;
        if (!effect) {
            return;
        }
        this._activeEffect = effect;
        // Matrices
        this.bindOnlyWorldMatrix(world);
        this._activeEffect.setMatrix("viewProjection", scene.getTransformMatrix());
        // Bones
        babylonjs_Misc_decorators__WEBPACK_IMPORTED_MODULE_1__["MaterialHelper"].BindBonesParameters(mesh, this._activeEffect);
        this._activeEffect.setFloat("tileSize", this.tileSize);
        if (scene.getCachedMaterial() !== this) {
            // Textures
            if (this.diffuseTextureX) {
                this._activeEffect.setTexture("diffuseSamplerX", this.diffuseTextureX);
            }
            if (this.diffuseTextureY) {
                this._activeEffect.setTexture("diffuseSamplerY", this.diffuseTextureY);
            }
            if (this.diffuseTextureZ) {
                this._activeEffect.setTexture("diffuseSamplerZ", this.diffuseTextureZ);
            }
            if (this.normalTextureX) {
                this._activeEffect.setTexture("normalSamplerX", this.normalTextureX);
            }
            if (this.normalTextureY) {
                this._activeEffect.setTexture("normalSamplerY", this.normalTextureY);
            }
            if (this.normalTextureZ) {
                this._activeEffect.setTexture("normalSamplerZ", this.normalTextureZ);
            }
            // Clip plane
            babylonjs_Misc_decorators__WEBPACK_IMPORTED_MODULE_1__["MaterialHelper"].BindClipPlane(this._activeEffect, scene);
            // Point size
            if (this.pointsCloud) {
                this._activeEffect.setFloat("pointSize", this.pointSize);
            }
            babylonjs_Misc_decorators__WEBPACK_IMPORTED_MODULE_1__["MaterialHelper"].BindEyePosition(effect, scene);
        }
        this._activeEffect.setColor4("vDiffuseColor", this.diffuseColor, this.alpha * mesh.visibility);
        if (defines.SPECULARTERM) {
            this._activeEffect.setColor4("vSpecularColor", this.specularColor, this.specularPower);
        }
        if (scene.lightsEnabled && !this.disableLighting) {
            babylonjs_Misc_decorators__WEBPACK_IMPORTED_MODULE_1__["MaterialHelper"].BindLights(scene, mesh, this._activeEffect, defines, this.maxSimultaneousLights);
        }
        // View
        if (scene.fogEnabled && mesh.applyFog && scene.fogMode !== babylonjs_Misc_decorators__WEBPACK_IMPORTED_MODULE_1__["Scene"].FOGMODE_NONE) {
            this._activeEffect.setMatrix("view", scene.getViewMatrix());
        }
        // Fog
        babylonjs_Misc_decorators__WEBPACK_IMPORTED_MODULE_1__["MaterialHelper"].BindFogParameters(scene, mesh, this._activeEffect);
        this._afterBind(mesh, this._activeEffect);
    };
    TriPlanarMaterial.prototype.getAnimatables = function () {
        var results = [];
        if (this.mixTexture && this.mixTexture.animations && this.mixTexture.animations.length > 0) {
            results.push(this.mixTexture);
        }
        return results;
    };
    TriPlanarMaterial.prototype.getActiveTextures = function () {
        var activeTextures = _super.prototype.getActiveTextures.call(this);
        if (this._diffuseTextureX) {
            activeTextures.push(this._diffuseTextureX);
        }
        if (this._diffuseTextureY) {
            activeTextures.push(this._diffuseTextureY);
        }
        if (this._diffuseTextureZ) {
            activeTextures.push(this._diffuseTextureZ);
        }
        if (this._normalTextureX) {
            activeTextures.push(this._normalTextureX);
        }
        if (this._normalTextureY) {
            activeTextures.push(this._normalTextureY);
        }
        if (this._normalTextureZ) {
            activeTextures.push(this._normalTextureZ);
        }
        return activeTextures;
    };
    TriPlanarMaterial.prototype.hasTexture = function (texture) {
        if (_super.prototype.hasTexture.call(this, texture)) {
            return true;
        }
        if (this._diffuseTextureX === texture) {
            return true;
        }
        if (this._diffuseTextureY === texture) {
            return true;
        }
        if (this._diffuseTextureZ === texture) {
            return true;
        }
        if (this._normalTextureX === texture) {
            return true;
        }
        if (this._normalTextureY === texture) {
            return true;
        }
        if (this._normalTextureZ === texture) {
            return true;
        }
        return false;
    };
    TriPlanarMaterial.prototype.dispose = function (forceDisposeEffect) {
        if (this.mixTexture) {
            this.mixTexture.dispose();
        }
        _super.prototype.dispose.call(this, forceDisposeEffect);
    };
    TriPlanarMaterial.prototype.clone = function (name) {
        var _this = this;
        return babylonjs_Misc_decorators__WEBPACK_IMPORTED_MODULE_1__["SerializationHelper"].Clone(function () { return new TriPlanarMaterial(name, _this.getScene()); }, this);
    };
    TriPlanarMaterial.prototype.serialize = function () {
        var serializationObject = babylonjs_Misc_decorators__WEBPACK_IMPORTED_MODULE_1__["SerializationHelper"].Serialize(this);
        serializationObject.customType = "BABYLON.TriPlanarMaterial";
        return serializationObject;
    };
    TriPlanarMaterial.prototype.getClassName = function () {
        return "TriPlanarMaterial";
    };
    // Statics
    TriPlanarMaterial.Parse = function (source, scene, rootUrl) {
        return babylonjs_Misc_decorators__WEBPACK_IMPORTED_MODULE_1__["SerializationHelper"].Parse(function () { return new TriPlanarMaterial(source.name, scene); }, source, scene, rootUrl);
    };
    tslib__WEBPACK_IMPORTED_MODULE_0__["__decorate"]([
        Object(babylonjs_Misc_decorators__WEBPACK_IMPORTED_MODULE_1__["serializeAsTexture"])()
    ], TriPlanarMaterial.prototype, "mixTexture", void 0);
    tslib__WEBPACK_IMPORTED_MODULE_0__["__decorate"]([
        Object(babylonjs_Misc_decorators__WEBPACK_IMPORTED_MODULE_1__["serializeAsTexture"])("diffuseTextureX")
    ], TriPlanarMaterial.prototype, "_diffuseTextureX", void 0);
    tslib__WEBPACK_IMPORTED_MODULE_0__["__decorate"]([
        Object(babylonjs_Misc_decorators__WEBPACK_IMPORTED_MODULE_1__["expandToProperty"])("_markAllSubMeshesAsTexturesDirty")
    ], TriPlanarMaterial.prototype, "diffuseTextureX", void 0);
    tslib__WEBPACK_IMPORTED_MODULE_0__["__decorate"]([
        Object(babylonjs_Misc_decorators__WEBPACK_IMPORTED_MODULE_1__["serializeAsTexture"])("diffuseTexturY")
    ], TriPlanarMaterial.prototype, "_diffuseTextureY", void 0);
    tslib__WEBPACK_IMPORTED_MODULE_0__["__decorate"]([
        Object(babylonjs_Misc_decorators__WEBPACK_IMPORTED_MODULE_1__["expandToProperty"])("_markAllSubMeshesAsTexturesDirty")
    ], TriPlanarMaterial.prototype, "diffuseTextureY", void 0);
    tslib__WEBPACK_IMPORTED_MODULE_0__["__decorate"]([
        Object(babylonjs_Misc_decorators__WEBPACK_IMPORTED_MODULE_1__["serializeAsTexture"])("diffuseTextureZ")
    ], TriPlanarMaterial.prototype, "_diffuseTextureZ", void 0);
    tslib__WEBPACK_IMPORTED_MODULE_0__["__decorate"]([
        Object(babylonjs_Misc_decorators__WEBPACK_IMPORTED_MODULE_1__["expandToProperty"])("_markAllSubMeshesAsTexturesDirty")
    ], TriPlanarMaterial.prototype, "diffuseTextureZ", void 0);
    tslib__WEBPACK_IMPORTED_MODULE_0__["__decorate"]([
        Object(babylonjs_Misc_decorators__WEBPACK_IMPORTED_MODULE_1__["serializeAsTexture"])("normalTextureX")
    ], TriPlanarMaterial.prototype, "_normalTextureX", void 0);
    tslib__WEBPACK_IMPORTED_MODULE_0__["__decorate"]([
        Object(babylonjs_Misc_decorators__WEBPACK_IMPORTED_MODULE_1__["expandToProperty"])("_markAllSubMeshesAsTexturesDirty")
    ], TriPlanarMaterial.prototype, "normalTextureX", void 0);
    tslib__WEBPACK_IMPORTED_MODULE_0__["__decorate"]([
        Object(babylonjs_Misc_decorators__WEBPACK_IMPORTED_MODULE_1__["serializeAsTexture"])("normalTextureY")
    ], TriPlanarMaterial.prototype, "_normalTextureY", void 0);
    tslib__WEBPACK_IMPORTED_MODULE_0__["__decorate"]([
        Object(babylonjs_Misc_decorators__WEBPACK_IMPORTED_MODULE_1__["expandToProperty"])("_markAllSubMeshesAsTexturesDirty")
    ], TriPlanarMaterial.prototype, "normalTextureY", void 0);
    tslib__WEBPACK_IMPORTED_MODULE_0__["__decorate"]([
        Object(babylonjs_Misc_decorators__WEBPACK_IMPORTED_MODULE_1__["serializeAsTexture"])("normalTextureZ")
    ], TriPlanarMaterial.prototype, "_normalTextureZ", void 0);
    tslib__WEBPACK_IMPORTED_MODULE_0__["__decorate"]([
        Object(babylonjs_Misc_decorators__WEBPACK_IMPORTED_MODULE_1__["expandToProperty"])("_markAllSubMeshesAsTexturesDirty")
    ], TriPlanarMaterial.prototype, "normalTextureZ", void 0);
    tslib__WEBPACK_IMPORTED_MODULE_0__["__decorate"]([
        Object(babylonjs_Misc_decorators__WEBPACK_IMPORTED_MODULE_1__["serialize"])()
    ], TriPlanarMaterial.prototype, "tileSize", void 0);
    tslib__WEBPACK_IMPORTED_MODULE_0__["__decorate"]([
        Object(babylonjs_Misc_decorators__WEBPACK_IMPORTED_MODULE_1__["serializeAsColor3"])()
    ], TriPlanarMaterial.prototype, "diffuseColor", void 0);
    tslib__WEBPACK_IMPORTED_MODULE_0__["__decorate"]([
        Object(babylonjs_Misc_decorators__WEBPACK_IMPORTED_MODULE_1__["serializeAsColor3"])()
    ], TriPlanarMaterial.prototype, "specularColor", void 0);
    tslib__WEBPACK_IMPORTED_MODULE_0__["__decorate"]([
        Object(babylonjs_Misc_decorators__WEBPACK_IMPORTED_MODULE_1__["serialize"])()
    ], TriPlanarMaterial.prototype, "specularPower", void 0);
    tslib__WEBPACK_IMPORTED_MODULE_0__["__decorate"]([
        Object(babylonjs_Misc_decorators__WEBPACK_IMPORTED_MODULE_1__["serialize"])("disableLighting")
    ], TriPlanarMaterial.prototype, "_disableLighting", void 0);
    tslib__WEBPACK_IMPORTED_MODULE_0__["__decorate"]([
        Object(babylonjs_Misc_decorators__WEBPACK_IMPORTED_MODULE_1__["expandToProperty"])("_markAllSubMeshesAsLightsDirty")
    ], TriPlanarMaterial.prototype, "disableLighting", void 0);
    tslib__WEBPACK_IMPORTED_MODULE_0__["__decorate"]([
        Object(babylonjs_Misc_decorators__WEBPACK_IMPORTED_MODULE_1__["serialize"])("maxSimultaneousLights")
    ], TriPlanarMaterial.prototype, "_maxSimultaneousLights", void 0);
    tslib__WEBPACK_IMPORTED_MODULE_0__["__decorate"]([
        Object(babylonjs_Misc_decorators__WEBPACK_IMPORTED_MODULE_1__["expandToProperty"])("_markAllSubMeshesAsLightsDirty")
    ], TriPlanarMaterial.prototype, "maxSimultaneousLights", void 0);
    return TriPlanarMaterial;
}(babylonjs_Misc_decorators__WEBPACK_IMPORTED_MODULE_1__["PushMaterial"]));

babylonjs_Misc_decorators__WEBPACK_IMPORTED_MODULE_1__["_TypeStore"].RegisteredTypes["BABYLON.TriPlanarMaterial"] = TriPlanarMaterial;


/***/ }),

/***/ "./triPlanar/triplanar.fragment.ts":
/*!*****************************************!*\
  !*** ./triPlanar/triplanar.fragment.ts ***!
  \*****************************************/
/*! exports provided: triplanarPixelShader */
/***/ (function(module, __webpack_exports__, __webpack_require__) {

"use strict";
__webpack_require__.r(__webpack_exports__);
/* harmony export (binding) */ __webpack_require__.d(__webpack_exports__, "triplanarPixelShader", function() { return triplanarPixelShader; });
/* harmony import */ var babylonjs_Materials_effect__WEBPACK_IMPORTED_MODULE_0__ = __webpack_require__(/*! babylonjs/Materials/effect */ "babylonjs/Misc/decorators");
/* harmony import */ var babylonjs_Materials_effect__WEBPACK_IMPORTED_MODULE_0___default = /*#__PURE__*/__webpack_require__.n(babylonjs_Materials_effect__WEBPACK_IMPORTED_MODULE_0__);












var name = 'triplanarPixelShader';
var shader = "precision highp float;\n\nuniform vec3 vEyePosition;\nuniform vec4 vDiffuseColor;\n#ifdef SPECULARTERM\nuniform vec4 vSpecularColor;\n#endif\n\nvarying vec3 vPositionW;\n#ifdef VERTEXCOLOR\nvarying vec4 vColor;\n#endif\n\n#include<helperFunctions>\n\n#include<__decl__lightFragment>[0..maxSimultaneousLights]\n\n#ifdef DIFFUSEX\nvarying vec2 vTextureUVX;\nuniform sampler2D diffuseSamplerX;\n#ifdef BUMPX\nuniform sampler2D normalSamplerX;\n#endif\n#endif\n#ifdef DIFFUSEY\nvarying vec2 vTextureUVY;\nuniform sampler2D diffuseSamplerY;\n#ifdef BUMPY\nuniform sampler2D normalSamplerY;\n#endif\n#endif\n#ifdef DIFFUSEZ\nvarying vec2 vTextureUVZ;\nuniform sampler2D diffuseSamplerZ;\n#ifdef BUMPZ\nuniform sampler2D normalSamplerZ;\n#endif\n#endif\n#ifdef NORMAL\nvarying mat3 tangentSpace;\n#endif\n#include<lightsFragmentFunctions>\n#include<shadowsFragmentFunctions>\n#include<clipPlaneFragmentDeclaration>\n#include<fogFragmentDeclaration>\nvoid main(void) {\n\n#include<clipPlaneFragment>\nvec3 viewDirectionW=normalize(vEyePosition-vPositionW);\n\nvec4 baseColor=vec4(0.,0.,0.,1.);\nvec3 diffuseColor=vDiffuseColor.rgb;\n\nfloat alpha=vDiffuseColor.a;\n\n#ifdef NORMAL\nvec3 normalW=tangentSpace[2];\n#else\nvec3 normalW=vec3(1.0,1.0,1.0);\n#endif\nvec4 baseNormal=vec4(0.0,0.0,0.0,1.0);\nnormalW*=normalW;\n#ifdef DIFFUSEX\nbaseColor+=texture2D(diffuseSamplerX,vTextureUVX)*normalW.x;\n#ifdef BUMPX\nbaseNormal+=texture2D(normalSamplerX,vTextureUVX)*normalW.x;\n#endif\n#endif\n#ifdef DIFFUSEY\nbaseColor+=texture2D(diffuseSamplerY,vTextureUVY)*normalW.y;\n#ifdef BUMPY\nbaseNormal+=texture2D(normalSamplerY,vTextureUVY)*normalW.y;\n#endif\n#endif\n#ifdef DIFFUSEZ\nbaseColor+=texture2D(diffuseSamplerZ,vTextureUVZ)*normalW.z;\n#ifdef BUMPZ\nbaseNormal+=texture2D(normalSamplerZ,vTextureUVZ)*normalW.z;\n#endif\n#endif\n#ifdef NORMAL\nnormalW=normalize((2.0*baseNormal.xyz-1.0)*tangentSpace);\n#endif\n#ifdef ALPHATEST\nif (baseColor.a<0.4)\ndiscard;\n#endif\n#include<depthPrePass>\n#ifdef VERTEXCOLOR\nbaseColor.rgb*=vColor.rgb;\n#endif\n\nvec3 diffuseBase=vec3(0.,0.,0.);\nlightingInfo info;\nfloat shadow=1.;\n#ifdef SPECULARTERM\nfloat glossiness=vSpecularColor.a;\nvec3 specularBase=vec3(0.,0.,0.);\nvec3 specularColor=vSpecularColor.rgb;\n#else\nfloat glossiness=0.;\n#endif\n#include<lightFragment>[0..maxSimultaneousLights]\n#ifdef VERTEXALPHA\nalpha*=vColor.a;\n#endif\n#ifdef SPECULARTERM\nvec3 finalSpecular=specularBase*specularColor;\n#else\nvec3 finalSpecular=vec3(0.0);\n#endif\nvec3 finalDiffuse=clamp(diffuseBase*diffuseColor,0.0,1.0)*baseColor.rgb;\n\nvec4 color=vec4(finalDiffuse+finalSpecular,alpha);\n#include<fogFragment>\ngl_FragColor=color;\n}\n";
babylonjs_Materials_effect__WEBPACK_IMPORTED_MODULE_0__["Effect"].ShadersStore[name] = shader;
/** @hidden */
var triplanarPixelShader = { name: name, shader: shader };


/***/ }),

/***/ "./triPlanar/triplanar.vertex.ts":
/*!***************************************!*\
  !*** ./triPlanar/triplanar.vertex.ts ***!
  \***************************************/
/*! exports provided: triplanarVertexShader */
/***/ (function(module, __webpack_exports__, __webpack_require__) {

"use strict";
__webpack_require__.r(__webpack_exports__);
/* harmony export (binding) */ __webpack_require__.d(__webpack_exports__, "triplanarVertexShader", function() { return triplanarVertexShader; });
/* harmony import */ var babylonjs_Materials_effect__WEBPACK_IMPORTED_MODULE_0__ = __webpack_require__(/*! babylonjs/Materials/effect */ "babylonjs/Misc/decorators");
/* harmony import */ var babylonjs_Materials_effect__WEBPACK_IMPORTED_MODULE_0___default = /*#__PURE__*/__webpack_require__.n(babylonjs_Materials_effect__WEBPACK_IMPORTED_MODULE_0__);












var name = 'triplanarVertexShader';
var shader = "precision highp float;\n\nattribute vec3 position;\n#ifdef NORMAL\nattribute vec3 normal;\n#endif\n#ifdef VERTEXCOLOR\nattribute vec4 color;\n#endif\n#include<bonesDeclaration>\n\n#include<instancesDeclaration>\nuniform mat4 view;\nuniform mat4 viewProjection;\n#ifdef DIFFUSEX\nvarying vec2 vTextureUVX;\n#endif\n#ifdef DIFFUSEY\nvarying vec2 vTextureUVY;\n#endif\n#ifdef DIFFUSEZ\nvarying vec2 vTextureUVZ;\n#endif\nuniform float tileSize;\n#ifdef POINTSIZE\nuniform float pointSize;\n#endif\n\nvarying vec3 vPositionW;\n#ifdef NORMAL\nvarying mat3 tangentSpace;\n#endif\n#ifdef VERTEXCOLOR\nvarying vec4 vColor;\n#endif\n#include<clipPlaneVertexDeclaration>\n#include<fogVertexDeclaration>\n#include<__decl__lightFragment>[0..maxSimultaneousLights]\nvoid main(void)\n{\n#include<instancesVertex>\n#include<bonesVertex>\ngl_Position=viewProjection*finalWorld*vec4(position,1.0);\nvec4 worldPos=finalWorld*vec4(position,1.0);\nvPositionW=vec3(worldPos);\n#ifdef DIFFUSEX\nvTextureUVX=worldPos.zy/tileSize;\n#endif\n#ifdef DIFFUSEY\nvTextureUVY=worldPos.xz/tileSize;\n#endif\n#ifdef DIFFUSEZ\nvTextureUVZ=worldPos.xy/tileSize;\n#endif\n#ifdef NORMAL\n\nvec3 xtan=vec3(0,0,1);\nvec3 xbin=vec3(0,1,0);\nvec3 ytan=vec3(1,0,0);\nvec3 ybin=vec3(0,0,1);\nvec3 ztan=vec3(1,0,0);\nvec3 zbin=vec3(0,1,0);\nvec3 normalizedNormal=normalize(normal);\nnormalizedNormal*=normalizedNormal;\nvec3 worldBinormal=normalize(xbin*normalizedNormal.x+ybin*normalizedNormal.y+zbin*normalizedNormal.z);\nvec3 worldTangent=normalize(xtan*normalizedNormal.x+ytan*normalizedNormal.y+ztan*normalizedNormal.z);\nworldTangent=(world*vec4(worldTangent,1.0)).xyz;\nworldBinormal=(world*vec4(worldBinormal,1.0)).xyz;\nvec3 worldNormal=normalize(cross(worldTangent,worldBinormal));\ntangentSpace[0]=worldTangent;\ntangentSpace[1]=worldBinormal;\ntangentSpace[2]=worldNormal;\n#endif\n\n#include<clipPlaneVertex>\n\n#include<fogVertex>\n\n#include<shadowsVertex>[0..maxSimultaneousLights]\n\n#ifdef VERTEXCOLOR\nvColor=color;\n#endif\n\n#ifdef POINTSIZE\ngl_PointSize=pointSize;\n#endif\n}\n";
babylonjs_Materials_effect__WEBPACK_IMPORTED_MODULE_0__["Effect"].ShadersStore[name] = shader;
/** @hidden */
var triplanarVertexShader = { name: name, shader: shader };


/***/ }),

/***/ "babylonjs/Misc/decorators":
/*!****************************************************************************************************!*\
  !*** external {"root":"BABYLON","commonjs":"babylonjs","commonjs2":"babylonjs","amd":"babylonjs"} ***!
  \****************************************************************************************************/
/*! no static exports found */
/***/ (function(module, exports) {

module.exports = __WEBPACK_EXTERNAL_MODULE_babylonjs_Misc_decorators__;

/***/ })

/******/ });
});
//# sourceMappingURL=babylon.triPlanarMaterial.js.map<|MERGE_RESOLUTION|>--- conflicted
+++ resolved
@@ -7,7 +7,7 @@
 		exports["babylonjs-materials"] = factory(require("babylonjs"));
 	else
 		root["MATERIALS"] = factory(root["BABYLON"]);
-})((typeof self !== "undefined" ? self : typeof global !== "undefined" ? global : this), function(__WEBPACK_EXTERNAL_MODULE_babylonjs_Misc_decorators__) {
+})((typeof self !== "undefined" ? self : typeof global !== "undefined" ? global : this), function(__WEBPACK_EXTERNAL_MODULE_babylonjs_Materials_effect__) {
 return /******/ (function(modules) { // webpackBootstrap
 /******/ 	// The module cache
 /******/ 	var installedModules = {};
@@ -97,15 +97,9 @@
 /******/ ({
 
 /***/ "../../node_modules/tslib/tslib.es6.js":
-<<<<<<< HEAD
-/*!****************************************************************!*\
-  !*** C:/Users/Ben/git/babylon/node_modules/tslib/tslib.es6.js ***!
-  \****************************************************************/
-=======
 /*!*****************************************************************!*\
   !*** C:/Dev/Babylon/Babylon.js/node_modules/tslib/tslib.es6.js ***!
   \*****************************************************************/
->>>>>>> ceeacfbb
 /*! exports provided: __extends, __assign, __rest, __decorate, __param, __metadata, __awaiter, __generator, __exportStar, __values, __read, __spread, __await, __asyncGenerator, __asyncDelegator, __asyncValues, __makeTemplateObject, __importStar, __importDefault */
 /***/ (function(module, __webpack_exports__, __webpack_require__) {
 
@@ -130,192 +124,192 @@
 /* harmony export (binding) */ __webpack_require__.d(__webpack_exports__, "__makeTemplateObject", function() { return __makeTemplateObject; });
 /* harmony export (binding) */ __webpack_require__.d(__webpack_exports__, "__importStar", function() { return __importStar; });
 /* harmony export (binding) */ __webpack_require__.d(__webpack_exports__, "__importDefault", function() { return __importDefault; });
-/*! *****************************************************************************
-Copyright (c) Microsoft Corporation. All rights reserved.
-Licensed under the Apache License, Version 2.0 (the "License"); you may not use
-this file except in compliance with the License. You may obtain a copy of the
-License at http://www.apache.org/licenses/LICENSE-2.0
-
-THIS CODE IS PROVIDED ON AN *AS IS* BASIS, WITHOUT WARRANTIES OR CONDITIONS OF ANY
-KIND, EITHER EXPRESS OR IMPLIED, INCLUDING WITHOUT LIMITATION ANY IMPLIED
-WARRANTIES OR CONDITIONS OF TITLE, FITNESS FOR A PARTICULAR PURPOSE,
-MERCHANTABLITY OR NON-INFRINGEMENT.
-
-See the Apache Version 2.0 License for specific language governing permissions
-and limitations under the License.
-***************************************************************************** */
-/* global Reflect, Promise */
-
-var extendStatics = function(d, b) {
-    extendStatics = Object.setPrototypeOf ||
-        ({ __proto__: [] } instanceof Array && function (d, b) { d.__proto__ = b; }) ||
-        function (d, b) { for (var p in b) if (b.hasOwnProperty(p)) d[p] = b[p]; };
-    return extendStatics(d, b);
-};
-
-function __extends(d, b) {
-    extendStatics(d, b);
-    function __() { this.constructor = d; }
-    d.prototype = b === null ? Object.create(b) : (__.prototype = b.prototype, new __());
-}
-
-var __assign = function() {
-    __assign = Object.assign || function __assign(t) {
-        for (var s, i = 1, n = arguments.length; i < n; i++) {
-            s = arguments[i];
-            for (var p in s) if (Object.prototype.hasOwnProperty.call(s, p)) t[p] = s[p];
-        }
-        return t;
-    }
-    return __assign.apply(this, arguments);
-}
-
-function __rest(s, e) {
-    var t = {};
-    for (var p in s) if (Object.prototype.hasOwnProperty.call(s, p) && e.indexOf(p) < 0)
-        t[p] = s[p];
-    if (s != null && typeof Object.getOwnPropertySymbols === "function")
-        for (var i = 0, p = Object.getOwnPropertySymbols(s); i < p.length; i++) if (e.indexOf(p[i]) < 0)
-            t[p[i]] = s[p[i]];
-    return t;
-}
-
-function __decorate(decorators, target, key, desc) {
-    var c = arguments.length, r = c < 3 ? target : desc === null ? desc = Object.getOwnPropertyDescriptor(target, key) : desc, d;
-    if (typeof Reflect === "object" && typeof Reflect.decorate === "function") r = Reflect.decorate(decorators, target, key, desc);
-    else for (var i = decorators.length - 1; i >= 0; i--) if (d = decorators[i]) r = (c < 3 ? d(r) : c > 3 ? d(target, key, r) : d(target, key)) || r;
-    return c > 3 && r && Object.defineProperty(target, key, r), r;
-}
-
-function __param(paramIndex, decorator) {
-    return function (target, key) { decorator(target, key, paramIndex); }
-}
-
-function __metadata(metadataKey, metadataValue) {
-    if (typeof Reflect === "object" && typeof Reflect.metadata === "function") return Reflect.metadata(metadataKey, metadataValue);
-}
-
-function __awaiter(thisArg, _arguments, P, generator) {
-    return new (P || (P = Promise))(function (resolve, reject) {
-        function fulfilled(value) { try { step(generator.next(value)); } catch (e) { reject(e); } }
-        function rejected(value) { try { step(generator["throw"](value)); } catch (e) { reject(e); } }
-        function step(result) { result.done ? resolve(result.value) : new P(function (resolve) { resolve(result.value); }).then(fulfilled, rejected); }
-        step((generator = generator.apply(thisArg, _arguments || [])).next());
-    });
-}
-
-function __generator(thisArg, body) {
-    var _ = { label: 0, sent: function() { if (t[0] & 1) throw t[1]; return t[1]; }, trys: [], ops: [] }, f, y, t, g;
-    return g = { next: verb(0), "throw": verb(1), "return": verb(2) }, typeof Symbol === "function" && (g[Symbol.iterator] = function() { return this; }), g;
-    function verb(n) { return function (v) { return step([n, v]); }; }
-    function step(op) {
-        if (f) throw new TypeError("Generator is already executing.");
-        while (_) try {
-            if (f = 1, y && (t = op[0] & 2 ? y["return"] : op[0] ? y["throw"] || ((t = y["return"]) && t.call(y), 0) : y.next) && !(t = t.call(y, op[1])).done) return t;
-            if (y = 0, t) op = [op[0] & 2, t.value];
-            switch (op[0]) {
-                case 0: case 1: t = op; break;
-                case 4: _.label++; return { value: op[1], done: false };
-                case 5: _.label++; y = op[1]; op = [0]; continue;
-                case 7: op = _.ops.pop(); _.trys.pop(); continue;
-                default:
-                    if (!(t = _.trys, t = t.length > 0 && t[t.length - 1]) && (op[0] === 6 || op[0] === 2)) { _ = 0; continue; }
-                    if (op[0] === 3 && (!t || (op[1] > t[0] && op[1] < t[3]))) { _.label = op[1]; break; }
-                    if (op[0] === 6 && _.label < t[1]) { _.label = t[1]; t = op; break; }
-                    if (t && _.label < t[2]) { _.label = t[2]; _.ops.push(op); break; }
-                    if (t[2]) _.ops.pop();
-                    _.trys.pop(); continue;
-            }
-            op = body.call(thisArg, _);
-        } catch (e) { op = [6, e]; y = 0; } finally { f = t = 0; }
-        if (op[0] & 5) throw op[1]; return { value: op[0] ? op[1] : void 0, done: true };
-    }
-}
-
-function __exportStar(m, exports) {
-    for (var p in m) if (!exports.hasOwnProperty(p)) exports[p] = m[p];
-}
-
-function __values(o) {
-    var m = typeof Symbol === "function" && o[Symbol.iterator], i = 0;
-    if (m) return m.call(o);
-    return {
-        next: function () {
-            if (o && i >= o.length) o = void 0;
-            return { value: o && o[i++], done: !o };
-        }
-    };
-}
-
-function __read(o, n) {
-    var m = typeof Symbol === "function" && o[Symbol.iterator];
-    if (!m) return o;
-    var i = m.call(o), r, ar = [], e;
-    try {
-        while ((n === void 0 || n-- > 0) && !(r = i.next()).done) ar.push(r.value);
-    }
-    catch (error) { e = { error: error }; }
-    finally {
-        try {
-            if (r && !r.done && (m = i["return"])) m.call(i);
-        }
-        finally { if (e) throw e.error; }
-    }
-    return ar;
-}
-
-function __spread() {
-    for (var ar = [], i = 0; i < arguments.length; i++)
-        ar = ar.concat(__read(arguments[i]));
-    return ar;
-}
-
-function __await(v) {
-    return this instanceof __await ? (this.v = v, this) : new __await(v);
-}
-
-function __asyncGenerator(thisArg, _arguments, generator) {
-    if (!Symbol.asyncIterator) throw new TypeError("Symbol.asyncIterator is not defined.");
-    var g = generator.apply(thisArg, _arguments || []), i, q = [];
-    return i = {}, verb("next"), verb("throw"), verb("return"), i[Symbol.asyncIterator] = function () { return this; }, i;
-    function verb(n) { if (g[n]) i[n] = function (v) { return new Promise(function (a, b) { q.push([n, v, a, b]) > 1 || resume(n, v); }); }; }
-    function resume(n, v) { try { step(g[n](v)); } catch (e) { settle(q[0][3], e); } }
-    function step(r) { r.value instanceof __await ? Promise.resolve(r.value.v).then(fulfill, reject) : settle(q[0][2], r); }
-    function fulfill(value) { resume("next", value); }
-    function reject(value) { resume("throw", value); }
-    function settle(f, v) { if (f(v), q.shift(), q.length) resume(q[0][0], q[0][1]); }
-}
-
-function __asyncDelegator(o) {
-    var i, p;
-    return i = {}, verb("next"), verb("throw", function (e) { throw e; }), verb("return"), i[Symbol.iterator] = function () { return this; }, i;
-    function verb(n, f) { i[n] = o[n] ? function (v) { return (p = !p) ? { value: __await(o[n](v)), done: n === "return" } : f ? f(v) : v; } : f; }
-}
-
-function __asyncValues(o) {
-    if (!Symbol.asyncIterator) throw new TypeError("Symbol.asyncIterator is not defined.");
-    var m = o[Symbol.asyncIterator], i;
-    return m ? m.call(o) : (o = typeof __values === "function" ? __values(o) : o[Symbol.iterator](), i = {}, verb("next"), verb("throw"), verb("return"), i[Symbol.asyncIterator] = function () { return this; }, i);
-    function verb(n) { i[n] = o[n] && function (v) { return new Promise(function (resolve, reject) { v = o[n](v), settle(resolve, reject, v.done, v.value); }); }; }
-    function settle(resolve, reject, d, v) { Promise.resolve(v).then(function(v) { resolve({ value: v, done: d }); }, reject); }
-}
-
-function __makeTemplateObject(cooked, raw) {
-    if (Object.defineProperty) { Object.defineProperty(cooked, "raw", { value: raw }); } else { cooked.raw = raw; }
-    return cooked;
-};
-
-function __importStar(mod) {
-    if (mod && mod.__esModule) return mod;
-    var result = {};
-    if (mod != null) for (var k in mod) if (Object.hasOwnProperty.call(mod, k)) result[k] = mod[k];
-    result.default = mod;
-    return result;
-}
-
-function __importDefault(mod) {
-    return (mod && mod.__esModule) ? mod : { default: mod };
-}
+/*! *****************************************************************************
+Copyright (c) Microsoft Corporation. All rights reserved.
+Licensed under the Apache License, Version 2.0 (the "License"); you may not use
+this file except in compliance with the License. You may obtain a copy of the
+License at http://www.apache.org/licenses/LICENSE-2.0
+
+THIS CODE IS PROVIDED ON AN *AS IS* BASIS, WITHOUT WARRANTIES OR CONDITIONS OF ANY
+KIND, EITHER EXPRESS OR IMPLIED, INCLUDING WITHOUT LIMITATION ANY IMPLIED
+WARRANTIES OR CONDITIONS OF TITLE, FITNESS FOR A PARTICULAR PURPOSE,
+MERCHANTABLITY OR NON-INFRINGEMENT.
+
+See the Apache Version 2.0 License for specific language governing permissions
+and limitations under the License.
+***************************************************************************** */
+/* global Reflect, Promise */
+
+var extendStatics = function(d, b) {
+    extendStatics = Object.setPrototypeOf ||
+        ({ __proto__: [] } instanceof Array && function (d, b) { d.__proto__ = b; }) ||
+        function (d, b) { for (var p in b) if (b.hasOwnProperty(p)) d[p] = b[p]; };
+    return extendStatics(d, b);
+};
+
+function __extends(d, b) {
+    extendStatics(d, b);
+    function __() { this.constructor = d; }
+    d.prototype = b === null ? Object.create(b) : (__.prototype = b.prototype, new __());
+}
+
+var __assign = function() {
+    __assign = Object.assign || function __assign(t) {
+        for (var s, i = 1, n = arguments.length; i < n; i++) {
+            s = arguments[i];
+            for (var p in s) if (Object.prototype.hasOwnProperty.call(s, p)) t[p] = s[p];
+        }
+        return t;
+    }
+    return __assign.apply(this, arguments);
+}
+
+function __rest(s, e) {
+    var t = {};
+    for (var p in s) if (Object.prototype.hasOwnProperty.call(s, p) && e.indexOf(p) < 0)
+        t[p] = s[p];
+    if (s != null && typeof Object.getOwnPropertySymbols === "function")
+        for (var i = 0, p = Object.getOwnPropertySymbols(s); i < p.length; i++) if (e.indexOf(p[i]) < 0)
+            t[p[i]] = s[p[i]];
+    return t;
+}
+
+function __decorate(decorators, target, key, desc) {
+    var c = arguments.length, r = c < 3 ? target : desc === null ? desc = Object.getOwnPropertyDescriptor(target, key) : desc, d;
+    if (typeof Reflect === "object" && typeof Reflect.decorate === "function") r = Reflect.decorate(decorators, target, key, desc);
+    else for (var i = decorators.length - 1; i >= 0; i--) if (d = decorators[i]) r = (c < 3 ? d(r) : c > 3 ? d(target, key, r) : d(target, key)) || r;
+    return c > 3 && r && Object.defineProperty(target, key, r), r;
+}
+
+function __param(paramIndex, decorator) {
+    return function (target, key) { decorator(target, key, paramIndex); }
+}
+
+function __metadata(metadataKey, metadataValue) {
+    if (typeof Reflect === "object" && typeof Reflect.metadata === "function") return Reflect.metadata(metadataKey, metadataValue);
+}
+
+function __awaiter(thisArg, _arguments, P, generator) {
+    return new (P || (P = Promise))(function (resolve, reject) {
+        function fulfilled(value) { try { step(generator.next(value)); } catch (e) { reject(e); } }
+        function rejected(value) { try { step(generator["throw"](value)); } catch (e) { reject(e); } }
+        function step(result) { result.done ? resolve(result.value) : new P(function (resolve) { resolve(result.value); }).then(fulfilled, rejected); }
+        step((generator = generator.apply(thisArg, _arguments || [])).next());
+    });
+}
+
+function __generator(thisArg, body) {
+    var _ = { label: 0, sent: function() { if (t[0] & 1) throw t[1]; return t[1]; }, trys: [], ops: [] }, f, y, t, g;
+    return g = { next: verb(0), "throw": verb(1), "return": verb(2) }, typeof Symbol === "function" && (g[Symbol.iterator] = function() { return this; }), g;
+    function verb(n) { return function (v) { return step([n, v]); }; }
+    function step(op) {
+        if (f) throw new TypeError("Generator is already executing.");
+        while (_) try {
+            if (f = 1, y && (t = op[0] & 2 ? y["return"] : op[0] ? y["throw"] || ((t = y["return"]) && t.call(y), 0) : y.next) && !(t = t.call(y, op[1])).done) return t;
+            if (y = 0, t) op = [op[0] & 2, t.value];
+            switch (op[0]) {
+                case 0: case 1: t = op; break;
+                case 4: _.label++; return { value: op[1], done: false };
+                case 5: _.label++; y = op[1]; op = [0]; continue;
+                case 7: op = _.ops.pop(); _.trys.pop(); continue;
+                default:
+                    if (!(t = _.trys, t = t.length > 0 && t[t.length - 1]) && (op[0] === 6 || op[0] === 2)) { _ = 0; continue; }
+                    if (op[0] === 3 && (!t || (op[1] > t[0] && op[1] < t[3]))) { _.label = op[1]; break; }
+                    if (op[0] === 6 && _.label < t[1]) { _.label = t[1]; t = op; break; }
+                    if (t && _.label < t[2]) { _.label = t[2]; _.ops.push(op); break; }
+                    if (t[2]) _.ops.pop();
+                    _.trys.pop(); continue;
+            }
+            op = body.call(thisArg, _);
+        } catch (e) { op = [6, e]; y = 0; } finally { f = t = 0; }
+        if (op[0] & 5) throw op[1]; return { value: op[0] ? op[1] : void 0, done: true };
+    }
+}
+
+function __exportStar(m, exports) {
+    for (var p in m) if (!exports.hasOwnProperty(p)) exports[p] = m[p];
+}
+
+function __values(o) {
+    var m = typeof Symbol === "function" && o[Symbol.iterator], i = 0;
+    if (m) return m.call(o);
+    return {
+        next: function () {
+            if (o && i >= o.length) o = void 0;
+            return { value: o && o[i++], done: !o };
+        }
+    };
+}
+
+function __read(o, n) {
+    var m = typeof Symbol === "function" && o[Symbol.iterator];
+    if (!m) return o;
+    var i = m.call(o), r, ar = [], e;
+    try {
+        while ((n === void 0 || n-- > 0) && !(r = i.next()).done) ar.push(r.value);
+    }
+    catch (error) { e = { error: error }; }
+    finally {
+        try {
+            if (r && !r.done && (m = i["return"])) m.call(i);
+        }
+        finally { if (e) throw e.error; }
+    }
+    return ar;
+}
+
+function __spread() {
+    for (var ar = [], i = 0; i < arguments.length; i++)
+        ar = ar.concat(__read(arguments[i]));
+    return ar;
+}
+
+function __await(v) {
+    return this instanceof __await ? (this.v = v, this) : new __await(v);
+}
+
+function __asyncGenerator(thisArg, _arguments, generator) {
+    if (!Symbol.asyncIterator) throw new TypeError("Symbol.asyncIterator is not defined.");
+    var g = generator.apply(thisArg, _arguments || []), i, q = [];
+    return i = {}, verb("next"), verb("throw"), verb("return"), i[Symbol.asyncIterator] = function () { return this; }, i;
+    function verb(n) { if (g[n]) i[n] = function (v) { return new Promise(function (a, b) { q.push([n, v, a, b]) > 1 || resume(n, v); }); }; }
+    function resume(n, v) { try { step(g[n](v)); } catch (e) { settle(q[0][3], e); } }
+    function step(r) { r.value instanceof __await ? Promise.resolve(r.value.v).then(fulfill, reject) : settle(q[0][2], r); }
+    function fulfill(value) { resume("next", value); }
+    function reject(value) { resume("throw", value); }
+    function settle(f, v) { if (f(v), q.shift(), q.length) resume(q[0][0], q[0][1]); }
+}
+
+function __asyncDelegator(o) {
+    var i, p;
+    return i = {}, verb("next"), verb("throw", function (e) { throw e; }), verb("return"), i[Symbol.iterator] = function () { return this; }, i;
+    function verb(n, f) { i[n] = o[n] ? function (v) { return (p = !p) ? { value: __await(o[n](v)), done: n === "return" } : f ? f(v) : v; } : f; }
+}
+
+function __asyncValues(o) {
+    if (!Symbol.asyncIterator) throw new TypeError("Symbol.asyncIterator is not defined.");
+    var m = o[Symbol.asyncIterator], i;
+    return m ? m.call(o) : (o = typeof __values === "function" ? __values(o) : o[Symbol.iterator](), i = {}, verb("next"), verb("throw"), verb("return"), i[Symbol.asyncIterator] = function () { return this; }, i);
+    function verb(n) { i[n] = o[n] && function (v) { return new Promise(function (resolve, reject) { v = o[n](v), settle(resolve, reject, v.done, v.value); }); }; }
+    function settle(resolve, reject, d, v) { Promise.resolve(v).then(function(v) { resolve({ value: v, done: d }); }, reject); }
+}
+
+function __makeTemplateObject(cooked, raw) {
+    if (Object.defineProperty) { Object.defineProperty(cooked, "raw", { value: raw }); } else { cooked.raw = raw; }
+    return cooked;
+};
+
+function __importStar(mod) {
+    if (mod && mod.__esModule) return mod;
+    var result = {};
+    if (mod != null) for (var k in mod) if (Object.hasOwnProperty.call(mod, k)) result[k] = mod[k];
+    result.default = mod;
+    return result;
+}
+
+function __importDefault(mod) {
+    return (mod && mod.__esModule) ? mod : { default: mod };
+}
 
 
 /***/ }),
@@ -363,18 +357,18 @@
 /* WEBPACK VAR INJECTION */(function(global) {/* harmony import */ var _triPlanar__WEBPACK_IMPORTED_MODULE_0__ = __webpack_require__(/*! ../triPlanar */ "./triPlanar/index.ts");
 /* harmony reexport (safe) */ __webpack_require__.d(__webpack_exports__, "TriPlanarMaterial", function() { return _triPlanar__WEBPACK_IMPORTED_MODULE_0__["TriPlanarMaterial"]; });
 
-
-/**
- * This is the entry point for the UMD module.
- * The entry point for a future ESM package should be index.ts
- */
-var globalObject = (typeof global !== 'undefined') ? global : ((typeof window !== 'undefined') ? window : undefined);
-if (typeof globalObject !== "undefined") {
-    for (var key in _triPlanar__WEBPACK_IMPORTED_MODULE_0__) {
-        globalObject.BABYLON[key] = _triPlanar__WEBPACK_IMPORTED_MODULE_0__[key];
-    }
-}
-
+
+/**
+ * This is the entry point for the UMD module.
+ * The entry point for a future ESM package should be index.ts
+ */
+var globalObject = (typeof global !== 'undefined') ? global : ((typeof window !== 'undefined') ? window : undefined);
+if (typeof globalObject !== "undefined") {
+    for (var key in _triPlanar__WEBPACK_IMPORTED_MODULE_0__) {
+        globalObject.BABYLON[key] = _triPlanar__WEBPACK_IMPORTED_MODULE_0__[key];
+    }
+}
+
 
 /* WEBPACK VAR INJECTION */}.call(this, __webpack_require__(/*! ./../../../node_modules/webpack/buildin/global.js */ "../../node_modules/webpack/buildin/global.js")))
 
@@ -392,7 +386,7 @@
 /* harmony import */ var _triPlanarMaterial__WEBPACK_IMPORTED_MODULE_0__ = __webpack_require__(/*! ./triPlanarMaterial */ "./triPlanar/triPlanarMaterial.ts");
 /* harmony reexport (safe) */ __webpack_require__.d(__webpack_exports__, "TriPlanarMaterial", function() { return _triPlanarMaterial__WEBPACK_IMPORTED_MODULE_0__["TriPlanarMaterial"]; });
 
-
+
 
 
 /***/ }),
@@ -408,397 +402,397 @@
 __webpack_require__.r(__webpack_exports__);
 /* harmony export (binding) */ __webpack_require__.d(__webpack_exports__, "TriPlanarMaterial", function() { return TriPlanarMaterial; });
 /* harmony import */ var tslib__WEBPACK_IMPORTED_MODULE_0__ = __webpack_require__(/*! tslib */ "../../node_modules/tslib/tslib.es6.js");
-/* harmony import */ var babylonjs_Misc_decorators__WEBPACK_IMPORTED_MODULE_1__ = __webpack_require__(/*! babylonjs/Misc/decorators */ "babylonjs/Misc/decorators");
+/* harmony import */ var babylonjs_Misc_decorators__WEBPACK_IMPORTED_MODULE_1__ = __webpack_require__(/*! babylonjs/Misc/decorators */ "babylonjs/Materials/effect");
 /* harmony import */ var babylonjs_Misc_decorators__WEBPACK_IMPORTED_MODULE_1___default = /*#__PURE__*/__webpack_require__.n(babylonjs_Misc_decorators__WEBPACK_IMPORTED_MODULE_1__);
 /* harmony import */ var _triplanar_fragment__WEBPACK_IMPORTED_MODULE_2__ = __webpack_require__(/*! ./triplanar.fragment */ "./triPlanar/triplanar.fragment.ts");
 /* harmony import */ var _triplanar_vertex__WEBPACK_IMPORTED_MODULE_3__ = __webpack_require__(/*! ./triplanar.vertex */ "./triPlanar/triplanar.vertex.ts");
-
-
-
-
-
-
-
-
-
-
-
-
-
-var TriPlanarMaterialDefines = /** @class */ (function (_super) {
-    tslib__WEBPACK_IMPORTED_MODULE_0__["__extends"](TriPlanarMaterialDefines, _super);
-    function TriPlanarMaterialDefines() {
-        var _this = _super.call(this) || this;
-        _this.DIFFUSEX = false;
-        _this.DIFFUSEY = false;
-        _this.DIFFUSEZ = false;
-        _this.BUMPX = false;
-        _this.BUMPY = false;
-        _this.BUMPZ = false;
-        _this.CLIPPLANE = false;
-        _this.CLIPPLANE2 = false;
-        _this.CLIPPLANE3 = false;
-        _this.CLIPPLANE4 = false;
-        _this.ALPHATEST = false;
-        _this.DEPTHPREPASS = false;
-        _this.POINTSIZE = false;
-        _this.FOG = false;
-        _this.SPECULARTERM = false;
-        _this.NORMAL = false;
-        _this.VERTEXCOLOR = false;
-        _this.VERTEXALPHA = false;
-        _this.NUM_BONE_INFLUENCERS = 0;
-        _this.BonesPerMesh = 0;
-        _this.INSTANCES = false;
-        _this.rebuild();
-        return _this;
-    }
-    return TriPlanarMaterialDefines;
-}(babylonjs_Misc_decorators__WEBPACK_IMPORTED_MODULE_1__["MaterialDefines"]));
-var TriPlanarMaterial = /** @class */ (function (_super) {
-    tslib__WEBPACK_IMPORTED_MODULE_0__["__extends"](TriPlanarMaterial, _super);
-    function TriPlanarMaterial(name, scene) {
-        var _this = _super.call(this, name, scene) || this;
-        _this.tileSize = 1;
-        _this.diffuseColor = new babylonjs_Misc_decorators__WEBPACK_IMPORTED_MODULE_1__["Color3"](1, 1, 1);
-        _this.specularColor = new babylonjs_Misc_decorators__WEBPACK_IMPORTED_MODULE_1__["Color3"](0.2, 0.2, 0.2);
-        _this.specularPower = 64;
-        _this._disableLighting = false;
-        _this._maxSimultaneousLights = 4;
-        return _this;
-    }
-    TriPlanarMaterial.prototype.needAlphaBlending = function () {
-        return (this.alpha < 1.0);
-    };
-    TriPlanarMaterial.prototype.needAlphaTesting = function () {
-        return false;
-    };
-    TriPlanarMaterial.prototype.getAlphaTestTexture = function () {
-        return null;
-    };
-    // Methods
-    TriPlanarMaterial.prototype.isReadyForSubMesh = function (mesh, subMesh, useInstances) {
-        if (this.isFrozen) {
-            if (this._wasPreviouslyReady && subMesh.effect) {
-                return true;
-            }
-        }
-        if (!subMesh._materialDefines) {
-            subMesh._materialDefines = new TriPlanarMaterialDefines();
-        }
-        var defines = subMesh._materialDefines;
-        var scene = this.getScene();
-        if (!this.checkReadyOnEveryCall && subMesh.effect) {
-            if (this._renderId === scene.getRenderId()) {
-                return true;
-            }
-        }
-        var engine = scene.getEngine();
-        // Textures
-        if (defines._areTexturesDirty) {
-            if (scene.texturesEnabled) {
-                if (babylonjs_Misc_decorators__WEBPACK_IMPORTED_MODULE_1__["MaterialFlags"].DiffuseTextureEnabled) {
-                    var textures = [this.diffuseTextureX, this.diffuseTextureY, this.diffuseTextureZ];
-                    var textureDefines = ["DIFFUSEX", "DIFFUSEY", "DIFFUSEZ"];
-                    for (var i = 0; i < textures.length; i++) {
-                        if (textures[i]) {
-                            if (!textures[i].isReady()) {
-                                return false;
-                            }
-                            else {
-                                defines[textureDefines[i]] = true;
-                            }
-                        }
-                    }
-                }
-                if (babylonjs_Misc_decorators__WEBPACK_IMPORTED_MODULE_1__["MaterialFlags"].BumpTextureEnabled) {
-                    var textures = [this.normalTextureX, this.normalTextureY, this.normalTextureZ];
-                    var textureDefines = ["BUMPX", "BUMPY", "BUMPZ"];
-                    for (var i = 0; i < textures.length; i++) {
-                        if (textures[i]) {
-                            if (!textures[i].isReady()) {
-                                return false;
-                            }
-                            else {
-                                defines[textureDefines[i]] = true;
-                            }
-                        }
-                    }
-                }
-            }
-        }
-        // Misc.
-        babylonjs_Misc_decorators__WEBPACK_IMPORTED_MODULE_1__["MaterialHelper"].PrepareDefinesForMisc(mesh, scene, false, this.pointsCloud, this.fogEnabled, this._shouldTurnAlphaTestOn(mesh), defines);
-        // Lights
-        defines._needNormals = babylonjs_Misc_decorators__WEBPACK_IMPORTED_MODULE_1__["MaterialHelper"].PrepareDefinesForLights(scene, mesh, defines, false, this._maxSimultaneousLights, this._disableLighting);
-        // Values that need to be evaluated on every frame
-        babylonjs_Misc_decorators__WEBPACK_IMPORTED_MODULE_1__["MaterialHelper"].PrepareDefinesForFrameBoundValues(scene, engine, defines, useInstances ? true : false);
-        // Attribs
-        babylonjs_Misc_decorators__WEBPACK_IMPORTED_MODULE_1__["MaterialHelper"].PrepareDefinesForAttributes(mesh, defines, true, true);
-        // Get correct effect
-        if (defines.isDirty) {
-            defines.markAsProcessed();
-            scene.resetCachedMaterial();
-            // Fallbacks
-            var fallbacks = new babylonjs_Misc_decorators__WEBPACK_IMPORTED_MODULE_1__["EffectFallbacks"]();
-            if (defines.FOG) {
-                fallbacks.addFallback(1, "FOG");
-            }
-            babylonjs_Misc_decorators__WEBPACK_IMPORTED_MODULE_1__["MaterialHelper"].HandleFallbacksForShadows(defines, fallbacks, this.maxSimultaneousLights);
-            if (defines.NUM_BONE_INFLUENCERS > 0) {
-                fallbacks.addCPUSkinningFallback(0, mesh);
-            }
-            //Attributes
-            var attribs = [babylonjs_Misc_decorators__WEBPACK_IMPORTED_MODULE_1__["VertexBuffer"].PositionKind];
-            if (defines.NORMAL) {
-                attribs.push(babylonjs_Misc_decorators__WEBPACK_IMPORTED_MODULE_1__["VertexBuffer"].NormalKind);
-            }
-            if (defines.VERTEXCOLOR) {
-                attribs.push(babylonjs_Misc_decorators__WEBPACK_IMPORTED_MODULE_1__["VertexBuffer"].ColorKind);
-            }
-            babylonjs_Misc_decorators__WEBPACK_IMPORTED_MODULE_1__["MaterialHelper"].PrepareAttributesForBones(attribs, mesh, defines, fallbacks);
-            babylonjs_Misc_decorators__WEBPACK_IMPORTED_MODULE_1__["MaterialHelper"].PrepareAttributesForInstances(attribs, defines);
-            // Legacy browser patch
-            var shaderName = "triplanar";
-            var join = defines.toString();
-            var uniforms = ["world", "view", "viewProjection", "vEyePosition", "vLightsType", "vDiffuseColor", "vSpecularColor",
-                "vFogInfos", "vFogColor", "pointSize",
-                "mBones",
-                "vClipPlane", "vClipPlane2", "vClipPlane3", "vClipPlane4",
-                "tileSize"
-            ];
-            var samplers = ["diffuseSamplerX", "diffuseSamplerY", "diffuseSamplerZ",
-                "normalSamplerX", "normalSamplerY", "normalSamplerZ"
-            ];
-            var uniformBuffers = new Array();
-            babylonjs_Misc_decorators__WEBPACK_IMPORTED_MODULE_1__["MaterialHelper"].PrepareUniformsAndSamplersList({
-                uniformsNames: uniforms,
-                uniformBuffersNames: uniformBuffers,
-                samplers: samplers,
-                defines: defines,
-                maxSimultaneousLights: this.maxSimultaneousLights
-            });
-            subMesh.setEffect(scene.getEngine().createEffect(shaderName, {
-                attributes: attribs,
-                uniformsNames: uniforms,
-                uniformBuffersNames: uniformBuffers,
-                samplers: samplers,
-                defines: join,
-                fallbacks: fallbacks,
-                onCompiled: this.onCompiled,
-                onError: this.onError,
-                indexParameters: { maxSimultaneousLights: this.maxSimultaneousLights }
-            }, engine), defines);
-        }
-        if (!subMesh.effect || !subMesh.effect.isReady()) {
-            return false;
-        }
-        this._renderId = scene.getRenderId();
-        this._wasPreviouslyReady = true;
-        return true;
-    };
-    TriPlanarMaterial.prototype.bindForSubMesh = function (world, mesh, subMesh) {
-        var scene = this.getScene();
-        var defines = subMesh._materialDefines;
-        if (!defines) {
-            return;
-        }
-        var effect = subMesh.effect;
-        if (!effect) {
-            return;
-        }
-        this._activeEffect = effect;
-        // Matrices
-        this.bindOnlyWorldMatrix(world);
-        this._activeEffect.setMatrix("viewProjection", scene.getTransformMatrix());
-        // Bones
-        babylonjs_Misc_decorators__WEBPACK_IMPORTED_MODULE_1__["MaterialHelper"].BindBonesParameters(mesh, this._activeEffect);
-        this._activeEffect.setFloat("tileSize", this.tileSize);
-        if (scene.getCachedMaterial() !== this) {
-            // Textures
-            if (this.diffuseTextureX) {
-                this._activeEffect.setTexture("diffuseSamplerX", this.diffuseTextureX);
-            }
-            if (this.diffuseTextureY) {
-                this._activeEffect.setTexture("diffuseSamplerY", this.diffuseTextureY);
-            }
-            if (this.diffuseTextureZ) {
-                this._activeEffect.setTexture("diffuseSamplerZ", this.diffuseTextureZ);
-            }
-            if (this.normalTextureX) {
-                this._activeEffect.setTexture("normalSamplerX", this.normalTextureX);
-            }
-            if (this.normalTextureY) {
-                this._activeEffect.setTexture("normalSamplerY", this.normalTextureY);
-            }
-            if (this.normalTextureZ) {
-                this._activeEffect.setTexture("normalSamplerZ", this.normalTextureZ);
-            }
-            // Clip plane
-            babylonjs_Misc_decorators__WEBPACK_IMPORTED_MODULE_1__["MaterialHelper"].BindClipPlane(this._activeEffect, scene);
-            // Point size
-            if (this.pointsCloud) {
-                this._activeEffect.setFloat("pointSize", this.pointSize);
-            }
-            babylonjs_Misc_decorators__WEBPACK_IMPORTED_MODULE_1__["MaterialHelper"].BindEyePosition(effect, scene);
-        }
-        this._activeEffect.setColor4("vDiffuseColor", this.diffuseColor, this.alpha * mesh.visibility);
-        if (defines.SPECULARTERM) {
-            this._activeEffect.setColor4("vSpecularColor", this.specularColor, this.specularPower);
-        }
-        if (scene.lightsEnabled && !this.disableLighting) {
-            babylonjs_Misc_decorators__WEBPACK_IMPORTED_MODULE_1__["MaterialHelper"].BindLights(scene, mesh, this._activeEffect, defines, this.maxSimultaneousLights);
-        }
-        // View
-        if (scene.fogEnabled && mesh.applyFog && scene.fogMode !== babylonjs_Misc_decorators__WEBPACK_IMPORTED_MODULE_1__["Scene"].FOGMODE_NONE) {
-            this._activeEffect.setMatrix("view", scene.getViewMatrix());
-        }
-        // Fog
-        babylonjs_Misc_decorators__WEBPACK_IMPORTED_MODULE_1__["MaterialHelper"].BindFogParameters(scene, mesh, this._activeEffect);
-        this._afterBind(mesh, this._activeEffect);
-    };
-    TriPlanarMaterial.prototype.getAnimatables = function () {
-        var results = [];
-        if (this.mixTexture && this.mixTexture.animations && this.mixTexture.animations.length > 0) {
-            results.push(this.mixTexture);
-        }
-        return results;
-    };
-    TriPlanarMaterial.prototype.getActiveTextures = function () {
-        var activeTextures = _super.prototype.getActiveTextures.call(this);
-        if (this._diffuseTextureX) {
-            activeTextures.push(this._diffuseTextureX);
-        }
-        if (this._diffuseTextureY) {
-            activeTextures.push(this._diffuseTextureY);
-        }
-        if (this._diffuseTextureZ) {
-            activeTextures.push(this._diffuseTextureZ);
-        }
-        if (this._normalTextureX) {
-            activeTextures.push(this._normalTextureX);
-        }
-        if (this._normalTextureY) {
-            activeTextures.push(this._normalTextureY);
-        }
-        if (this._normalTextureZ) {
-            activeTextures.push(this._normalTextureZ);
-        }
-        return activeTextures;
-    };
-    TriPlanarMaterial.prototype.hasTexture = function (texture) {
-        if (_super.prototype.hasTexture.call(this, texture)) {
-            return true;
-        }
-        if (this._diffuseTextureX === texture) {
-            return true;
-        }
-        if (this._diffuseTextureY === texture) {
-            return true;
-        }
-        if (this._diffuseTextureZ === texture) {
-            return true;
-        }
-        if (this._normalTextureX === texture) {
-            return true;
-        }
-        if (this._normalTextureY === texture) {
-            return true;
-        }
-        if (this._normalTextureZ === texture) {
-            return true;
-        }
-        return false;
-    };
-    TriPlanarMaterial.prototype.dispose = function (forceDisposeEffect) {
-        if (this.mixTexture) {
-            this.mixTexture.dispose();
-        }
-        _super.prototype.dispose.call(this, forceDisposeEffect);
-    };
-    TriPlanarMaterial.prototype.clone = function (name) {
-        var _this = this;
-        return babylonjs_Misc_decorators__WEBPACK_IMPORTED_MODULE_1__["SerializationHelper"].Clone(function () { return new TriPlanarMaterial(name, _this.getScene()); }, this);
-    };
-    TriPlanarMaterial.prototype.serialize = function () {
-        var serializationObject = babylonjs_Misc_decorators__WEBPACK_IMPORTED_MODULE_1__["SerializationHelper"].Serialize(this);
-        serializationObject.customType = "BABYLON.TriPlanarMaterial";
-        return serializationObject;
-    };
-    TriPlanarMaterial.prototype.getClassName = function () {
-        return "TriPlanarMaterial";
-    };
-    // Statics
-    TriPlanarMaterial.Parse = function (source, scene, rootUrl) {
-        return babylonjs_Misc_decorators__WEBPACK_IMPORTED_MODULE_1__["SerializationHelper"].Parse(function () { return new TriPlanarMaterial(source.name, scene); }, source, scene, rootUrl);
-    };
-    tslib__WEBPACK_IMPORTED_MODULE_0__["__decorate"]([
-        Object(babylonjs_Misc_decorators__WEBPACK_IMPORTED_MODULE_1__["serializeAsTexture"])()
-    ], TriPlanarMaterial.prototype, "mixTexture", void 0);
-    tslib__WEBPACK_IMPORTED_MODULE_0__["__decorate"]([
-        Object(babylonjs_Misc_decorators__WEBPACK_IMPORTED_MODULE_1__["serializeAsTexture"])("diffuseTextureX")
-    ], TriPlanarMaterial.prototype, "_diffuseTextureX", void 0);
-    tslib__WEBPACK_IMPORTED_MODULE_0__["__decorate"]([
-        Object(babylonjs_Misc_decorators__WEBPACK_IMPORTED_MODULE_1__["expandToProperty"])("_markAllSubMeshesAsTexturesDirty")
-    ], TriPlanarMaterial.prototype, "diffuseTextureX", void 0);
-    tslib__WEBPACK_IMPORTED_MODULE_0__["__decorate"]([
-        Object(babylonjs_Misc_decorators__WEBPACK_IMPORTED_MODULE_1__["serializeAsTexture"])("diffuseTexturY")
-    ], TriPlanarMaterial.prototype, "_diffuseTextureY", void 0);
-    tslib__WEBPACK_IMPORTED_MODULE_0__["__decorate"]([
-        Object(babylonjs_Misc_decorators__WEBPACK_IMPORTED_MODULE_1__["expandToProperty"])("_markAllSubMeshesAsTexturesDirty")
-    ], TriPlanarMaterial.prototype, "diffuseTextureY", void 0);
-    tslib__WEBPACK_IMPORTED_MODULE_0__["__decorate"]([
-        Object(babylonjs_Misc_decorators__WEBPACK_IMPORTED_MODULE_1__["serializeAsTexture"])("diffuseTextureZ")
-    ], TriPlanarMaterial.prototype, "_diffuseTextureZ", void 0);
-    tslib__WEBPACK_IMPORTED_MODULE_0__["__decorate"]([
-        Object(babylonjs_Misc_decorators__WEBPACK_IMPORTED_MODULE_1__["expandToProperty"])("_markAllSubMeshesAsTexturesDirty")
-    ], TriPlanarMaterial.prototype, "diffuseTextureZ", void 0);
-    tslib__WEBPACK_IMPORTED_MODULE_0__["__decorate"]([
-        Object(babylonjs_Misc_decorators__WEBPACK_IMPORTED_MODULE_1__["serializeAsTexture"])("normalTextureX")
-    ], TriPlanarMaterial.prototype, "_normalTextureX", void 0);
-    tslib__WEBPACK_IMPORTED_MODULE_0__["__decorate"]([
-        Object(babylonjs_Misc_decorators__WEBPACK_IMPORTED_MODULE_1__["expandToProperty"])("_markAllSubMeshesAsTexturesDirty")
-    ], TriPlanarMaterial.prototype, "normalTextureX", void 0);
-    tslib__WEBPACK_IMPORTED_MODULE_0__["__decorate"]([
-        Object(babylonjs_Misc_decorators__WEBPACK_IMPORTED_MODULE_1__["serializeAsTexture"])("normalTextureY")
-    ], TriPlanarMaterial.prototype, "_normalTextureY", void 0);
-    tslib__WEBPACK_IMPORTED_MODULE_0__["__decorate"]([
-        Object(babylonjs_Misc_decorators__WEBPACK_IMPORTED_MODULE_1__["expandToProperty"])("_markAllSubMeshesAsTexturesDirty")
-    ], TriPlanarMaterial.prototype, "normalTextureY", void 0);
-    tslib__WEBPACK_IMPORTED_MODULE_0__["__decorate"]([
-        Object(babylonjs_Misc_decorators__WEBPACK_IMPORTED_MODULE_1__["serializeAsTexture"])("normalTextureZ")
-    ], TriPlanarMaterial.prototype, "_normalTextureZ", void 0);
-    tslib__WEBPACK_IMPORTED_MODULE_0__["__decorate"]([
-        Object(babylonjs_Misc_decorators__WEBPACK_IMPORTED_MODULE_1__["expandToProperty"])("_markAllSubMeshesAsTexturesDirty")
-    ], TriPlanarMaterial.prototype, "normalTextureZ", void 0);
-    tslib__WEBPACK_IMPORTED_MODULE_0__["__decorate"]([
-        Object(babylonjs_Misc_decorators__WEBPACK_IMPORTED_MODULE_1__["serialize"])()
-    ], TriPlanarMaterial.prototype, "tileSize", void 0);
-    tslib__WEBPACK_IMPORTED_MODULE_0__["__decorate"]([
-        Object(babylonjs_Misc_decorators__WEBPACK_IMPORTED_MODULE_1__["serializeAsColor3"])()
-    ], TriPlanarMaterial.prototype, "diffuseColor", void 0);
-    tslib__WEBPACK_IMPORTED_MODULE_0__["__decorate"]([
-        Object(babylonjs_Misc_decorators__WEBPACK_IMPORTED_MODULE_1__["serializeAsColor3"])()
-    ], TriPlanarMaterial.prototype, "specularColor", void 0);
-    tslib__WEBPACK_IMPORTED_MODULE_0__["__decorate"]([
-        Object(babylonjs_Misc_decorators__WEBPACK_IMPORTED_MODULE_1__["serialize"])()
-    ], TriPlanarMaterial.prototype, "specularPower", void 0);
-    tslib__WEBPACK_IMPORTED_MODULE_0__["__decorate"]([
-        Object(babylonjs_Misc_decorators__WEBPACK_IMPORTED_MODULE_1__["serialize"])("disableLighting")
-    ], TriPlanarMaterial.prototype, "_disableLighting", void 0);
-    tslib__WEBPACK_IMPORTED_MODULE_0__["__decorate"]([
-        Object(babylonjs_Misc_decorators__WEBPACK_IMPORTED_MODULE_1__["expandToProperty"])("_markAllSubMeshesAsLightsDirty")
-    ], TriPlanarMaterial.prototype, "disableLighting", void 0);
-    tslib__WEBPACK_IMPORTED_MODULE_0__["__decorate"]([
-        Object(babylonjs_Misc_decorators__WEBPACK_IMPORTED_MODULE_1__["serialize"])("maxSimultaneousLights")
-    ], TriPlanarMaterial.prototype, "_maxSimultaneousLights", void 0);
-    tslib__WEBPACK_IMPORTED_MODULE_0__["__decorate"]([
-        Object(babylonjs_Misc_decorators__WEBPACK_IMPORTED_MODULE_1__["expandToProperty"])("_markAllSubMeshesAsLightsDirty")
-    ], TriPlanarMaterial.prototype, "maxSimultaneousLights", void 0);
-    return TriPlanarMaterial;
-}(babylonjs_Misc_decorators__WEBPACK_IMPORTED_MODULE_1__["PushMaterial"]));
-
-babylonjs_Misc_decorators__WEBPACK_IMPORTED_MODULE_1__["_TypeStore"].RegisteredTypes["BABYLON.TriPlanarMaterial"] = TriPlanarMaterial;
+
+
+
+
+
+
+
+
+
+
+
+
+
+var TriPlanarMaterialDefines = /** @class */ (function (_super) {
+    tslib__WEBPACK_IMPORTED_MODULE_0__["__extends"](TriPlanarMaterialDefines, _super);
+    function TriPlanarMaterialDefines() {
+        var _this = _super.call(this) || this;
+        _this.DIFFUSEX = false;
+        _this.DIFFUSEY = false;
+        _this.DIFFUSEZ = false;
+        _this.BUMPX = false;
+        _this.BUMPY = false;
+        _this.BUMPZ = false;
+        _this.CLIPPLANE = false;
+        _this.CLIPPLANE2 = false;
+        _this.CLIPPLANE3 = false;
+        _this.CLIPPLANE4 = false;
+        _this.ALPHATEST = false;
+        _this.DEPTHPREPASS = false;
+        _this.POINTSIZE = false;
+        _this.FOG = false;
+        _this.SPECULARTERM = false;
+        _this.NORMAL = false;
+        _this.VERTEXCOLOR = false;
+        _this.VERTEXALPHA = false;
+        _this.NUM_BONE_INFLUENCERS = 0;
+        _this.BonesPerMesh = 0;
+        _this.INSTANCES = false;
+        _this.rebuild();
+        return _this;
+    }
+    return TriPlanarMaterialDefines;
+}(babylonjs_Misc_decorators__WEBPACK_IMPORTED_MODULE_1__["MaterialDefines"]));
+var TriPlanarMaterial = /** @class */ (function (_super) {
+    tslib__WEBPACK_IMPORTED_MODULE_0__["__extends"](TriPlanarMaterial, _super);
+    function TriPlanarMaterial(name, scene) {
+        var _this = _super.call(this, name, scene) || this;
+        _this.tileSize = 1;
+        _this.diffuseColor = new babylonjs_Misc_decorators__WEBPACK_IMPORTED_MODULE_1__["Color3"](1, 1, 1);
+        _this.specularColor = new babylonjs_Misc_decorators__WEBPACK_IMPORTED_MODULE_1__["Color3"](0.2, 0.2, 0.2);
+        _this.specularPower = 64;
+        _this._disableLighting = false;
+        _this._maxSimultaneousLights = 4;
+        return _this;
+    }
+    TriPlanarMaterial.prototype.needAlphaBlending = function () {
+        return (this.alpha < 1.0);
+    };
+    TriPlanarMaterial.prototype.needAlphaTesting = function () {
+        return false;
+    };
+    TriPlanarMaterial.prototype.getAlphaTestTexture = function () {
+        return null;
+    };
+    // Methods
+    TriPlanarMaterial.prototype.isReadyForSubMesh = function (mesh, subMesh, useInstances) {
+        if (this.isFrozen) {
+            if (this._wasPreviouslyReady && subMesh.effect) {
+                return true;
+            }
+        }
+        if (!subMesh._materialDefines) {
+            subMesh._materialDefines = new TriPlanarMaterialDefines();
+        }
+        var defines = subMesh._materialDefines;
+        var scene = this.getScene();
+        if (!this.checkReadyOnEveryCall && subMesh.effect) {
+            if (this._renderId === scene.getRenderId()) {
+                return true;
+            }
+        }
+        var engine = scene.getEngine();
+        // Textures
+        if (defines._areTexturesDirty) {
+            if (scene.texturesEnabled) {
+                if (babylonjs_Misc_decorators__WEBPACK_IMPORTED_MODULE_1__["MaterialFlags"].DiffuseTextureEnabled) {
+                    var textures = [this.diffuseTextureX, this.diffuseTextureY, this.diffuseTextureZ];
+                    var textureDefines = ["DIFFUSEX", "DIFFUSEY", "DIFFUSEZ"];
+                    for (var i = 0; i < textures.length; i++) {
+                        if (textures[i]) {
+                            if (!textures[i].isReady()) {
+                                return false;
+                            }
+                            else {
+                                defines[textureDefines[i]] = true;
+                            }
+                        }
+                    }
+                }
+                if (babylonjs_Misc_decorators__WEBPACK_IMPORTED_MODULE_1__["MaterialFlags"].BumpTextureEnabled) {
+                    var textures = [this.normalTextureX, this.normalTextureY, this.normalTextureZ];
+                    var textureDefines = ["BUMPX", "BUMPY", "BUMPZ"];
+                    for (var i = 0; i < textures.length; i++) {
+                        if (textures[i]) {
+                            if (!textures[i].isReady()) {
+                                return false;
+                            }
+                            else {
+                                defines[textureDefines[i]] = true;
+                            }
+                        }
+                    }
+                }
+            }
+        }
+        // Misc.
+        babylonjs_Misc_decorators__WEBPACK_IMPORTED_MODULE_1__["MaterialHelper"].PrepareDefinesForMisc(mesh, scene, false, this.pointsCloud, this.fogEnabled, this._shouldTurnAlphaTestOn(mesh), defines);
+        // Lights
+        defines._needNormals = babylonjs_Misc_decorators__WEBPACK_IMPORTED_MODULE_1__["MaterialHelper"].PrepareDefinesForLights(scene, mesh, defines, false, this._maxSimultaneousLights, this._disableLighting);
+        // Values that need to be evaluated on every frame
+        babylonjs_Misc_decorators__WEBPACK_IMPORTED_MODULE_1__["MaterialHelper"].PrepareDefinesForFrameBoundValues(scene, engine, defines, useInstances ? true : false);
+        // Attribs
+        babylonjs_Misc_decorators__WEBPACK_IMPORTED_MODULE_1__["MaterialHelper"].PrepareDefinesForAttributes(mesh, defines, true, true);
+        // Get correct effect
+        if (defines.isDirty) {
+            defines.markAsProcessed();
+            scene.resetCachedMaterial();
+            // Fallbacks
+            var fallbacks = new babylonjs_Misc_decorators__WEBPACK_IMPORTED_MODULE_1__["EffectFallbacks"]();
+            if (defines.FOG) {
+                fallbacks.addFallback(1, "FOG");
+            }
+            babylonjs_Misc_decorators__WEBPACK_IMPORTED_MODULE_1__["MaterialHelper"].HandleFallbacksForShadows(defines, fallbacks, this.maxSimultaneousLights);
+            if (defines.NUM_BONE_INFLUENCERS > 0) {
+                fallbacks.addCPUSkinningFallback(0, mesh);
+            }
+            //Attributes
+            var attribs = [babylonjs_Misc_decorators__WEBPACK_IMPORTED_MODULE_1__["VertexBuffer"].PositionKind];
+            if (defines.NORMAL) {
+                attribs.push(babylonjs_Misc_decorators__WEBPACK_IMPORTED_MODULE_1__["VertexBuffer"].NormalKind);
+            }
+            if (defines.VERTEXCOLOR) {
+                attribs.push(babylonjs_Misc_decorators__WEBPACK_IMPORTED_MODULE_1__["VertexBuffer"].ColorKind);
+            }
+            babylonjs_Misc_decorators__WEBPACK_IMPORTED_MODULE_1__["MaterialHelper"].PrepareAttributesForBones(attribs, mesh, defines, fallbacks);
+            babylonjs_Misc_decorators__WEBPACK_IMPORTED_MODULE_1__["MaterialHelper"].PrepareAttributesForInstances(attribs, defines);
+            // Legacy browser patch
+            var shaderName = "triplanar";
+            var join = defines.toString();
+            var uniforms = ["world", "view", "viewProjection", "vEyePosition", "vLightsType", "vDiffuseColor", "vSpecularColor",
+                "vFogInfos", "vFogColor", "pointSize",
+                "mBones",
+                "vClipPlane", "vClipPlane2", "vClipPlane3", "vClipPlane4",
+                "tileSize"
+            ];
+            var samplers = ["diffuseSamplerX", "diffuseSamplerY", "diffuseSamplerZ",
+                "normalSamplerX", "normalSamplerY", "normalSamplerZ"
+            ];
+            var uniformBuffers = new Array();
+            babylonjs_Misc_decorators__WEBPACK_IMPORTED_MODULE_1__["MaterialHelper"].PrepareUniformsAndSamplersList({
+                uniformsNames: uniforms,
+                uniformBuffersNames: uniformBuffers,
+                samplers: samplers,
+                defines: defines,
+                maxSimultaneousLights: this.maxSimultaneousLights
+            });
+            subMesh.setEffect(scene.getEngine().createEffect(shaderName, {
+                attributes: attribs,
+                uniformsNames: uniforms,
+                uniformBuffersNames: uniformBuffers,
+                samplers: samplers,
+                defines: join,
+                fallbacks: fallbacks,
+                onCompiled: this.onCompiled,
+                onError: this.onError,
+                indexParameters: { maxSimultaneousLights: this.maxSimultaneousLights }
+            }, engine), defines);
+        }
+        if (!subMesh.effect || !subMesh.effect.isReady()) {
+            return false;
+        }
+        this._renderId = scene.getRenderId();
+        this._wasPreviouslyReady = true;
+        return true;
+    };
+    TriPlanarMaterial.prototype.bindForSubMesh = function (world, mesh, subMesh) {
+        var scene = this.getScene();
+        var defines = subMesh._materialDefines;
+        if (!defines) {
+            return;
+        }
+        var effect = subMesh.effect;
+        if (!effect) {
+            return;
+        }
+        this._activeEffect = effect;
+        // Matrices
+        this.bindOnlyWorldMatrix(world);
+        this._activeEffect.setMatrix("viewProjection", scene.getTransformMatrix());
+        // Bones
+        babylonjs_Misc_decorators__WEBPACK_IMPORTED_MODULE_1__["MaterialHelper"].BindBonesParameters(mesh, this._activeEffect);
+        this._activeEffect.setFloat("tileSize", this.tileSize);
+        if (scene.getCachedMaterial() !== this) {
+            // Textures
+            if (this.diffuseTextureX) {
+                this._activeEffect.setTexture("diffuseSamplerX", this.diffuseTextureX);
+            }
+            if (this.diffuseTextureY) {
+                this._activeEffect.setTexture("diffuseSamplerY", this.diffuseTextureY);
+            }
+            if (this.diffuseTextureZ) {
+                this._activeEffect.setTexture("diffuseSamplerZ", this.diffuseTextureZ);
+            }
+            if (this.normalTextureX) {
+                this._activeEffect.setTexture("normalSamplerX", this.normalTextureX);
+            }
+            if (this.normalTextureY) {
+                this._activeEffect.setTexture("normalSamplerY", this.normalTextureY);
+            }
+            if (this.normalTextureZ) {
+                this._activeEffect.setTexture("normalSamplerZ", this.normalTextureZ);
+            }
+            // Clip plane
+            babylonjs_Misc_decorators__WEBPACK_IMPORTED_MODULE_1__["MaterialHelper"].BindClipPlane(this._activeEffect, scene);
+            // Point size
+            if (this.pointsCloud) {
+                this._activeEffect.setFloat("pointSize", this.pointSize);
+            }
+            babylonjs_Misc_decorators__WEBPACK_IMPORTED_MODULE_1__["MaterialHelper"].BindEyePosition(effect, scene);
+        }
+        this._activeEffect.setColor4("vDiffuseColor", this.diffuseColor, this.alpha * mesh.visibility);
+        if (defines.SPECULARTERM) {
+            this._activeEffect.setColor4("vSpecularColor", this.specularColor, this.specularPower);
+        }
+        if (scene.lightsEnabled && !this.disableLighting) {
+            babylonjs_Misc_decorators__WEBPACK_IMPORTED_MODULE_1__["MaterialHelper"].BindLights(scene, mesh, this._activeEffect, defines, this.maxSimultaneousLights);
+        }
+        // View
+        if (scene.fogEnabled && mesh.applyFog && scene.fogMode !== babylonjs_Misc_decorators__WEBPACK_IMPORTED_MODULE_1__["Scene"].FOGMODE_NONE) {
+            this._activeEffect.setMatrix("view", scene.getViewMatrix());
+        }
+        // Fog
+        babylonjs_Misc_decorators__WEBPACK_IMPORTED_MODULE_1__["MaterialHelper"].BindFogParameters(scene, mesh, this._activeEffect);
+        this._afterBind(mesh, this._activeEffect);
+    };
+    TriPlanarMaterial.prototype.getAnimatables = function () {
+        var results = [];
+        if (this.mixTexture && this.mixTexture.animations && this.mixTexture.animations.length > 0) {
+            results.push(this.mixTexture);
+        }
+        return results;
+    };
+    TriPlanarMaterial.prototype.getActiveTextures = function () {
+        var activeTextures = _super.prototype.getActiveTextures.call(this);
+        if (this._diffuseTextureX) {
+            activeTextures.push(this._diffuseTextureX);
+        }
+        if (this._diffuseTextureY) {
+            activeTextures.push(this._diffuseTextureY);
+        }
+        if (this._diffuseTextureZ) {
+            activeTextures.push(this._diffuseTextureZ);
+        }
+        if (this._normalTextureX) {
+            activeTextures.push(this._normalTextureX);
+        }
+        if (this._normalTextureY) {
+            activeTextures.push(this._normalTextureY);
+        }
+        if (this._normalTextureZ) {
+            activeTextures.push(this._normalTextureZ);
+        }
+        return activeTextures;
+    };
+    TriPlanarMaterial.prototype.hasTexture = function (texture) {
+        if (_super.prototype.hasTexture.call(this, texture)) {
+            return true;
+        }
+        if (this._diffuseTextureX === texture) {
+            return true;
+        }
+        if (this._diffuseTextureY === texture) {
+            return true;
+        }
+        if (this._diffuseTextureZ === texture) {
+            return true;
+        }
+        if (this._normalTextureX === texture) {
+            return true;
+        }
+        if (this._normalTextureY === texture) {
+            return true;
+        }
+        if (this._normalTextureZ === texture) {
+            return true;
+        }
+        return false;
+    };
+    TriPlanarMaterial.prototype.dispose = function (forceDisposeEffect) {
+        if (this.mixTexture) {
+            this.mixTexture.dispose();
+        }
+        _super.prototype.dispose.call(this, forceDisposeEffect);
+    };
+    TriPlanarMaterial.prototype.clone = function (name) {
+        var _this = this;
+        return babylonjs_Misc_decorators__WEBPACK_IMPORTED_MODULE_1__["SerializationHelper"].Clone(function () { return new TriPlanarMaterial(name, _this.getScene()); }, this);
+    };
+    TriPlanarMaterial.prototype.serialize = function () {
+        var serializationObject = babylonjs_Misc_decorators__WEBPACK_IMPORTED_MODULE_1__["SerializationHelper"].Serialize(this);
+        serializationObject.customType = "BABYLON.TriPlanarMaterial";
+        return serializationObject;
+    };
+    TriPlanarMaterial.prototype.getClassName = function () {
+        return "TriPlanarMaterial";
+    };
+    // Statics
+    TriPlanarMaterial.Parse = function (source, scene, rootUrl) {
+        return babylonjs_Misc_decorators__WEBPACK_IMPORTED_MODULE_1__["SerializationHelper"].Parse(function () { return new TriPlanarMaterial(source.name, scene); }, source, scene, rootUrl);
+    };
+    tslib__WEBPACK_IMPORTED_MODULE_0__["__decorate"]([
+        Object(babylonjs_Misc_decorators__WEBPACK_IMPORTED_MODULE_1__["serializeAsTexture"])()
+    ], TriPlanarMaterial.prototype, "mixTexture", void 0);
+    tslib__WEBPACK_IMPORTED_MODULE_0__["__decorate"]([
+        Object(babylonjs_Misc_decorators__WEBPACK_IMPORTED_MODULE_1__["serializeAsTexture"])("diffuseTextureX")
+    ], TriPlanarMaterial.prototype, "_diffuseTextureX", void 0);
+    tslib__WEBPACK_IMPORTED_MODULE_0__["__decorate"]([
+        Object(babylonjs_Misc_decorators__WEBPACK_IMPORTED_MODULE_1__["expandToProperty"])("_markAllSubMeshesAsTexturesDirty")
+    ], TriPlanarMaterial.prototype, "diffuseTextureX", void 0);
+    tslib__WEBPACK_IMPORTED_MODULE_0__["__decorate"]([
+        Object(babylonjs_Misc_decorators__WEBPACK_IMPORTED_MODULE_1__["serializeAsTexture"])("diffuseTexturY")
+    ], TriPlanarMaterial.prototype, "_diffuseTextureY", void 0);
+    tslib__WEBPACK_IMPORTED_MODULE_0__["__decorate"]([
+        Object(babylonjs_Misc_decorators__WEBPACK_IMPORTED_MODULE_1__["expandToProperty"])("_markAllSubMeshesAsTexturesDirty")
+    ], TriPlanarMaterial.prototype, "diffuseTextureY", void 0);
+    tslib__WEBPACK_IMPORTED_MODULE_0__["__decorate"]([
+        Object(babylonjs_Misc_decorators__WEBPACK_IMPORTED_MODULE_1__["serializeAsTexture"])("diffuseTextureZ")
+    ], TriPlanarMaterial.prototype, "_diffuseTextureZ", void 0);
+    tslib__WEBPACK_IMPORTED_MODULE_0__["__decorate"]([
+        Object(babylonjs_Misc_decorators__WEBPACK_IMPORTED_MODULE_1__["expandToProperty"])("_markAllSubMeshesAsTexturesDirty")
+    ], TriPlanarMaterial.prototype, "diffuseTextureZ", void 0);
+    tslib__WEBPACK_IMPORTED_MODULE_0__["__decorate"]([
+        Object(babylonjs_Misc_decorators__WEBPACK_IMPORTED_MODULE_1__["serializeAsTexture"])("normalTextureX")
+    ], TriPlanarMaterial.prototype, "_normalTextureX", void 0);
+    tslib__WEBPACK_IMPORTED_MODULE_0__["__decorate"]([
+        Object(babylonjs_Misc_decorators__WEBPACK_IMPORTED_MODULE_1__["expandToProperty"])("_markAllSubMeshesAsTexturesDirty")
+    ], TriPlanarMaterial.prototype, "normalTextureX", void 0);
+    tslib__WEBPACK_IMPORTED_MODULE_0__["__decorate"]([
+        Object(babylonjs_Misc_decorators__WEBPACK_IMPORTED_MODULE_1__["serializeAsTexture"])("normalTextureY")
+    ], TriPlanarMaterial.prototype, "_normalTextureY", void 0);
+    tslib__WEBPACK_IMPORTED_MODULE_0__["__decorate"]([
+        Object(babylonjs_Misc_decorators__WEBPACK_IMPORTED_MODULE_1__["expandToProperty"])("_markAllSubMeshesAsTexturesDirty")
+    ], TriPlanarMaterial.prototype, "normalTextureY", void 0);
+    tslib__WEBPACK_IMPORTED_MODULE_0__["__decorate"]([
+        Object(babylonjs_Misc_decorators__WEBPACK_IMPORTED_MODULE_1__["serializeAsTexture"])("normalTextureZ")
+    ], TriPlanarMaterial.prototype, "_normalTextureZ", void 0);
+    tslib__WEBPACK_IMPORTED_MODULE_0__["__decorate"]([
+        Object(babylonjs_Misc_decorators__WEBPACK_IMPORTED_MODULE_1__["expandToProperty"])("_markAllSubMeshesAsTexturesDirty")
+    ], TriPlanarMaterial.prototype, "normalTextureZ", void 0);
+    tslib__WEBPACK_IMPORTED_MODULE_0__["__decorate"]([
+        Object(babylonjs_Misc_decorators__WEBPACK_IMPORTED_MODULE_1__["serialize"])()
+    ], TriPlanarMaterial.prototype, "tileSize", void 0);
+    tslib__WEBPACK_IMPORTED_MODULE_0__["__decorate"]([
+        Object(babylonjs_Misc_decorators__WEBPACK_IMPORTED_MODULE_1__["serializeAsColor3"])()
+    ], TriPlanarMaterial.prototype, "diffuseColor", void 0);
+    tslib__WEBPACK_IMPORTED_MODULE_0__["__decorate"]([
+        Object(babylonjs_Misc_decorators__WEBPACK_IMPORTED_MODULE_1__["serializeAsColor3"])()
+    ], TriPlanarMaterial.prototype, "specularColor", void 0);
+    tslib__WEBPACK_IMPORTED_MODULE_0__["__decorate"]([
+        Object(babylonjs_Misc_decorators__WEBPACK_IMPORTED_MODULE_1__["serialize"])()
+    ], TriPlanarMaterial.prototype, "specularPower", void 0);
+    tslib__WEBPACK_IMPORTED_MODULE_0__["__decorate"]([
+        Object(babylonjs_Misc_decorators__WEBPACK_IMPORTED_MODULE_1__["serialize"])("disableLighting")
+    ], TriPlanarMaterial.prototype, "_disableLighting", void 0);
+    tslib__WEBPACK_IMPORTED_MODULE_0__["__decorate"]([
+        Object(babylonjs_Misc_decorators__WEBPACK_IMPORTED_MODULE_1__["expandToProperty"])("_markAllSubMeshesAsLightsDirty")
+    ], TriPlanarMaterial.prototype, "disableLighting", void 0);
+    tslib__WEBPACK_IMPORTED_MODULE_0__["__decorate"]([
+        Object(babylonjs_Misc_decorators__WEBPACK_IMPORTED_MODULE_1__["serialize"])("maxSimultaneousLights")
+    ], TriPlanarMaterial.prototype, "_maxSimultaneousLights", void 0);
+    tslib__WEBPACK_IMPORTED_MODULE_0__["__decorate"]([
+        Object(babylonjs_Misc_decorators__WEBPACK_IMPORTED_MODULE_1__["expandToProperty"])("_markAllSubMeshesAsLightsDirty")
+    ], TriPlanarMaterial.prototype, "maxSimultaneousLights", void 0);
+    return TriPlanarMaterial;
+}(babylonjs_Misc_decorators__WEBPACK_IMPORTED_MODULE_1__["PushMaterial"]));
+
+babylonjs_Misc_decorators__WEBPACK_IMPORTED_MODULE_1__["_TypeStore"].RegisteredTypes["BABYLON.TriPlanarMaterial"] = TriPlanarMaterial;
 
 
 /***/ }),
@@ -813,25 +807,25 @@
 "use strict";
 __webpack_require__.r(__webpack_exports__);
 /* harmony export (binding) */ __webpack_require__.d(__webpack_exports__, "triplanarPixelShader", function() { return triplanarPixelShader; });
-/* harmony import */ var babylonjs_Materials_effect__WEBPACK_IMPORTED_MODULE_0__ = __webpack_require__(/*! babylonjs/Materials/effect */ "babylonjs/Misc/decorators");
+/* harmony import */ var babylonjs_Materials_effect__WEBPACK_IMPORTED_MODULE_0__ = __webpack_require__(/*! babylonjs/Materials/effect */ "babylonjs/Materials/effect");
 /* harmony import */ var babylonjs_Materials_effect__WEBPACK_IMPORTED_MODULE_0___default = /*#__PURE__*/__webpack_require__.n(babylonjs_Materials_effect__WEBPACK_IMPORTED_MODULE_0__);
-
-
-
-
-
-
-
-
-
-
-
-
-var name = 'triplanarPixelShader';
-var shader = "precision highp float;\n\nuniform vec3 vEyePosition;\nuniform vec4 vDiffuseColor;\n#ifdef SPECULARTERM\nuniform vec4 vSpecularColor;\n#endif\n\nvarying vec3 vPositionW;\n#ifdef VERTEXCOLOR\nvarying vec4 vColor;\n#endif\n\n#include<helperFunctions>\n\n#include<__decl__lightFragment>[0..maxSimultaneousLights]\n\n#ifdef DIFFUSEX\nvarying vec2 vTextureUVX;\nuniform sampler2D diffuseSamplerX;\n#ifdef BUMPX\nuniform sampler2D normalSamplerX;\n#endif\n#endif\n#ifdef DIFFUSEY\nvarying vec2 vTextureUVY;\nuniform sampler2D diffuseSamplerY;\n#ifdef BUMPY\nuniform sampler2D normalSamplerY;\n#endif\n#endif\n#ifdef DIFFUSEZ\nvarying vec2 vTextureUVZ;\nuniform sampler2D diffuseSamplerZ;\n#ifdef BUMPZ\nuniform sampler2D normalSamplerZ;\n#endif\n#endif\n#ifdef NORMAL\nvarying mat3 tangentSpace;\n#endif\n#include<lightsFragmentFunctions>\n#include<shadowsFragmentFunctions>\n#include<clipPlaneFragmentDeclaration>\n#include<fogFragmentDeclaration>\nvoid main(void) {\n\n#include<clipPlaneFragment>\nvec3 viewDirectionW=normalize(vEyePosition-vPositionW);\n\nvec4 baseColor=vec4(0.,0.,0.,1.);\nvec3 diffuseColor=vDiffuseColor.rgb;\n\nfloat alpha=vDiffuseColor.a;\n\n#ifdef NORMAL\nvec3 normalW=tangentSpace[2];\n#else\nvec3 normalW=vec3(1.0,1.0,1.0);\n#endif\nvec4 baseNormal=vec4(0.0,0.0,0.0,1.0);\nnormalW*=normalW;\n#ifdef DIFFUSEX\nbaseColor+=texture2D(diffuseSamplerX,vTextureUVX)*normalW.x;\n#ifdef BUMPX\nbaseNormal+=texture2D(normalSamplerX,vTextureUVX)*normalW.x;\n#endif\n#endif\n#ifdef DIFFUSEY\nbaseColor+=texture2D(diffuseSamplerY,vTextureUVY)*normalW.y;\n#ifdef BUMPY\nbaseNormal+=texture2D(normalSamplerY,vTextureUVY)*normalW.y;\n#endif\n#endif\n#ifdef DIFFUSEZ\nbaseColor+=texture2D(diffuseSamplerZ,vTextureUVZ)*normalW.z;\n#ifdef BUMPZ\nbaseNormal+=texture2D(normalSamplerZ,vTextureUVZ)*normalW.z;\n#endif\n#endif\n#ifdef NORMAL\nnormalW=normalize((2.0*baseNormal.xyz-1.0)*tangentSpace);\n#endif\n#ifdef ALPHATEST\nif (baseColor.a<0.4)\ndiscard;\n#endif\n#include<depthPrePass>\n#ifdef VERTEXCOLOR\nbaseColor.rgb*=vColor.rgb;\n#endif\n\nvec3 diffuseBase=vec3(0.,0.,0.);\nlightingInfo info;\nfloat shadow=1.;\n#ifdef SPECULARTERM\nfloat glossiness=vSpecularColor.a;\nvec3 specularBase=vec3(0.,0.,0.);\nvec3 specularColor=vSpecularColor.rgb;\n#else\nfloat glossiness=0.;\n#endif\n#include<lightFragment>[0..maxSimultaneousLights]\n#ifdef VERTEXALPHA\nalpha*=vColor.a;\n#endif\n#ifdef SPECULARTERM\nvec3 finalSpecular=specularBase*specularColor;\n#else\nvec3 finalSpecular=vec3(0.0);\n#endif\nvec3 finalDiffuse=clamp(diffuseBase*diffuseColor,0.0,1.0)*baseColor.rgb;\n\nvec4 color=vec4(finalDiffuse+finalSpecular,alpha);\n#include<fogFragment>\ngl_FragColor=color;\n}\n";
-babylonjs_Materials_effect__WEBPACK_IMPORTED_MODULE_0__["Effect"].ShadersStore[name] = shader;
-/** @hidden */
-var triplanarPixelShader = { name: name, shader: shader };
+
+
+
+
+
+
+
+
+
+
+
+
+var name = 'triplanarPixelShader';
+var shader = "precision highp float;\n\nuniform vec3 vEyePosition;\nuniform vec4 vDiffuseColor;\n#ifdef SPECULARTERM\nuniform vec4 vSpecularColor;\n#endif\n\nvarying vec3 vPositionW;\n#ifdef VERTEXCOLOR\nvarying vec4 vColor;\n#endif\n\n#include<helperFunctions>\n\n#include<__decl__lightFragment>[0..maxSimultaneousLights]\n\n#ifdef DIFFUSEX\nvarying vec2 vTextureUVX;\nuniform sampler2D diffuseSamplerX;\n#ifdef BUMPX\nuniform sampler2D normalSamplerX;\n#endif\n#endif\n#ifdef DIFFUSEY\nvarying vec2 vTextureUVY;\nuniform sampler2D diffuseSamplerY;\n#ifdef BUMPY\nuniform sampler2D normalSamplerY;\n#endif\n#endif\n#ifdef DIFFUSEZ\nvarying vec2 vTextureUVZ;\nuniform sampler2D diffuseSamplerZ;\n#ifdef BUMPZ\nuniform sampler2D normalSamplerZ;\n#endif\n#endif\n#ifdef NORMAL\nvarying mat3 tangentSpace;\n#endif\n#include<lightsFragmentFunctions>\n#include<shadowsFragmentFunctions>\n#include<clipPlaneFragmentDeclaration>\n#include<fogFragmentDeclaration>\nvoid main(void) {\n\n#include<clipPlaneFragment>\nvec3 viewDirectionW=normalize(vEyePosition-vPositionW);\n\nvec4 baseColor=vec4(0.,0.,0.,1.);\nvec3 diffuseColor=vDiffuseColor.rgb;\n\nfloat alpha=vDiffuseColor.a;\n\n#ifdef NORMAL\nvec3 normalW=tangentSpace[2];\n#else\nvec3 normalW=vec3(1.0,1.0,1.0);\n#endif\nvec4 baseNormal=vec4(0.0,0.0,0.0,1.0);\nnormalW*=normalW;\n#ifdef DIFFUSEX\nbaseColor+=texture2D(diffuseSamplerX,vTextureUVX)*normalW.x;\n#ifdef BUMPX\nbaseNormal+=texture2D(normalSamplerX,vTextureUVX)*normalW.x;\n#endif\n#endif\n#ifdef DIFFUSEY\nbaseColor+=texture2D(diffuseSamplerY,vTextureUVY)*normalW.y;\n#ifdef BUMPY\nbaseNormal+=texture2D(normalSamplerY,vTextureUVY)*normalW.y;\n#endif\n#endif\n#ifdef DIFFUSEZ\nbaseColor+=texture2D(diffuseSamplerZ,vTextureUVZ)*normalW.z;\n#ifdef BUMPZ\nbaseNormal+=texture2D(normalSamplerZ,vTextureUVZ)*normalW.z;\n#endif\n#endif\n#ifdef NORMAL\nnormalW=normalize((2.0*baseNormal.xyz-1.0)*tangentSpace);\n#endif\n#ifdef ALPHATEST\nif (baseColor.a<0.4)\ndiscard;\n#endif\n#include<depthPrePass>\n#ifdef VERTEXCOLOR\nbaseColor.rgb*=vColor.rgb;\n#endif\n\nvec3 diffuseBase=vec3(0.,0.,0.);\nlightingInfo info;\nfloat shadow=1.;\n#ifdef SPECULARTERM\nfloat glossiness=vSpecularColor.a;\nvec3 specularBase=vec3(0.,0.,0.);\nvec3 specularColor=vSpecularColor.rgb;\n#else\nfloat glossiness=0.;\n#endif\n#include<lightFragment>[0..maxSimultaneousLights]\n#ifdef VERTEXALPHA\nalpha*=vColor.a;\n#endif\n#ifdef SPECULARTERM\nvec3 finalSpecular=specularBase*specularColor;\n#else\nvec3 finalSpecular=vec3(0.0);\n#endif\nvec3 finalDiffuse=clamp(diffuseBase*diffuseColor,0.0,1.0)*baseColor.rgb;\n\nvec4 color=vec4(finalDiffuse+finalSpecular,alpha);\n#include<fogFragment>\ngl_FragColor=color;\n}\n";
+babylonjs_Materials_effect__WEBPACK_IMPORTED_MODULE_0__["Effect"].ShadersStore[name] = shader;
+/** @hidden */
+var triplanarPixelShader = { name: name, shader: shader };
 
 
 /***/ }),
@@ -846,37 +840,37 @@
 "use strict";
 __webpack_require__.r(__webpack_exports__);
 /* harmony export (binding) */ __webpack_require__.d(__webpack_exports__, "triplanarVertexShader", function() { return triplanarVertexShader; });
-/* harmony import */ var babylonjs_Materials_effect__WEBPACK_IMPORTED_MODULE_0__ = __webpack_require__(/*! babylonjs/Materials/effect */ "babylonjs/Misc/decorators");
+/* harmony import */ var babylonjs_Materials_effect__WEBPACK_IMPORTED_MODULE_0__ = __webpack_require__(/*! babylonjs/Materials/effect */ "babylonjs/Materials/effect");
 /* harmony import */ var babylonjs_Materials_effect__WEBPACK_IMPORTED_MODULE_0___default = /*#__PURE__*/__webpack_require__.n(babylonjs_Materials_effect__WEBPACK_IMPORTED_MODULE_0__);
-
-
-
-
-
-
-
-
-
-
-
-
-var name = 'triplanarVertexShader';
-var shader = "precision highp float;\n\nattribute vec3 position;\n#ifdef NORMAL\nattribute vec3 normal;\n#endif\n#ifdef VERTEXCOLOR\nattribute vec4 color;\n#endif\n#include<bonesDeclaration>\n\n#include<instancesDeclaration>\nuniform mat4 view;\nuniform mat4 viewProjection;\n#ifdef DIFFUSEX\nvarying vec2 vTextureUVX;\n#endif\n#ifdef DIFFUSEY\nvarying vec2 vTextureUVY;\n#endif\n#ifdef DIFFUSEZ\nvarying vec2 vTextureUVZ;\n#endif\nuniform float tileSize;\n#ifdef POINTSIZE\nuniform float pointSize;\n#endif\n\nvarying vec3 vPositionW;\n#ifdef NORMAL\nvarying mat3 tangentSpace;\n#endif\n#ifdef VERTEXCOLOR\nvarying vec4 vColor;\n#endif\n#include<clipPlaneVertexDeclaration>\n#include<fogVertexDeclaration>\n#include<__decl__lightFragment>[0..maxSimultaneousLights]\nvoid main(void)\n{\n#include<instancesVertex>\n#include<bonesVertex>\ngl_Position=viewProjection*finalWorld*vec4(position,1.0);\nvec4 worldPos=finalWorld*vec4(position,1.0);\nvPositionW=vec3(worldPos);\n#ifdef DIFFUSEX\nvTextureUVX=worldPos.zy/tileSize;\n#endif\n#ifdef DIFFUSEY\nvTextureUVY=worldPos.xz/tileSize;\n#endif\n#ifdef DIFFUSEZ\nvTextureUVZ=worldPos.xy/tileSize;\n#endif\n#ifdef NORMAL\n\nvec3 xtan=vec3(0,0,1);\nvec3 xbin=vec3(0,1,0);\nvec3 ytan=vec3(1,0,0);\nvec3 ybin=vec3(0,0,1);\nvec3 ztan=vec3(1,0,0);\nvec3 zbin=vec3(0,1,0);\nvec3 normalizedNormal=normalize(normal);\nnormalizedNormal*=normalizedNormal;\nvec3 worldBinormal=normalize(xbin*normalizedNormal.x+ybin*normalizedNormal.y+zbin*normalizedNormal.z);\nvec3 worldTangent=normalize(xtan*normalizedNormal.x+ytan*normalizedNormal.y+ztan*normalizedNormal.z);\nworldTangent=(world*vec4(worldTangent,1.0)).xyz;\nworldBinormal=(world*vec4(worldBinormal,1.0)).xyz;\nvec3 worldNormal=normalize(cross(worldTangent,worldBinormal));\ntangentSpace[0]=worldTangent;\ntangentSpace[1]=worldBinormal;\ntangentSpace[2]=worldNormal;\n#endif\n\n#include<clipPlaneVertex>\n\n#include<fogVertex>\n\n#include<shadowsVertex>[0..maxSimultaneousLights]\n\n#ifdef VERTEXCOLOR\nvColor=color;\n#endif\n\n#ifdef POINTSIZE\ngl_PointSize=pointSize;\n#endif\n}\n";
-babylonjs_Materials_effect__WEBPACK_IMPORTED_MODULE_0__["Effect"].ShadersStore[name] = shader;
-/** @hidden */
-var triplanarVertexShader = { name: name, shader: shader };
+
+
+
+
+
+
+
+
+
+
+
+
+var name = 'triplanarVertexShader';
+var shader = "precision highp float;\n\nattribute vec3 position;\n#ifdef NORMAL\nattribute vec3 normal;\n#endif\n#ifdef VERTEXCOLOR\nattribute vec4 color;\n#endif\n#include<bonesDeclaration>\n\n#include<instancesDeclaration>\nuniform mat4 view;\nuniform mat4 viewProjection;\n#ifdef DIFFUSEX\nvarying vec2 vTextureUVX;\n#endif\n#ifdef DIFFUSEY\nvarying vec2 vTextureUVY;\n#endif\n#ifdef DIFFUSEZ\nvarying vec2 vTextureUVZ;\n#endif\nuniform float tileSize;\n#ifdef POINTSIZE\nuniform float pointSize;\n#endif\n\nvarying vec3 vPositionW;\n#ifdef NORMAL\nvarying mat3 tangentSpace;\n#endif\n#ifdef VERTEXCOLOR\nvarying vec4 vColor;\n#endif\n#include<clipPlaneVertexDeclaration>\n#include<fogVertexDeclaration>\n#include<__decl__lightFragment>[0..maxSimultaneousLights]\nvoid main(void)\n{\n#include<instancesVertex>\n#include<bonesVertex>\ngl_Position=viewProjection*finalWorld*vec4(position,1.0);\nvec4 worldPos=finalWorld*vec4(position,1.0);\nvPositionW=vec3(worldPos);\n#ifdef DIFFUSEX\nvTextureUVX=worldPos.zy/tileSize;\n#endif\n#ifdef DIFFUSEY\nvTextureUVY=worldPos.xz/tileSize;\n#endif\n#ifdef DIFFUSEZ\nvTextureUVZ=worldPos.xy/tileSize;\n#endif\n#ifdef NORMAL\n\nvec3 xtan=vec3(0,0,1);\nvec3 xbin=vec3(0,1,0);\nvec3 ytan=vec3(1,0,0);\nvec3 ybin=vec3(0,0,1);\nvec3 ztan=vec3(1,0,0);\nvec3 zbin=vec3(0,1,0);\nvec3 normalizedNormal=normalize(normal);\nnormalizedNormal*=normalizedNormal;\nvec3 worldBinormal=normalize(xbin*normalizedNormal.x+ybin*normalizedNormal.y+zbin*normalizedNormal.z);\nvec3 worldTangent=normalize(xtan*normalizedNormal.x+ytan*normalizedNormal.y+ztan*normalizedNormal.z);\nworldTangent=(world*vec4(worldTangent,1.0)).xyz;\nworldBinormal=(world*vec4(worldBinormal,1.0)).xyz;\nvec3 worldNormal=normalize(cross(worldTangent,worldBinormal));\ntangentSpace[0]=worldTangent;\ntangentSpace[1]=worldBinormal;\ntangentSpace[2]=worldNormal;\n#endif\n\n#include<clipPlaneVertex>\n\n#include<fogVertex>\n\n#include<shadowsVertex>[0..maxSimultaneousLights]\n\n#ifdef VERTEXCOLOR\nvColor=color;\n#endif\n\n#ifdef POINTSIZE\ngl_PointSize=pointSize;\n#endif\n}\n";
+babylonjs_Materials_effect__WEBPACK_IMPORTED_MODULE_0__["Effect"].ShadersStore[name] = shader;
+/** @hidden */
+var triplanarVertexShader = { name: name, shader: shader };
 
 
 /***/ }),
 
-/***/ "babylonjs/Misc/decorators":
+/***/ "babylonjs/Materials/effect":
 /*!****************************************************************************************************!*\
   !*** external {"root":"BABYLON","commonjs":"babylonjs","commonjs2":"babylonjs","amd":"babylonjs"} ***!
   \****************************************************************************************************/
 /*! no static exports found */
 /***/ (function(module, exports) {
 
-module.exports = __WEBPACK_EXTERNAL_MODULE_babylonjs_Misc_decorators__;
+module.exports = __WEBPACK_EXTERNAL_MODULE_babylonjs_Materials_effect__;
 
 /***/ })
 
