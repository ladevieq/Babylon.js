﻿<!DOCTYPE html>
<html>

<<<<<<< HEAD
    <head>
        <title>Babylon.js Playground</title>
        <meta charset='utf-8' />
        <meta name="viewport" content="width=device-width, user-scalable=no">
        <script src="https://code.jquery.com/pep/0.4.2/pep.min.js"></script>
        <!--For canvas/code separator-->
        <script src="js/libs/split.js"></script>

        <script src="https://cdnjs.cloudflare.com/ajax/libs/dat-gui/0.6.2/dat.gui.min.js"></script>
        <!-- jszip -->
        <script src="js/libs/jszip.min.js"></script>
        <script src="js/libs/fileSaver.js"></script>
        <!-- Dependencies -->
        <script src="../dist/preview%20release/ammo.js"></script>
        <script src="../dist/preview%20release/cannon.js"></script>
        <script src="../dist/preview%20release/Oimo.js"></script>
        <script src="../dist/preview%20release/gltf_validator.js"></script>
        <script src="../dist/preview%20release/earcut.min.js"></script>
        <!-- Monaco -->

        <!-- Babylon.js -->
        <script src="../tools/DevLoader/BabylonLoader.js"></script>

        <link href="css/index.css" rel="stylesheet" />
    </head>

    <body>
        <div class="navbar navBar1600">
            <div class="title">
                Babylon.js Playground
            </div>
            <div class="version" id="mainTitle">
            </div>
=======
<head>
    <title>Babylon.js Playground</title>
    <meta charset='utf-8' />
    <meta name="viewport" content="width=device-width, user-scalable=no">
    <script src="https://code.jquery.com/pep/0.4.2/pep.min.js"></script>
    <!--For canvas/code separator-->
    <script src="js/libs/split.js"></script>

    <script src="https://cdnjs.cloudflare.com/ajax/libs/dat-gui/0.6.2/dat.gui.min.js"></script>
    <!-- jszip -->
    <script src="js/libs/jszip.min.js"></script>
    <script src="js/libs/fileSaver.js"></script>
    <!-- Dependencies -->
    <script src="../dist/preview%20release/cannon.js"></script>
    <script src="../dist/preview%20release/Oimo.js"></script>
    <script src="../dist/preview%20release/gltf_validator.js"></script>
    <script src="../dist/preview%20release/earcut.min.js"></script>
    <!-- Monaco -->

    <!-- Babylon.js -->
    <script src="../tools/DevLoader/BabylonLoader.js"></script>

    <link href="css/index.css" rel="stylesheet" />
</head>

<body>
    <div class="navbar navBar1600">
        <div class="title">
            Babylon.js Playground
        </div>
        <div class="version" id="mainTitle">
        </div>
>>>>>>> a71f2d9b

        <div class="category">
            <div class="button run" id="runButton1600">Run
                <i class="fa fa-play" aria-hidden="true"></i>
            </div>
        </div>


        <div class="category">
            <div class="button" id="newButton1600">New
                <i class="fa fa-file" aria-hidden="true"></i>
            </div>
            <div class="button removeOnPhone" id="clearButton1600">Clear
                <i class="fa fa-trash" aria-hidden="true"></i>
            </div>
        </div>

        <div class="category">
            <div class="button" id="saveButton1600">Save
                <i class="fa fa-floppy-o" aria-hidden="true"></i>
            </div>
            <div class="button removeOnPhone" id="zipButton1600">Zip
                <i class="fa fa-download" aria-hidden="true"></i>
            </div>
        </div>

        <div class="category">
            <div class="button select">Settings
                <div class="toDisplay">
                    <div class="option subSelect">Theme
                        <i class="fa fa-chevron-right" aria-hidden="true"></i>
                        <div class="toDisplaySub">
                            <div class="option" id="darkTheme1600">Dark</div>
                            <div class="option" id="lightTheme1600">Light</div>
                        </div>
                    </div>
                    <div class="option subSelect">
                        <span id="currentFontSize1600">Font: 14</span>
                        <i class="fa fa-chevron-right" aria-hidden="true"></i>
                        <div class="toDisplaySub">
                            <div class="option" onclick="setFontSize(12);">12</div>
                            <div class="option" onclick="setFontSize(14);">14</div>
                            <div class="option" onclick="setFontSize(16);">16</div>
                            <div class="option" onclick="setFontSize(18);">18</div>
                            <div class="option" onclick="setFontSize(20);">20</div>
                            <div class="option" onclick="setFontSize(22);">22</div>
                        </div>
                    </div>
                    <div class="option" id="safemodeToggle1600">Safe mode
                        <i class="far fa-square" aria-hidden="true"></i>
                    </div>
                    <div class="option checked" id="editorButton1600">Editor
                        <i class="fa fa-check-square" aria-hidden="true"></i>
                    </div>
                    <div class="option" id="fullscreenButton1600">Fullscreen</div>
                    <div class="option" id="editorFullscreenButton1600">Editor Fullscreen</div>
                    <div class="option" id="formatButton1600">Format code</div>
                    <div class="option" id="minimapToggle1600">Minimap
                        <i class="far fa-square" aria-hidden="true"></i>
                    </div>
                </div>
            </div>

            <div class="button uncheck" id="debugButton1600">Inspector</div>
            <div class="button" id="metadataButton1600">Metadata</div>
        </div>



        <div class="category right">
            <div class="button select">
                <span id="currentVersion1600">Version: Latest</span>
                <div class="toDisplay">
                    <div class="option" onclick="setVersion('latest');">Latest</div>
                    <div class="option" onclick="setVersion('2.5');">2.5</div>
                </div>
            </div>
            <div class="button select">
                <span class="examplesButton">Examples</span>
            </div>
        </div>
    </div>

    <div class="navbar navBar1475">
        <div class="title">
            Babylon.js Playground
        </div>
        <div class="version" id="mainTitle">
        </div>

        <div class="category">
            <div class="button run" id="runButton1475">Run
                <i class="fa fa-play" aria-hidden="true"></i>
            </div>
        </div>


        <div class="category">
            <div class="button" id="newButton1475">New
                <i class="fa fa-file" aria-hidden="true"></i>
            </div>
            <div class="button removeOnPhone" id="clearButton1475">Clear
                <i class="fa fa-trash" aria-hidden="true"></i>
            </div>
        </div>

        <div class="category">
            <div class="button" id="saveButton1475">Save
                <i class="fa fa-floppy-o" aria-hidden="true"></i>
            </div>
            <div class="button removeOnPhone" id="zipButton1475">Zip
                <i class="fa fa-download" aria-hidden="true"></i>
            </div>
        </div>

        <div class="category">
            <div class="button select">Settings
                <div class="toDisplay">
                    <div class="option subSelect">Theme
                        <i class="fa fa-chevron-right" aria-hidden="true"></i>
                        <div class="toDisplaySub">
                            <div class="option" id="darkTheme1475">Dark</div>
                            <div class="option" id="lightTheme1475">Light</div>
                        </div>
                    </div>
                    <div class="option subSelect">
                        <span id="currentFontSize1475">Font: 14</span>
                        <i class="fa fa-chevron-right" aria-hidden="true"></i>
                        <div class="toDisplaySub">
                            <div class="option" onclick="setFontSize(12);">12</div>
                            <div class="option" onclick="setFontSize(14);">14</div>
                            <div class="option" onclick="setFontSize(16);">16</div>
                            <div class="option" onclick="setFontSize(18);">18</div>
                            <div class="option" onclick="setFontSize(20);">20</div>
                            <div class="option" onclick="setFontSize(22);">22</div>
                        </div>
                    </div>
                    <div class="option" id='safemodeToggle1475'>Safe mode
                        <i class="far fa-square" aria-hidden="true"></i>
                    </div>
                    <div class="option checked" id="editorButton1475">Editor
                        <i class="fa fa-check-square" aria-hidden="true"></i>
                    </div>
                    <div class="option" id="fullscreenButton1475">Fullscreen</div>
                    <div class="option" id="editorFullscreenButton1475">Editor Fullscreen</div>
                    <div class="option" id="formatButton1475">Format code</div>
                    <div class="option" id="minimapToggle1475">Minimap
                        <i class="far fa-square" aria-hidden="true"></i>
                    </div>
                    <div class="option" id="debugButton1475">Inspector</div>
                    <div class="option" id="metadataButton1475">Metadata</div>
                    <div class="option subSelect">
                        <span id="currentVersion1475">Vers. : Latest</span>
                        <i class="fa fa-chevron-right" aria-hidden="true"></i>
                        <div class="toDisplaySub">
                            <div class="option" onclick="setVersion('latest');">Latest</div>
                            <div class="option" onclick="setVersion('2.5');">2.5</div>
                        </div>
                    </div>
                </div>
            </div>
        </div>

        <div class="category right">
            <div class="button select">
                <span class="examplesButton">Examples</span>
            </div>
        </div>
    </div>

    <div class="navbar navBar1030">
        <div class="category">
            <div class="button run" id="runButton1030">Run
                <i class="fa fa-play" aria-hidden="true"></i>
            </div>
        </div>


        <div class="category">
            <div class="button" id="newButton1030">New
                <i class="fa fa-file" aria-hidden="true"></i>
            </div>
            <div class="button removeOnPhone" id="clearButton1030">Clear
                <i class="fa fa-trash" aria-hidden="true"></i>
            </div>
        </div>

        <div class="category">
            <div class="button" id="saveButton1030">Save
                <i class="fa fa-floppy-o" aria-hidden="true"></i>
            </div>
            <div class="button removeOnPhone" id="zipButton1030">Zip
                <i class="fa fa-download" aria-hidden="true"></i>
            </div>
        </div>

        <div class="category">
            <div class="button select">Settings
                <div class="toDisplay">
                    <div class="option subSelect">Theme
                        <i class="fa fa-chevron-right" aria-hidden="true"></i>
                        <div class="toDisplaySub">
                            <div class="option" id="darkTheme1030">Dark</div>
                            <div class="option" id="lightTheme1030">Light</div>
                        </div>
                    </div>
                    <div class="option subSelect">
                        <span id="currentFontSize1030">Font: 14</span>
                        <i class="fa fa-chevron-right" aria-hidden="true"></i>
                        <div class="toDisplaySub">
                            <div class="option" onclick="setFontSize(12);">12</div>
                            <div class="option" onclick="setFontSize(14);">14</div>
                            <div class="option" onclick="setFontSize(16);">16</div>
                            <div class="option" onclick="setFontSize(18);">18</div>
                            <div class="option" onclick="setFontSize(20);">20</div>
                            <div class="option" onclick="setFontSize(22);">22</div>
                        </div>
                    </div>
                    <div class="option" id="safemodeToggle1030">Safe mode
                        <i class="far fa-square" aria-hidden="true"></i>
                    </div>
                    <div class="option checked" id="editorButton1030">Editor
                        <i class="fa fa-check-square" aria-hidden="true"></i>
                    </div>
                    <div class="option" id="fullscreenButton1030">Fullscreen</div>
                    <div class="option" id="editorFullscreenButton1030">Editor Fullscreen</div>
                    <div class="option" id="formatButton1030">Format code</div>
                    <div class="option" id="minimapToggle1030">Minimap
                        <i class="far fa-square" aria-hidden="true"></i>
                    </div>
                    <div class="option" id="debugButton1030">Inspector</div>
                    <div class="option" id="metadataButton1030">Metadata</div>
                    <div class="option subSelect">
                        <span id="currentVersion1030">Vers. : Latest</span>
                        <i class="fa fa-chevron-right" aria-hidden="true"></i>
                        <div class="toDisplaySub">
                            <div class="option" onclick="setVersion('latest');">Latest</div>
                            <div class="option" onclick="setVersion('2.5');">2.5</div>
                        </div>
                    </div>
                </div>
            </div>
        </div>

        <div class="category right">
            <div class="button select">
                <span class="examplesButton">Examples</span>
            </div>
        </div>
    </div>

    <div class="navbar navBar750">
        <div class="category">
            <div class="button select">File
                <div class="toDisplay">
                    <div class="option" id="runButton750">Run
                        <i class="fa fa-play" aria-hidden="true"></i>
                    </div>
                    <div class="option" id="newButton750">New
                        <i class="fa fa-file" aria-hidden="true"></i>
                    </div>
                    <div class="option" id="clearButton750">Clear
                        <i class="fa fa-trash" aria-hidden="true"></i>
                    </div>
                    <div class="option" id="saveButton750">Save
                        <i class="fa fa-floppy-o" aria-hidden="true"></i>
                    </div>
                    <div class="option" id="zipButton750">Zip
                        <i class="fa fa-download" aria-hidden="true"></i>
                    </div>
                </div>
            </div>
        </div>

        <div class="category">
            <div class="button select">Settings
                <div class="toDisplay">
                    <div class="option subSelect">Theme
                        <i class="fa fa-chevron-right" aria-hidden="true"></i>
                        <div class="toDisplaySub">
                            <div class="option" id="darkTheme750">Dark</div>
                            <div class="option" id="lightTheme750">Light</div>
                        </div>
                    </div>
                    <div class="option subSelect">
                        <span id="currentFontSize750">Font: 14</span>
                        <i class="fa fa-chevron-right" aria-hidden="true"></i>
                        <div class="toDisplaySub">
                            <div class="option" onclick="setFontSize(12);">12</div>
                            <div class="option" onclick="setFontSize(14);">14</div>
                            <div class="option" onclick="setFontSize(16);">16</div>
                            <div class="option" onclick="setFontSize(18);">18</div>
                            <div class="option" onclick="setFontSize(20);">20</div>
                            <div class="option" onclick="setFontSize(22);">22</div>
                        </div>
                    </div>
                    <div class="option" id="safemodeToggle750">Safe mode
                        <i class="far fa-square" aria-hidden="true"></i>
                    </div>
                    <div style="display:none;" class="option checked" id="editorButton750">Editor
                        <i class="fa fa-check-square" aria-hidden="true"></i>
                    </div>
                    <div class="option" id="fullscreenButton750">Fullscreen</div>
                    <div class="option" id="editorFullscreenButton750">Editor Fullscreen</div>
                    <div class="option" id="formatButton750">Format code</div>
                    <div class="option" id="minimapToggle750">Minimap
                        <i class="far fa-square" aria-hidden="true"></i>
                    </div>
                    <div class="option" id="debugButton750">Inspector</div>
                    <div class="option" id="metadataButton750">Metadata</div>
                    <div class="option subSelect">
                        <span id="currentVersion750">Vers. : Latest</span>
                        <i class="fa fa-chevron-right" aria-hidden="true"></i>
                        <div class="toDisplaySub">
                            <div class="option" onclick="setVersion('latest');">Latest</div>
                            <div class="option" onclick="setVersion('2.5');">2.5</div>
                        </div>
                    </div>
                </div>
            </div>
        </div>

        <div class="category right">
            <div class="button select">
                <span class="examplesButton">Examples</span>
            </div>
        </div>
    </div>

    <div class="wrapper">
        <div id="jsEditor"></div>
        <div id="canvasZone">
            <canvas touch-action="none" id="renderCanvas"></canvas>
        </div>
    </div>
    <div id="exampleList">
        <div id="exampleBanner">
            <h1>Examples</h1>
        </div>
        <div class="horizontalSeparator"></div>
        <input id="filterBar" type="text" placeholder="Filter examples...">
        <img id="filterBarClear" src="https://d33wubrfki0l68.cloudfront.net/17ca450bae302631f4857cd8c3992234ec5dd9a7/057f9/img/ui/clear_button.png">
    </div>

    <span class="label" id="fpsLabel">FPS</span>

    <div id="errorZone">
    </div>

    <div class="navbarBottom">
        <div id="statusBar"></div>
        <div class="links">
            <div class='link'>
                <a target='_new' href="https://www.netlify.com/">Deployed by Netlify</a>
            </div>
            <div class='link'>
                <a target='_new' href="http://www.html5gamedevs.com/forum/16-babylonjs/">Forum</a>
            </div>
            <div class='link'>
                <a target='_new' href="https://www.babylonjs.com/sandbox">Sandbox</a>
            </div>
            <div class='link'>
                <a target='_new' href="https://doc.babylonjs.com">Documentation</a>
            </div>
            <div class='link'>
                <a target='_new' href="https://doc.babylonjs.com/playground">Search</a>
            </div>
        </div>
    </div>

    <div id="saveLayer" class="save-layer">
        <div class="save-form">
            <label for="saveFormTitle">TITLE</label>
            <div class="separator"></div>
            <input type="text" maxlength="120" id="saveFormTitle" class="save-form-title">

            <label for="saveFormDescription">DESCRIPTION</label>
            <div class="separator"></div>
            <textarea id="saveFormDescription" rows="4" cols="10"></textarea>

            <label for="saveFormTags">TAGS (separated by comma)</label>
            <div class="separator"></div>
            <textarea id="saveFormTags" rows="4" cols="10"></textarea>

            <div class="save-form-buttons" id="saveFormButtons">

                <div id="saveFormButtonOk" class="button">OK</div>
                <div id="saveFormButtonCancel" class="button">Cancel</div>
            </div>
        </div>
    </div>

    <div id="waitDiv">
        <span id="waitTitle">Babylon.js Playground
            <BR>
            <BR>
            <BR>
        </span>
        <img src="waitlogo.png" id="waitLogo" />
    </div>

    <script src="https://code.jquery.com/jquery.js"></script>

    <script src="js/actions.js"></script>
    <script src="js/pbt.js"></script>
    <script>
        BABYLONDEVTOOLS.Loader
            .require('node_modules/monaco-editor/min/vs/loader.js')
            .require('js/index.js')
            .load(function() {
                BABYLON.DracoCompression.Configuration.decoder = {
                    wasmUrl: "../dist/preview%20release/draco_wasm_wrapper_gltf.js",
                    wasmBinaryUrl: "../dist/preview%20release/draco_decoder_gltf.wasm",
                    fallbackUrl: "../dist/preview%20release/draco_decoder_gltf.js"
                };
            });
    </script>
</body>

</html><|MERGE_RESOLUTION|>--- conflicted
+++ resolved
@@ -1,491 +1,457 @@
-﻿<!DOCTYPE html>
-<html>
-
-<<<<<<< HEAD
-    <head>
-        <title>Babylon.js Playground</title>
-        <meta charset='utf-8' />
-        <meta name="viewport" content="width=device-width, user-scalable=no">
-        <script src="https://code.jquery.com/pep/0.4.2/pep.min.js"></script>
-        <!--For canvas/code separator-->
-        <script src="js/libs/split.js"></script>
-
-        <script src="https://cdnjs.cloudflare.com/ajax/libs/dat-gui/0.6.2/dat.gui.min.js"></script>
-        <!-- jszip -->
-        <script src="js/libs/jszip.min.js"></script>
-        <script src="js/libs/fileSaver.js"></script>
-        <!-- Dependencies -->
-        <script src="../dist/preview%20release/ammo.js"></script>
-        <script src="../dist/preview%20release/cannon.js"></script>
-        <script src="../dist/preview%20release/Oimo.js"></script>
-        <script src="../dist/preview%20release/gltf_validator.js"></script>
-        <script src="../dist/preview%20release/earcut.min.js"></script>
-        <!-- Monaco -->
-
-        <!-- Babylon.js -->
-        <script src="../tools/DevLoader/BabylonLoader.js"></script>
-
-        <link href="css/index.css" rel="stylesheet" />
-    </head>
-
-    <body>
-        <div class="navbar navBar1600">
-            <div class="title">
-                Babylon.js Playground
-            </div>
-            <div class="version" id="mainTitle">
-            </div>
-=======
-<head>
-    <title>Babylon.js Playground</title>
-    <meta charset='utf-8' />
-    <meta name="viewport" content="width=device-width, user-scalable=no">
-    <script src="https://code.jquery.com/pep/0.4.2/pep.min.js"></script>
-    <!--For canvas/code separator-->
-    <script src="js/libs/split.js"></script>
-
-    <script src="https://cdnjs.cloudflare.com/ajax/libs/dat-gui/0.6.2/dat.gui.min.js"></script>
-    <!-- jszip -->
-    <script src="js/libs/jszip.min.js"></script>
-    <script src="js/libs/fileSaver.js"></script>
-    <!-- Dependencies -->
-    <script src="../dist/preview%20release/cannon.js"></script>
-    <script src="../dist/preview%20release/Oimo.js"></script>
-    <script src="../dist/preview%20release/gltf_validator.js"></script>
-    <script src="../dist/preview%20release/earcut.min.js"></script>
-    <!-- Monaco -->
-
-    <!-- Babylon.js -->
-    <script src="../tools/DevLoader/BabylonLoader.js"></script>
-
-    <link href="css/index.css" rel="stylesheet" />
-</head>
-
-<body>
-    <div class="navbar navBar1600">
-        <div class="title">
-            Babylon.js Playground
-        </div>
-        <div class="version" id="mainTitle">
-        </div>
->>>>>>> a71f2d9b
-
-        <div class="category">
-            <div class="button run" id="runButton1600">Run
-                <i class="fa fa-play" aria-hidden="true"></i>
-            </div>
-        </div>
-
-
-        <div class="category">
-            <div class="button" id="newButton1600">New
-                <i class="fa fa-file" aria-hidden="true"></i>
-            </div>
-            <div class="button removeOnPhone" id="clearButton1600">Clear
-                <i class="fa fa-trash" aria-hidden="true"></i>
-            </div>
-        </div>
-
-        <div class="category">
-            <div class="button" id="saveButton1600">Save
-                <i class="fa fa-floppy-o" aria-hidden="true"></i>
-            </div>
-            <div class="button removeOnPhone" id="zipButton1600">Zip
-                <i class="fa fa-download" aria-hidden="true"></i>
-            </div>
-        </div>
-
-        <div class="category">
-            <div class="button select">Settings
-                <div class="toDisplay">
-                    <div class="option subSelect">Theme
-                        <i class="fa fa-chevron-right" aria-hidden="true"></i>
-                        <div class="toDisplaySub">
-                            <div class="option" id="darkTheme1600">Dark</div>
-                            <div class="option" id="lightTheme1600">Light</div>
-                        </div>
-                    </div>
-                    <div class="option subSelect">
-                        <span id="currentFontSize1600">Font: 14</span>
-                        <i class="fa fa-chevron-right" aria-hidden="true"></i>
-                        <div class="toDisplaySub">
-                            <div class="option" onclick="setFontSize(12);">12</div>
-                            <div class="option" onclick="setFontSize(14);">14</div>
-                            <div class="option" onclick="setFontSize(16);">16</div>
-                            <div class="option" onclick="setFontSize(18);">18</div>
-                            <div class="option" onclick="setFontSize(20);">20</div>
-                            <div class="option" onclick="setFontSize(22);">22</div>
-                        </div>
-                    </div>
-                    <div class="option" id="safemodeToggle1600">Safe mode
-                        <i class="far fa-square" aria-hidden="true"></i>
-                    </div>
-                    <div class="option checked" id="editorButton1600">Editor
-                        <i class="fa fa-check-square" aria-hidden="true"></i>
-                    </div>
-                    <div class="option" id="fullscreenButton1600">Fullscreen</div>
-                    <div class="option" id="editorFullscreenButton1600">Editor Fullscreen</div>
-                    <div class="option" id="formatButton1600">Format code</div>
-                    <div class="option" id="minimapToggle1600">Minimap
-                        <i class="far fa-square" aria-hidden="true"></i>
-                    </div>
-                </div>
-            </div>
-
-            <div class="button uncheck" id="debugButton1600">Inspector</div>
-            <div class="button" id="metadataButton1600">Metadata</div>
-        </div>
-
-
-
-        <div class="category right">
-            <div class="button select">
-                <span id="currentVersion1600">Version: Latest</span>
-                <div class="toDisplay">
-                    <div class="option" onclick="setVersion('latest');">Latest</div>
-                    <div class="option" onclick="setVersion('2.5');">2.5</div>
-                </div>
-            </div>
-            <div class="button select">
-                <span class="examplesButton">Examples</span>
-            </div>
-        </div>
-    </div>
-
-    <div class="navbar navBar1475">
-        <div class="title">
-            Babylon.js Playground
-        </div>
-        <div class="version" id="mainTitle">
-        </div>
-
-        <div class="category">
-            <div class="button run" id="runButton1475">Run
-                <i class="fa fa-play" aria-hidden="true"></i>
-            </div>
-        </div>
-
-
-        <div class="category">
-            <div class="button" id="newButton1475">New
-                <i class="fa fa-file" aria-hidden="true"></i>
-            </div>
-            <div class="button removeOnPhone" id="clearButton1475">Clear
-                <i class="fa fa-trash" aria-hidden="true"></i>
-            </div>
-        </div>
-
-        <div class="category">
-            <div class="button" id="saveButton1475">Save
-                <i class="fa fa-floppy-o" aria-hidden="true"></i>
-            </div>
-            <div class="button removeOnPhone" id="zipButton1475">Zip
-                <i class="fa fa-download" aria-hidden="true"></i>
-            </div>
-        </div>
-
-        <div class="category">
-            <div class="button select">Settings
-                <div class="toDisplay">
-                    <div class="option subSelect">Theme
-                        <i class="fa fa-chevron-right" aria-hidden="true"></i>
-                        <div class="toDisplaySub">
-                            <div class="option" id="darkTheme1475">Dark</div>
-                            <div class="option" id="lightTheme1475">Light</div>
-                        </div>
-                    </div>
-                    <div class="option subSelect">
-                        <span id="currentFontSize1475">Font: 14</span>
-                        <i class="fa fa-chevron-right" aria-hidden="true"></i>
-                        <div class="toDisplaySub">
-                            <div class="option" onclick="setFontSize(12);">12</div>
-                            <div class="option" onclick="setFontSize(14);">14</div>
-                            <div class="option" onclick="setFontSize(16);">16</div>
-                            <div class="option" onclick="setFontSize(18);">18</div>
-                            <div class="option" onclick="setFontSize(20);">20</div>
-                            <div class="option" onclick="setFontSize(22);">22</div>
-                        </div>
-                    </div>
-                    <div class="option" id='safemodeToggle1475'>Safe mode
-                        <i class="far fa-square" aria-hidden="true"></i>
-                    </div>
-                    <div class="option checked" id="editorButton1475">Editor
-                        <i class="fa fa-check-square" aria-hidden="true"></i>
-                    </div>
-                    <div class="option" id="fullscreenButton1475">Fullscreen</div>
-                    <div class="option" id="editorFullscreenButton1475">Editor Fullscreen</div>
-                    <div class="option" id="formatButton1475">Format code</div>
-                    <div class="option" id="minimapToggle1475">Minimap
-                        <i class="far fa-square" aria-hidden="true"></i>
-                    </div>
-                    <div class="option" id="debugButton1475">Inspector</div>
-                    <div class="option" id="metadataButton1475">Metadata</div>
-                    <div class="option subSelect">
-                        <span id="currentVersion1475">Vers. : Latest</span>
-                        <i class="fa fa-chevron-right" aria-hidden="true"></i>
-                        <div class="toDisplaySub">
-                            <div class="option" onclick="setVersion('latest');">Latest</div>
-                            <div class="option" onclick="setVersion('2.5');">2.5</div>
-                        </div>
-                    </div>
-                </div>
-            </div>
-        </div>
-
-        <div class="category right">
-            <div class="button select">
-                <span class="examplesButton">Examples</span>
-            </div>
-        </div>
-    </div>
-
-    <div class="navbar navBar1030">
-        <div class="category">
-            <div class="button run" id="runButton1030">Run
-                <i class="fa fa-play" aria-hidden="true"></i>
-            </div>
-        </div>
-
-
-        <div class="category">
-            <div class="button" id="newButton1030">New
-                <i class="fa fa-file" aria-hidden="true"></i>
-            </div>
-            <div class="button removeOnPhone" id="clearButton1030">Clear
-                <i class="fa fa-trash" aria-hidden="true"></i>
-            </div>
-        </div>
-
-        <div class="category">
-            <div class="button" id="saveButton1030">Save
-                <i class="fa fa-floppy-o" aria-hidden="true"></i>
-            </div>
-            <div class="button removeOnPhone" id="zipButton1030">Zip
-                <i class="fa fa-download" aria-hidden="true"></i>
-            </div>
-        </div>
-
-        <div class="category">
-            <div class="button select">Settings
-                <div class="toDisplay">
-                    <div class="option subSelect">Theme
-                        <i class="fa fa-chevron-right" aria-hidden="true"></i>
-                        <div class="toDisplaySub">
-                            <div class="option" id="darkTheme1030">Dark</div>
-                            <div class="option" id="lightTheme1030">Light</div>
-                        </div>
-                    </div>
-                    <div class="option subSelect">
-                        <span id="currentFontSize1030">Font: 14</span>
-                        <i class="fa fa-chevron-right" aria-hidden="true"></i>
-                        <div class="toDisplaySub">
-                            <div class="option" onclick="setFontSize(12);">12</div>
-                            <div class="option" onclick="setFontSize(14);">14</div>
-                            <div class="option" onclick="setFontSize(16);">16</div>
-                            <div class="option" onclick="setFontSize(18);">18</div>
-                            <div class="option" onclick="setFontSize(20);">20</div>
-                            <div class="option" onclick="setFontSize(22);">22</div>
-                        </div>
-                    </div>
-                    <div class="option" id="safemodeToggle1030">Safe mode
-                        <i class="far fa-square" aria-hidden="true"></i>
-                    </div>
-                    <div class="option checked" id="editorButton1030">Editor
-                        <i class="fa fa-check-square" aria-hidden="true"></i>
-                    </div>
-                    <div class="option" id="fullscreenButton1030">Fullscreen</div>
-                    <div class="option" id="editorFullscreenButton1030">Editor Fullscreen</div>
-                    <div class="option" id="formatButton1030">Format code</div>
-                    <div class="option" id="minimapToggle1030">Minimap
-                        <i class="far fa-square" aria-hidden="true"></i>
-                    </div>
-                    <div class="option" id="debugButton1030">Inspector</div>
-                    <div class="option" id="metadataButton1030">Metadata</div>
-                    <div class="option subSelect">
-                        <span id="currentVersion1030">Vers. : Latest</span>
-                        <i class="fa fa-chevron-right" aria-hidden="true"></i>
-                        <div class="toDisplaySub">
-                            <div class="option" onclick="setVersion('latest');">Latest</div>
-                            <div class="option" onclick="setVersion('2.5');">2.5</div>
-                        </div>
-                    </div>
-                </div>
-            </div>
-        </div>
-
-        <div class="category right">
-            <div class="button select">
-                <span class="examplesButton">Examples</span>
-            </div>
-        </div>
-    </div>
-
-    <div class="navbar navBar750">
-        <div class="category">
-            <div class="button select">File
-                <div class="toDisplay">
-                    <div class="option" id="runButton750">Run
-                        <i class="fa fa-play" aria-hidden="true"></i>
-                    </div>
-                    <div class="option" id="newButton750">New
-                        <i class="fa fa-file" aria-hidden="true"></i>
-                    </div>
-                    <div class="option" id="clearButton750">Clear
-                        <i class="fa fa-trash" aria-hidden="true"></i>
-                    </div>
-                    <div class="option" id="saveButton750">Save
-                        <i class="fa fa-floppy-o" aria-hidden="true"></i>
-                    </div>
-                    <div class="option" id="zipButton750">Zip
-                        <i class="fa fa-download" aria-hidden="true"></i>
-                    </div>
-                </div>
-            </div>
-        </div>
-
-        <div class="category">
-            <div class="button select">Settings
-                <div class="toDisplay">
-                    <div class="option subSelect">Theme
-                        <i class="fa fa-chevron-right" aria-hidden="true"></i>
-                        <div class="toDisplaySub">
-                            <div class="option" id="darkTheme750">Dark</div>
-                            <div class="option" id="lightTheme750">Light</div>
-                        </div>
-                    </div>
-                    <div class="option subSelect">
-                        <span id="currentFontSize750">Font: 14</span>
-                        <i class="fa fa-chevron-right" aria-hidden="true"></i>
-                        <div class="toDisplaySub">
-                            <div class="option" onclick="setFontSize(12);">12</div>
-                            <div class="option" onclick="setFontSize(14);">14</div>
-                            <div class="option" onclick="setFontSize(16);">16</div>
-                            <div class="option" onclick="setFontSize(18);">18</div>
-                            <div class="option" onclick="setFontSize(20);">20</div>
-                            <div class="option" onclick="setFontSize(22);">22</div>
-                        </div>
-                    </div>
-                    <div class="option" id="safemodeToggle750">Safe mode
-                        <i class="far fa-square" aria-hidden="true"></i>
-                    </div>
-                    <div style="display:none;" class="option checked" id="editorButton750">Editor
-                        <i class="fa fa-check-square" aria-hidden="true"></i>
-                    </div>
-                    <div class="option" id="fullscreenButton750">Fullscreen</div>
-                    <div class="option" id="editorFullscreenButton750">Editor Fullscreen</div>
-                    <div class="option" id="formatButton750">Format code</div>
-                    <div class="option" id="minimapToggle750">Minimap
-                        <i class="far fa-square" aria-hidden="true"></i>
-                    </div>
-                    <div class="option" id="debugButton750">Inspector</div>
-                    <div class="option" id="metadataButton750">Metadata</div>
-                    <div class="option subSelect">
-                        <span id="currentVersion750">Vers. : Latest</span>
-                        <i class="fa fa-chevron-right" aria-hidden="true"></i>
-                        <div class="toDisplaySub">
-                            <div class="option" onclick="setVersion('latest');">Latest</div>
-                            <div class="option" onclick="setVersion('2.5');">2.5</div>
-                        </div>
-                    </div>
-                </div>
-            </div>
-        </div>
-
-        <div class="category right">
-            <div class="button select">
-                <span class="examplesButton">Examples</span>
-            </div>
-        </div>
-    </div>
-
-    <div class="wrapper">
-        <div id="jsEditor"></div>
-        <div id="canvasZone">
-            <canvas touch-action="none" id="renderCanvas"></canvas>
-        </div>
-    </div>
-    <div id="exampleList">
-        <div id="exampleBanner">
-            <h1>Examples</h1>
-        </div>
-        <div class="horizontalSeparator"></div>
-        <input id="filterBar" type="text" placeholder="Filter examples...">
-        <img id="filterBarClear" src="https://d33wubrfki0l68.cloudfront.net/17ca450bae302631f4857cd8c3992234ec5dd9a7/057f9/img/ui/clear_button.png">
-    </div>
-
-    <span class="label" id="fpsLabel">FPS</span>
-
-    <div id="errorZone">
-    </div>
-
-    <div class="navbarBottom">
-        <div id="statusBar"></div>
-        <div class="links">
-            <div class='link'>
-                <a target='_new' href="https://www.netlify.com/">Deployed by Netlify</a>
-            </div>
-            <div class='link'>
-                <a target='_new' href="http://www.html5gamedevs.com/forum/16-babylonjs/">Forum</a>
-            </div>
-            <div class='link'>
-                <a target='_new' href="https://www.babylonjs.com/sandbox">Sandbox</a>
-            </div>
-            <div class='link'>
-                <a target='_new' href="https://doc.babylonjs.com">Documentation</a>
-            </div>
-            <div class='link'>
-                <a target='_new' href="https://doc.babylonjs.com/playground">Search</a>
-            </div>
-        </div>
-    </div>
-
-    <div id="saveLayer" class="save-layer">
-        <div class="save-form">
-            <label for="saveFormTitle">TITLE</label>
-            <div class="separator"></div>
-            <input type="text" maxlength="120" id="saveFormTitle" class="save-form-title">
-
-            <label for="saveFormDescription">DESCRIPTION</label>
-            <div class="separator"></div>
-            <textarea id="saveFormDescription" rows="4" cols="10"></textarea>
-
-            <label for="saveFormTags">TAGS (separated by comma)</label>
-            <div class="separator"></div>
-            <textarea id="saveFormTags" rows="4" cols="10"></textarea>
-
-            <div class="save-form-buttons" id="saveFormButtons">
-
-                <div id="saveFormButtonOk" class="button">OK</div>
-                <div id="saveFormButtonCancel" class="button">Cancel</div>
-            </div>
-        </div>
-    </div>
-
-    <div id="waitDiv">
-        <span id="waitTitle">Babylon.js Playground
-            <BR>
-            <BR>
-            <BR>
-        </span>
-        <img src="waitlogo.png" id="waitLogo" />
-    </div>
-
-    <script src="https://code.jquery.com/jquery.js"></script>
-
-    <script src="js/actions.js"></script>
-    <script src="js/pbt.js"></script>
-    <script>
-        BABYLONDEVTOOLS.Loader
-            .require('node_modules/monaco-editor/min/vs/loader.js')
-            .require('js/index.js')
-            .load(function() {
-                BABYLON.DracoCompression.Configuration.decoder = {
-                    wasmUrl: "../dist/preview%20release/draco_wasm_wrapper_gltf.js",
-                    wasmBinaryUrl: "../dist/preview%20release/draco_decoder_gltf.wasm",
-                    fallbackUrl: "../dist/preview%20release/draco_decoder_gltf.js"
-                };
-            });
-    </script>
-</body>
-
+﻿<!DOCTYPE html>
+<html>
+
+
+<head>
+    <title>Babylon.js Playground</title>
+    <meta charset='utf-8' />
+    <meta name="viewport" content="width=device-width, user-scalable=no">
+    <script src="https://code.jquery.com/pep/0.4.2/pep.min.js"></script>
+    <!--For canvas/code separator-->
+    <script src="js/libs/split.js"></script>
+
+    <script src="https://cdnjs.cloudflare.com/ajax/libs/dat-gui/0.6.2/dat.gui.min.js"></script>
+    <!-- jszip -->
+    <script src="js/libs/jszip.min.js"></script>
+    <script src="js/libs/fileSaver.js"></script>
+    <!-- Dependencies -->
+    <script src="../dist/preview%20release/cannon.js"></script>
+    <script src="../dist/preview%20release/Oimo.js"></script>
+    <script src="../dist/preview%20release/ammo.js"></script>
+    <script src="../dist/preview%20release/gltf_validator.js"></script>
+    <script src="../dist/preview%20release/earcut.min.js"></script>
+    <!-- Monaco -->
+
+    <!-- Babylon.js -->
+    <script src="../tools/DevLoader/BabylonLoader.js"></script>
+
+    <link href="css/index.css" rel="stylesheet" />
+</head>
+
+<body>
+    <div class="navbar navBar1600">
+        <div class="title">
+            Babylon.js Playground
+        </div>
+        <div class="version" id="mainTitle">
+        </div>
+
+        <div class="category">
+            <div class="button run" id="runButton1600">Run
+                <i class="fa fa-play" aria-hidden="true"></i>
+            </div>
+        </div>
+
+
+        <div class="category">
+            <div class="button" id="newButton1600">New
+                <i class="fa fa-file" aria-hidden="true"></i>
+            </div>
+            <div class="button removeOnPhone" id="clearButton1600">Clear
+                <i class="fa fa-trash" aria-hidden="true"></i>
+            </div>
+        </div>
+
+        <div class="category">
+            <div class="button" id="saveButton1600">Save
+                <i class="fa fa-floppy-o" aria-hidden="true"></i>
+            </div>
+            <div class="button removeOnPhone" id="zipButton1600">Zip
+                <i class="fa fa-download" aria-hidden="true"></i>
+            </div>
+        </div>
+
+        <div class="category">
+            <div class="button select">Settings
+                <div class="toDisplay">
+                    <div class="option subSelect">Theme
+                        <i class="fa fa-chevron-right" aria-hidden="true"></i>
+                        <div class="toDisplaySub">
+                            <div class="option" id="darkTheme1600">Dark</div>
+                            <div class="option" id="lightTheme1600">Light</div>
+                        </div>
+                    </div>
+                    <div class="option subSelect">
+                        <span id="currentFontSize1600">Font: 14</span>
+                        <i class="fa fa-chevron-right" aria-hidden="true"></i>
+                        <div class="toDisplaySub">
+                            <div class="option" onclick="setFontSize(12);">12</div>
+                            <div class="option" onclick="setFontSize(14);">14</div>
+                            <div class="option" onclick="setFontSize(16);">16</div>
+                            <div class="option" onclick="setFontSize(18);">18</div>
+                            <div class="option" onclick="setFontSize(20);">20</div>
+                            <div class="option" onclick="setFontSize(22);">22</div>
+                        </div>
+                    </div>
+                    <div class="option" id="safemodeToggle1600">Safe mode
+                        <i class="far fa-square" aria-hidden="true"></i>
+                    </div>
+                    <div class="option checked" id="editorButton1600">Editor
+                        <i class="fa fa-check-square" aria-hidden="true"></i>
+                    </div>
+                    <div class="option" id="fullscreenButton1600">Fullscreen</div>
+                    <div class="option" id="editorFullscreenButton1600">Editor Fullscreen</div>
+                    <div class="option" id="formatButton1600">Format code</div>
+                    <div class="option" id="minimapToggle1600">Minimap
+                        <i class="far fa-square" aria-hidden="true"></i>
+                    </div>
+                </div>
+            </div>
+
+            <div class="button uncheck" id="debugButton1600">Inspector</div>
+            <div class="button" id="metadataButton1600">Metadata</div>
+        </div>
+
+
+
+        <div class="category right">
+            <div class="button select">
+                <span id="currentVersion1600">Version: Latest</span>
+                <div class="toDisplay">
+                    <div class="option" onclick="setVersion('latest');">Latest</div>
+                    <div class="option" onclick="setVersion('2.5');">2.5</div>
+                </div>
+            </div>
+            <div class="button select">
+                <span class="examplesButton">Examples</span>
+            </div>
+        </div>
+    </div>
+
+    <div class="navbar navBar1475">
+        <div class="title">
+            Babylon.js Playground
+        </div>
+        <div class="version" id="mainTitle">
+        </div>
+
+        <div class="category">
+            <div class="button run" id="runButton1475">Run
+                <i class="fa fa-play" aria-hidden="true"></i>
+            </div>
+        </div>
+
+
+        <div class="category">
+            <div class="button" id="newButton1475">New
+                <i class="fa fa-file" aria-hidden="true"></i>
+            </div>
+            <div class="button removeOnPhone" id="clearButton1475">Clear
+                <i class="fa fa-trash" aria-hidden="true"></i>
+            </div>
+        </div>
+
+        <div class="category">
+            <div class="button" id="saveButton1475">Save
+                <i class="fa fa-floppy-o" aria-hidden="true"></i>
+            </div>
+            <div class="button removeOnPhone" id="zipButton1475">Zip
+                <i class="fa fa-download" aria-hidden="true"></i>
+            </div>
+        </div>
+
+        <div class="category">
+            <div class="button select">Settings
+                <div class="toDisplay">
+                    <div class="option subSelect">Theme
+                        <i class="fa fa-chevron-right" aria-hidden="true"></i>
+                        <div class="toDisplaySub">
+                            <div class="option" id="darkTheme1475">Dark</div>
+                            <div class="option" id="lightTheme1475">Light</div>
+                        </div>
+                    </div>
+                    <div class="option subSelect">
+                        <span id="currentFontSize1475">Font: 14</span>
+                        <i class="fa fa-chevron-right" aria-hidden="true"></i>
+                        <div class="toDisplaySub">
+                            <div class="option" onclick="setFontSize(12);">12</div>
+                            <div class="option" onclick="setFontSize(14);">14</div>
+                            <div class="option" onclick="setFontSize(16);">16</div>
+                            <div class="option" onclick="setFontSize(18);">18</div>
+                            <div class="option" onclick="setFontSize(20);">20</div>
+                            <div class="option" onclick="setFontSize(22);">22</div>
+                        </div>
+                    </div>
+                    <div class="option" id='safemodeToggle1475'>Safe mode
+                        <i class="far fa-square" aria-hidden="true"></i>
+                    </div>
+                    <div class="option checked" id="editorButton1475">Editor
+                        <i class="fa fa-check-square" aria-hidden="true"></i>
+                    </div>
+                    <div class="option" id="fullscreenButton1475">Fullscreen</div>
+                    <div class="option" id="editorFullscreenButton1475">Editor Fullscreen</div>
+                    <div class="option" id="formatButton1475">Format code</div>
+                    <div class="option" id="minimapToggle1475">Minimap
+                        <i class="far fa-square" aria-hidden="true"></i>
+                    </div>
+                    <div class="option" id="debugButton1475">Inspector</div>
+                    <div class="option" id="metadataButton1475">Metadata</div>
+                    <div class="option subSelect">
+                        <span id="currentVersion1475">Vers. : Latest</span>
+                        <i class="fa fa-chevron-right" aria-hidden="true"></i>
+                        <div class="toDisplaySub">
+                            <div class="option" onclick="setVersion('latest');">Latest</div>
+                            <div class="option" onclick="setVersion('2.5');">2.5</div>
+                        </div>
+                    </div>
+                </div>
+            </div>
+        </div>
+
+        <div class="category right">
+            <div class="button select">
+                <span class="examplesButton">Examples</span>
+            </div>
+        </div>
+    </div>
+
+    <div class="navbar navBar1030">
+        <div class="category">
+            <div class="button run" id="runButton1030">Run
+                <i class="fa fa-play" aria-hidden="true"></i>
+            </div>
+        </div>
+
+
+        <div class="category">
+            <div class="button" id="newButton1030">New
+                <i class="fa fa-file" aria-hidden="true"></i>
+            </div>
+            <div class="button removeOnPhone" id="clearButton1030">Clear
+                <i class="fa fa-trash" aria-hidden="true"></i>
+            </div>
+        </div>
+
+        <div class="category">
+            <div class="button" id="saveButton1030">Save
+                <i class="fa fa-floppy-o" aria-hidden="true"></i>
+            </div>
+            <div class="button removeOnPhone" id="zipButton1030">Zip
+                <i class="fa fa-download" aria-hidden="true"></i>
+            </div>
+        </div>
+
+        <div class="category">
+            <div class="button select">Settings
+                <div class="toDisplay">
+                    <div class="option subSelect">Theme
+                        <i class="fa fa-chevron-right" aria-hidden="true"></i>
+                        <div class="toDisplaySub">
+                            <div class="option" id="darkTheme1030">Dark</div>
+                            <div class="option" id="lightTheme1030">Light</div>
+                        </div>
+                    </div>
+                    <div class="option subSelect">
+                        <span id="currentFontSize1030">Font: 14</span>
+                        <i class="fa fa-chevron-right" aria-hidden="true"></i>
+                        <div class="toDisplaySub">
+                            <div class="option" onclick="setFontSize(12);">12</div>
+                            <div class="option" onclick="setFontSize(14);">14</div>
+                            <div class="option" onclick="setFontSize(16);">16</div>
+                            <div class="option" onclick="setFontSize(18);">18</div>
+                            <div class="option" onclick="setFontSize(20);">20</div>
+                            <div class="option" onclick="setFontSize(22);">22</div>
+                        </div>
+                    </div>
+                    <div class="option" id="safemodeToggle1030">Safe mode
+                        <i class="far fa-square" aria-hidden="true"></i>
+                    </div>
+                    <div class="option checked" id="editorButton1030">Editor
+                        <i class="fa fa-check-square" aria-hidden="true"></i>
+                    </div>
+                    <div class="option" id="fullscreenButton1030">Fullscreen</div>
+                    <div class="option" id="editorFullscreenButton1030">Editor Fullscreen</div>
+                    <div class="option" id="formatButton1030">Format code</div>
+                    <div class="option" id="minimapToggle1030">Minimap
+                        <i class="far fa-square" aria-hidden="true"></i>
+                    </div>
+                    <div class="option" id="debugButton1030">Inspector</div>
+                    <div class="option" id="metadataButton1030">Metadata</div>
+                    <div class="option subSelect">
+                        <span id="currentVersion1030">Vers. : Latest</span>
+                        <i class="fa fa-chevron-right" aria-hidden="true"></i>
+                        <div class="toDisplaySub">
+                            <div class="option" onclick="setVersion('latest');">Latest</div>
+                            <div class="option" onclick="setVersion('2.5');">2.5</div>
+                        </div>
+                    </div>
+                </div>
+            </div>
+        </div>
+
+        <div class="category right">
+            <div class="button select">
+                <span class="examplesButton">Examples</span>
+            </div>
+        </div>
+    </div>
+
+    <div class="navbar navBar750">
+        <div class="category">
+            <div class="button select">File
+                <div class="toDisplay">
+                    <div class="option" id="runButton750">Run
+                        <i class="fa fa-play" aria-hidden="true"></i>
+                    </div>
+                    <div class="option" id="newButton750">New
+                        <i class="fa fa-file" aria-hidden="true"></i>
+                    </div>
+                    <div class="option" id="clearButton750">Clear
+                        <i class="fa fa-trash" aria-hidden="true"></i>
+                    </div>
+                    <div class="option" id="saveButton750">Save
+                        <i class="fa fa-floppy-o" aria-hidden="true"></i>
+                    </div>
+                    <div class="option" id="zipButton750">Zip
+                        <i class="fa fa-download" aria-hidden="true"></i>
+                    </div>
+                </div>
+            </div>
+        </div>
+
+        <div class="category">
+            <div class="button select">Settings
+                <div class="toDisplay">
+                    <div class="option subSelect">Theme
+                        <i class="fa fa-chevron-right" aria-hidden="true"></i>
+                        <div class="toDisplaySub">
+                            <div class="option" id="darkTheme750">Dark</div>
+                            <div class="option" id="lightTheme750">Light</div>
+                        </div>
+                    </div>
+                    <div class="option subSelect">
+                        <span id="currentFontSize750">Font: 14</span>
+                        <i class="fa fa-chevron-right" aria-hidden="true"></i>
+                        <div class="toDisplaySub">
+                            <div class="option" onclick="setFontSize(12);">12</div>
+                            <div class="option" onclick="setFontSize(14);">14</div>
+                            <div class="option" onclick="setFontSize(16);">16</div>
+                            <div class="option" onclick="setFontSize(18);">18</div>
+                            <div class="option" onclick="setFontSize(20);">20</div>
+                            <div class="option" onclick="setFontSize(22);">22</div>
+                        </div>
+                    </div>
+                    <div class="option" id="safemodeToggle750">Safe mode
+                        <i class="far fa-square" aria-hidden="true"></i>
+                    </div>
+                    <div style="display:none;" class="option checked" id="editorButton750">Editor
+                        <i class="fa fa-check-square" aria-hidden="true"></i>
+                    </div>
+                    <div class="option" id="fullscreenButton750">Fullscreen</div>
+                    <div class="option" id="editorFullscreenButton750">Editor Fullscreen</div>
+                    <div class="option" id="formatButton750">Format code</div>
+                    <div class="option" id="minimapToggle750">Minimap
+                        <i class="far fa-square" aria-hidden="true"></i>
+                    </div>
+                    <div class="option" id="debugButton750">Inspector</div>
+                    <div class="option" id="metadataButton750">Metadata</div>
+                    <div class="option subSelect">
+                        <span id="currentVersion750">Vers. : Latest</span>
+                        <i class="fa fa-chevron-right" aria-hidden="true"></i>
+                        <div class="toDisplaySub">
+                            <div class="option" onclick="setVersion('latest');">Latest</div>
+                            <div class="option" onclick="setVersion('2.5');">2.5</div>
+                        </div>
+                    </div>
+                </div>
+            </div>
+        </div>
+
+        <div class="category right">
+            <div class="button select">
+                <span class="examplesButton">Examples</span>
+            </div>
+        </div>
+    </div>
+
+    <div class="wrapper">
+        <div id="jsEditor"></div>
+        <div id="canvasZone">
+            <canvas touch-action="none" id="renderCanvas"></canvas>
+        </div>
+    </div>
+    <div id="exampleList">
+        <div id="exampleBanner">
+            <h1>Examples</h1>
+        </div>
+        <div class="horizontalSeparator"></div>
+        <input id="filterBar" type="text" placeholder="Filter examples...">
+        <img id="filterBarClear" src="https://d33wubrfki0l68.cloudfront.net/17ca450bae302631f4857cd8c3992234ec5dd9a7/057f9/img/ui/clear_button.png">
+    </div>
+
+    <span class="label" id="fpsLabel">FPS</span>
+
+    <div id="errorZone">
+    </div>
+
+    <div class="navbarBottom">
+        <div id="statusBar"></div>
+        <div class="links">
+            <div class='link'>
+                <a target='_new' href="https://www.netlify.com/">Deployed by Netlify</a>
+            </div>
+            <div class='link'>
+                <a target='_new' href="http://www.html5gamedevs.com/forum/16-babylonjs/">Forum</a>
+            </div>
+            <div class='link'>
+                <a target='_new' href="https://www.babylonjs.com/sandbox">Sandbox</a>
+            </div>
+            <div class='link'>
+                <a target='_new' href="https://doc.babylonjs.com">Documentation</a>
+            </div>
+            <div class='link'>
+                <a target='_new' href="https://doc.babylonjs.com/playground">Search</a>
+            </div>
+        </div>
+    </div>
+
+    <div id="saveLayer" class="save-layer">
+        <div class="save-form">
+            <label for="saveFormTitle">TITLE</label>
+            <div class="separator"></div>
+            <input type="text" maxlength="120" id="saveFormTitle" class="save-form-title">
+
+            <label for="saveFormDescription">DESCRIPTION</label>
+            <div class="separator"></div>
+            <textarea id="saveFormDescription" rows="4" cols="10"></textarea>
+
+            <label for="saveFormTags">TAGS (separated by comma)</label>
+            <div class="separator"></div>
+            <textarea id="saveFormTags" rows="4" cols="10"></textarea>
+
+            <div class="save-form-buttons" id="saveFormButtons">
+
+                <div id="saveFormButtonOk" class="button">OK</div>
+                <div id="saveFormButtonCancel" class="button">Cancel</div>
+            </div>
+        </div>
+    </div>
+
+    <div id="waitDiv">
+        <span id="waitTitle">Babylon.js Playground
+            <BR>
+            <BR>
+            <BR>
+        </span>
+        <img src="waitlogo.png" id="waitLogo" />
+    </div>
+
+    <script src="https://code.jquery.com/jquery.js"></script>
+
+    <script src="js/actions.js"></script>
+    <script src="js/pbt.js"></script>
+    <script>
+        BABYLONDEVTOOLS.Loader
+            .require('node_modules/monaco-editor/min/vs/loader.js')
+            .require('js/index.js')
+            .load(function() {
+                BABYLON.DracoCompression.Configuration.decoder = {
+                    wasmUrl: "../dist/preview%20release/draco_wasm_wrapper_gltf.js",
+                    wasmBinaryUrl: "../dist/preview%20release/draco_decoder_gltf.wasm",
+                    fallbackUrl: "../dist/preview%20release/draco_decoder_gltf.js"
+                };
+            });
+    </script>
+</body>
+
 </html>