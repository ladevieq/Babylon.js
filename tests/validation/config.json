--- conflicted
+++ resolved
@@ -484,7 +484,12 @@
       "referenceImage": "gltfTextureSampler0.png"
     },
     {
-<<<<<<< HEAD
+      "title": "GLTF Texture Sampler (1)",
+      "playgroundId": "#DS8AA7#15",
+      "replace": "__folder__, Texture_Sampler, __page__, 1",
+      "referenceImage": "gltfTextureSampler1.png"
+    },
+    {
       "title": "GLTF Serializer with Negative World Matrix",
       "playgroundId": "#KX53VK#23",
       "referenceImage": "glTFSerializerNegativeWorldMatrix.png"
@@ -494,18 +499,7 @@
       "playgroundId": "#KX53VK#23",
       "replace": "useRightHandedSystem = false, useRightHandedSystem = true",
       "referenceImage": "glTFSerializerNegativeWorldMatrix_Right.png"
-    },
-    {
-      "title": "GLTF Texture Sampler",
-      "playgroundId": "#a68vz0#16",
-      "referenceImage": "gltfTextureSampler.png"
-=======
-      "title": "GLTF Texture Sampler (1)",
-      "playgroundId": "#DS8AA7#15",
-      "replace": "__folder__, Texture_Sampler, __page__, 1",
-      "referenceImage": "gltfTextureSampler1.png"
->>>>>>> 8cfebe5a
-    },
+    },,
     {
       "title": "GLTF Buggy with Draco Mesh Compression",
       "playgroundId": "#JNW207#1",
