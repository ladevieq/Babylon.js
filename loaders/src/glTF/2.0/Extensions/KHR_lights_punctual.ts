--- conflicted
+++ resolved
@@ -1,84 +1,66 @@
-import { Mesh, Nullable, Light, DirectionalLight, Vector3, PointLight, SpotLight, Color3 } from "babylonjs";
-import { IChildRootProperty } from "babylonjs-gltf2interface";
-import { INode } from "../glTFLoaderInterfaces";
-import { IGLTFLoaderExtension } from "../glTFLoaderExtension";
-import { GLTFLoader, ArrayItem } from "../glTFLoader";
+/// <reference path="../../../../../dist/preview release/babylon.d.ts"/>
 
-const NAME = "KHR_lights_punctual";
+module BABYLON.GLTF2.Loader.Extensions {
+    const NAME = "KHR_lights_punctual";
 
-enum LightType {
-    DIRECTIONAL = "directional",
-    POINT = "point",
-    SPOT = "spot"
-}
-
-interface ILightReference {
-    light: number;
-}
-
-interface ILight extends IChildRootProperty {
-    type: LightType;
-    color?: number[];
-    intensity?: number;
-    range?: number;
-    spot?: {
-        innerConeAngle?: number;
-        outerConeAngle?: number;
-    };
-}
-
-interface ILights {
-    lights: ILight[];
-}
-
-/**
- * [Specification](https://github.com/KhronosGroup/glTF/blob/1048d162a44dbcb05aefc1874bfd423cf60135a6/extensions/2.0/Khronos/KHR_lights_punctual/README.md) (Experimental)
- */
-export class KHR_lights implements IGLTFLoaderExtension {
-    /** The name of this extension. */
-    public readonly name = NAME;
-
-    /** Defines whether this extension is enabled. */
-    public enabled = true;
-
-    private _loader: GLTFLoader;
-    private _lights?: ILight[];
-
-    /** @hidden */
-    constructor(loader: GLTFLoader) {
-        this._loader = loader;
+    enum LightType {
+        DIRECTIONAL = "directional",
+        POINT = "point",
+        SPOT = "spot"
     }
 
-    /** @hidden */
-    public dispose() {
-        delete this._loader;
-        delete this._lights;
+    interface ILightReference {
+        light: number;
     }
 
-    /** @hidden */
-    public onLoading(): void {
-        const extensions = this._loader.gltf.extensions;
-        if (extensions && extensions[this.name]) {
-            const extension = extensions[this.name] as ILights;
-            this._lights = extension.lights;
-        }
+    interface ILight extends IChildRootProperty {
+        type: LightType;
+        color?: number[];
+        intensity?: number;
+        range?: number;
+        spot?: {
+            innerConeAngle?: number;
+            outerConeAngle?: number;
+        };
     }
 
-    /** @hidden */
-    public loadNodeAsync(context: string, node: INode, assign: (babylonMesh: Mesh) => void): Nullable<Promise<Mesh>> {
-        return GLTFLoader.LoadExtensionAsync<ILightReference, Mesh>(context, node, this.name, (extensionContext, extension) => {
-            return this._loader.loadNodeAsync(context, node, (babylonMesh) => {
-                let babylonLight: Light;
+    interface ILights {
+        lights: ILight[];
+    }
 
-                const light = ArrayItem.Get(extensionContext, this._lights, extension.light);
-                const name = light.name || babylonMesh.name;
+    /**
+     * [Specification](https://github.com/KhronosGroup/glTF/blob/1048d162a44dbcb05aefc1874bfd423cf60135a6/extensions/2.0/Khronos/KHR_lights_punctual/README.md) (Experimental)
+     */
+    export class KHR_lights implements IGLTFLoaderExtension {
+        /** The name of this extension. */
+        public readonly name = NAME;
 
-<<<<<<< HEAD
-                switch (light.type) {
-                    case LightType.DIRECTIONAL: {
-                        babylonLight = new DirectionalLight(name, Vector3.Backward(), this._loader.babylonScene);
-                        break;
-=======
+        /** Defines whether this extension is enabled. */
+        public enabled = true;
+
+        private _loader: GLTFLoader;
+        private _lights?: ILight[];
+
+        /** @hidden */
+        constructor(loader: GLTFLoader) {
+            this._loader = loader;
+        }
+
+        /** @hidden */
+        public dispose() {
+            delete this._loader;
+            delete this._lights;
+        }
+
+        /** @hidden */
+        public onLoading(): void {
+            const extensions = this._loader.gltf.extensions;
+            if (extensions && extensions[this.name]) {
+                const extension = extensions[this.name] as ILights;
+                this._lights = extension.lights;
+            }
+        }
+
         /** @hidden */
         public loadNodeAsync(context: string, node: INode, assign: (babylonTransformNode: TransformNode) => void): Nullable<Promise<TransformNode>> {
             return GLTFLoader.LoadExtensionAsync<ILightReference, TransformNode>(context, node, this.name, (extensionContext, extension) => {
@@ -107,34 +89,19 @@
                         default: {
                             throw new Error(`${extensionContext}: Invalid light type (${light.type})`);
                         }
->>>>>>> e94b0f8c
                     }
-                    case LightType.POINT: {
-                        babylonLight = new PointLight(name, Vector3.Zero(), this._loader.babylonScene);
-                        break;
-                    }
-                    case LightType.SPOT: {
-                        const babylonSpotLight = new SpotLight(name, Vector3.Zero(), Vector3.Backward(), 0, 1, this._loader.babylonScene);
-                        babylonSpotLight.angle = ((light.spot && light.spot.outerConeAngle) || Math.PI / 4) * 2;
-                        babylonSpotLight.innerAngle = ((light.spot && light.spot.innerConeAngle) || 0) * 2;
-                        babylonLight = babylonSpotLight;
-                        break;
-                    }
-                    default: {
-                        throw new Error(`${extensionContext}: Invalid light type (${light.type})`);
-                    }
-                }
 
-                babylonLight.falloffType = Light.FALLOFF_GLTF;
-                babylonLight.diffuse = light.color ? Color3.FromArray(light.color) : Color3.White();
-                babylonLight.intensity = light.intensity == undefined ? 1 : light.intensity;
-                babylonLight.range = light.range == undefined ? Number.MAX_VALUE : light.range;
-                babylonLight.parent = babylonMesh;
+                    babylonLight.falloffType = Light.FALLOFF_GLTF;
+                    babylonLight.diffuse = light.color ? Color3.FromArray(light.color) : Color3.White();
+                    babylonLight.intensity = light.intensity == undefined ? 1 : light.intensity;
+                    babylonLight.range = light.range == undefined ? Number.MAX_VALUE : light.range;
+                    babylonLight.parent = babylonMesh;
 
-                assign(babylonMesh);
+                    assign(babylonMesh);
+                });
             });
-        });
+        }
     }
-}
 
-GLTFLoader.RegisterExtension(NAME, (loader) => new KHR_lights(loader));+    GLTFLoader.RegisterExtension(NAME, (loader) => new KHR_lights(loader));
+}