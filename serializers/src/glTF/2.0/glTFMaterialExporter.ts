import { ITextureInfo, ImageMimeType, IMaterial, IMaterialPbrMetallicRoughness, MaterialAlphaMode, IMaterialOcclusionTextureInfo, ISampler, TextureMagFilter, TextureMinFilter, TextureWrapMode, ITexture, IImage } from "babylonjs-gltf2interface";

import { Nullable } from "babylonjs/types";
import { Vector2 } from "babylonjs/Maths/math.vector";
import { Color3 } from "babylonjs/Maths/math.color";
import { Scalar } from "babylonjs/Maths/math.scalar";
import { Tools } from "babylonjs/Misc/tools";
import { TextureTools } from "babylonjs/Misc/textureTools";
import { BaseTexture } from "babylonjs/Materials/Textures/baseTexture";
import { Texture } from "babylonjs/Materials/Textures/texture";
import { RawTexture } from "babylonjs/Materials/Textures/rawTexture";
import { Material } from "babylonjs/Materials/material";
import { StandardMaterial } from "babylonjs/Materials/standardMaterial";
import { PBRBaseMaterial } from "babylonjs/Materials/PBR/pbrBaseMaterial";
import { PBRBaseSimpleMaterial } from "babylonjs/Materials/PBR/pbrBaseSimpleMaterial";
import { PBRMaterial } from "babylonjs/Materials/PBR/pbrMaterial";
import { PBRMetallicRoughnessMaterial } from "babylonjs/Materials/PBR/pbrMetallicRoughnessMaterial";
<<<<<<< HEAD
=======
import { PBRSpecularGlossinessMaterial } from "babylonjs/Materials/PBR/pbrSpecularGlossinessMaterial";
import { PostProcess } from "babylonjs/PostProcesses/postProcess";
>>>>>>> 9672e399
import { Scene } from "babylonjs/scene";

import { _Exporter } from "./glTFExporter";
import { Constants } from 'babylonjs/Engines/constants';

/**
 * Interface for storing specular glossiness factors
 * @hidden
 */
interface _IPBRSpecularGlossiness {
    /**
     * Represents the linear diffuse factors of the material
    */
    diffuseColor: Color3;
    /**
     * Represents the linear specular factors of the material
    */
    specularColor: Color3;
    /**
     * Represents the smoothness of the material
    */
    glossiness: number;
}

/**
 * Interface for storing metallic roughness factors
 * @hidden
 */
interface _IPBRMetallicRoughness {
    /**
     * Represents the albedo color of the material
    */
    baseColor: Color3;
    /**
     * Represents the metallness of the material
    */
    metallic: Nullable<number>;
    /**
     * Represents the roughness of the material
    */
    roughness: Nullable<number>;
    /**
     * The metallic roughness texture as a base64 string
    */
    metallicRoughnessTextureBase64?: Nullable<string>;
    /**
     * The base color texture as a base64 string
    */
    baseColorTextureBase64?: Nullable<string>;
}

/**
 * Utility methods for working with glTF material conversion properties.  This class should only be used internally
 * @hidden
 */
export class _GLTFMaterialExporter {
    /**
     * Represents the dielectric specular values for R, G and B
     */
    private static readonly _DielectricSpecular: Color3 = new Color3(0.04, 0.04, 0.04);

    /**
     * Allows the maximum specular power to be defined for material calculations
     */
    private static readonly _MaxSpecularPower = 1024;

    /**
     * Mapping to store textures
     */
    private _textureMap: { [textureId: string]: ITextureInfo } = {};

    /**
     * Numeric tolerance value
     */
    private static readonly _Epsilon = 1e-6;

    /**
     * Reference to the glTF Exporter
     */
    private _exporter: _Exporter;

    constructor(exporter: _Exporter) {
        this._textureMap = {};
        this._exporter = exporter;
    }

    /**
     * Specifies if two colors are approximately equal in value
     * @param color1 first color to compare to
     * @param color2 second color to compare to
     * @param epsilon threshold value
     */
    private static FuzzyEquals(color1: Color3, color2: Color3, epsilon: number): boolean {
        return Scalar.WithinEpsilon(color1.r, color2.r, epsilon) &&
            Scalar.WithinEpsilon(color1.g, color2.g, epsilon) &&
            Scalar.WithinEpsilon(color1.b, color2.b, epsilon);
    }

    /**
     * Gets the materials from a Babylon scene and converts them to glTF materials
     * @param scene babylonjs scene
     * @param mimeType texture mime type
     * @param images array of images
     * @param textures array of textures
     * @param materials array of materials
     * @param imageData mapping of texture names to base64 textures
     * @param hasTextureCoords specifies if texture coordinates are present on the material
     */
    public _convertMaterialsToGLTFAsync(babylonMaterials: Material[], mimeType: ImageMimeType, hasTextureCoords: boolean) {
        let promises: Promise<IMaterial>[] = [];
        for (let babylonMaterial of babylonMaterials) {
            if (babylonMaterial instanceof StandardMaterial) {
                promises.push(this._convertStandardMaterialAsync(babylonMaterial, mimeType, hasTextureCoords));
            }
            else if (babylonMaterial instanceof PBRBaseMaterial) {
                promises.push(this._convertPBRMaterialAsync(babylonMaterial, mimeType, hasTextureCoords));
            }
            else {
                Tools.Warn(`Unsupported material type: ${babylonMaterial.name}`);
            }
        }

        return Promise.all(promises).then(() => { /* do nothing */ });
    }

    /**
     * Makes a copy of the glTF material without the texture parameters
     * @param originalMaterial original glTF material
     * @returns glTF material without texture parameters
     */
    public _stripTexturesFromMaterial(originalMaterial: IMaterial): IMaterial {
        let newMaterial: IMaterial = {};
        if (originalMaterial) {
            newMaterial.name = originalMaterial.name;
            newMaterial.doubleSided = originalMaterial.doubleSided;
            newMaterial.alphaMode = originalMaterial.alphaMode;
            newMaterial.alphaCutoff = originalMaterial.alphaCutoff;
            newMaterial.emissiveFactor = originalMaterial.emissiveFactor;
            const originalPBRMetallicRoughness = originalMaterial.pbrMetallicRoughness;
            if (originalPBRMetallicRoughness) {
                newMaterial.pbrMetallicRoughness = {};
                newMaterial.pbrMetallicRoughness.baseColorFactor = originalPBRMetallicRoughness.baseColorFactor;
                newMaterial.pbrMetallicRoughness.metallicFactor = originalPBRMetallicRoughness.metallicFactor;
                newMaterial.pbrMetallicRoughness.roughnessFactor = originalPBRMetallicRoughness.roughnessFactor;
            }
        }
        return newMaterial;
    }

    /**
     * Specifies if the material has any texture parameters present
     * @param material glTF Material
     * @returns boolean specifying if texture parameters are present
     */
    public _hasTexturesPresent(material: IMaterial): boolean {
        if (material.emissiveTexture || material.normalTexture || material.occlusionTexture) {
            return true;
        }
        const pbrMat = material.pbrMetallicRoughness;
        if (pbrMat) {
            if (pbrMat.baseColorTexture || pbrMat.metallicRoughnessTexture) {
                return true;
            }
        }

        return false;
    }

    /**
     * Converts a Babylon StandardMaterial to a glTF Metallic Roughness Material
     * @param babylonStandardMaterial
     * @returns glTF Metallic Roughness Material representation
     */
    public _convertToGLTFPBRMetallicRoughness(babylonStandardMaterial: StandardMaterial): IMaterialPbrMetallicRoughness {
        const P0 = new Vector2(0, 1);
        const P1 = new Vector2(0, 0.1);
        const P2 = new Vector2(0, 0.1);
        const P3 = new Vector2(1300, 0.1);

        /**
         * Given the control points, solve for x based on a given t for a cubic bezier curve
         * @param t a value between 0 and 1
         * @param p0 first control point
         * @param p1 second control point
         * @param p2 third control point
         * @param p3 fourth control point
         * @returns number result of cubic bezier curve at the specified t
         */
        function _cubicBezierCurve(t: number, p0: number, p1: number, p2: number, p3: number): number {
            return (
                (1 - t) * (1 - t) * (1 - t) * p0 +
                3 * (1 - t) * (1 - t) * t * p1 +
                3 * (1 - t) * t * t * p2 +
                t * t * t * p3
            );
        }

        /**
         * Evaluates a specified specular power value to determine the appropriate roughness value,
         * based on a pre-defined cubic bezier curve with specular on the abscissa axis (x-axis)
         * and roughness on the ordinant axis (y-axis)
         * @param specularPower specular power of standard material
         * @returns Number representing the roughness value
         */
        function _solveForRoughness(specularPower: number): number {
            var t = Math.pow(specularPower / P3.x, 0.333333);
            return _cubicBezierCurve(t, P0.y, P1.y, P2.y, P3.y);
        }

        let diffuse = babylonStandardMaterial.diffuseColor.toLinearSpace().scale(0.5);
        let opacity = babylonStandardMaterial.alpha;
        let specularPower = Scalar.Clamp(babylonStandardMaterial.specularPower, 0, _GLTFMaterialExporter._MaxSpecularPower);

        const roughness = _solveForRoughness(specularPower);

        const glTFPbrMetallicRoughness: IMaterialPbrMetallicRoughness = {
            baseColorFactor: [
                diffuse.r,
                diffuse.g,
                diffuse.b,
                opacity
            ],
            metallicFactor: 0,
            roughnessFactor: roughness,
        };

        return glTFPbrMetallicRoughness;
    }

    /**
     * Computes the metallic factor
     * @param diffuse diffused value
     * @param specular specular value
     * @param oneMinusSpecularStrength one minus the specular strength
     * @returns metallic value
     */
    public static _SolveMetallic(diffuse: number, specular: number, oneMinusSpecularStrength: number): number {
        if (specular < this._DielectricSpecular.r) {
            this._DielectricSpecular;
            return 0;
        }

        const a = this._DielectricSpecular.r;
        const b = diffuse * oneMinusSpecularStrength / (1.0 - this._DielectricSpecular.r) + specular - 2.0 * this._DielectricSpecular.r;
        const c = this._DielectricSpecular.r - specular;
        const D = b * b - 4.0 * a * c;
        return Scalar.Clamp((-b + Math.sqrt(D)) / (2.0 * a), 0, 1);
    }

    /**
     * Sets the glTF alpha mode to a glTF material from the Babylon Material
     * @param glTFMaterial glTF material
     * @param babylonMaterial Babylon material
     */
    private static _SetAlphaMode(glTFMaterial: IMaterial, babylonMaterial: Material & { alphaCutOff: number }): void {
        if (babylonMaterial.needAlphaBlending()) {
            glTFMaterial.alphaMode = MaterialAlphaMode.BLEND;
        }
        else if (babylonMaterial.needAlphaTesting()) {
            glTFMaterial.alphaMode = MaterialAlphaMode.MASK;
            glTFMaterial.alphaCutoff = babylonMaterial.alphaCutOff;
        }
    }

    /**
     * Converts a Babylon Standard Material to a glTF Material
     * @param babylonStandardMaterial BJS Standard Material
     * @param mimeType mime type to use for the textures
     * @param images array of glTF image interfaces
     * @param textures array of glTF texture interfaces
     * @param materials array of glTF material interfaces
     * @param imageData map of image file name to data
     * @param hasTextureCoords specifies if texture coordinates are present on the submesh to determine if textures should be applied
     */
    public _convertStandardMaterialAsync(babylonStandardMaterial: StandardMaterial, mimeType: ImageMimeType, hasTextureCoords: boolean): Promise<IMaterial> {
        const materialMap = this._exporter._materialMap;
        const materials = this._exporter._materials;
        const promises = [];
        const glTFPbrMetallicRoughness = this._convertToGLTFPBRMetallicRoughness(babylonStandardMaterial);

        const glTFMaterial: IMaterial = { name: babylonStandardMaterial.name };
        if (babylonStandardMaterial.backFaceCulling != null && !babylonStandardMaterial.backFaceCulling) {
            if (!babylonStandardMaterial.twoSidedLighting) {
                Tools.Warn(babylonStandardMaterial.name + ": Back-face culling enabled and two-sided lighting disabled is not supported in glTF.");
            }
            glTFMaterial.doubleSided = true;
        }
        if (hasTextureCoords) {
            if (babylonStandardMaterial.diffuseTexture) {
                promises.push(this._exportTextureAsync(babylonStandardMaterial.diffuseTexture, mimeType).then((glTFTexture) => {
                    if (glTFTexture) {
                        glTFPbrMetallicRoughness.baseColorTexture = glTFTexture;
                    }
                }));
            }
            if (babylonStandardMaterial.bumpTexture) {
                promises.push(this._exportTextureAsync(babylonStandardMaterial.bumpTexture, mimeType).then((glTFTexture) => {
                    if (glTFTexture) {
                        glTFMaterial.normalTexture = glTFTexture;
                        if (babylonStandardMaterial.bumpTexture != null && babylonStandardMaterial.bumpTexture.level !== 1) {
                            glTFMaterial.normalTexture.scale = babylonStandardMaterial.bumpTexture.level;
                        }
                    }
                }));
            }
            if (babylonStandardMaterial.emissiveTexture) {
                glTFMaterial.emissiveFactor = [1.0, 1.0, 1.0];

                promises.push(this._exportTextureAsync(babylonStandardMaterial.emissiveTexture, mimeType).then((glTFEmissiveTexture) => {
                    if (glTFEmissiveTexture) {
                        glTFMaterial.emissiveTexture = glTFEmissiveTexture;
                    }
                }));
            }
            if (babylonStandardMaterial.ambientTexture) {
                promises.push(this._exportTextureAsync(babylonStandardMaterial.ambientTexture, mimeType).then((glTFTexture) => {
                    if (glTFTexture) {
                        const occlusionTexture: IMaterialOcclusionTextureInfo = {
                            index: glTFTexture.index
                        };
                        glTFMaterial.occlusionTexture = occlusionTexture;
                        occlusionTexture.strength = 1.0;
                    }
                }));
            }
        }

        if (babylonStandardMaterial.alpha < 1.0 || babylonStandardMaterial.opacityTexture) {
            if (babylonStandardMaterial.alphaMode === Constants.ALPHA_COMBINE) {
                glTFMaterial.alphaMode = MaterialAlphaMode.BLEND;
            }
            else {
                Tools.Warn(babylonStandardMaterial.name + ": glTF 2.0 does not support alpha mode: " + babylonStandardMaterial.alphaMode.toString());
            }
        }
        if (babylonStandardMaterial.emissiveColor && !_GLTFMaterialExporter.FuzzyEquals(babylonStandardMaterial.emissiveColor, Color3.Black(), _GLTFMaterialExporter._Epsilon)) {
            glTFMaterial.emissiveFactor = babylonStandardMaterial.emissiveColor.asArray();
        }

        glTFMaterial.pbrMetallicRoughness = glTFPbrMetallicRoughness;
        _GLTFMaterialExporter._SetAlphaMode(glTFMaterial, babylonStandardMaterial);

        materials.push(glTFMaterial);
        materialMap[babylonStandardMaterial.uniqueId] = materials.length - 1;

        return this._finishMaterial(promises, glTFMaterial, babylonStandardMaterial, mimeType);
    }

    private _finishMaterial<T>(promises: Promise<T>[], glTFMaterial: IMaterial, babylonMaterial: Material, mimeType: ImageMimeType) {
        return Promise.all(promises).then(() => {

            const textures = this._exporter._extensionsPostExportMaterialAdditionalTextures("exportMaterial", glTFMaterial, babylonMaterial);
            let tasks: Nullable<Promise<Nullable<ITextureInfo>>[]> = null;

            for (var texture of textures) {
                if (!tasks) {
                    tasks = [];
                }
                tasks.push(this._exportTextureAsync(texture, mimeType));
            }

            if (!tasks) {
                tasks = [Promise.resolve(null)];
            }

            return Promise.all(tasks).then(() => {
                let extensionWork = this._exporter._extensionsPostExportMaterialAsync("exportMaterial", glTFMaterial, babylonMaterial);
                if (!extensionWork) {
                    return glTFMaterial;
                }
                return extensionWork.then(() => glTFMaterial);
            });
        });
    }

    /**
     * Converts a Babylon PBR Metallic Roughness Material to a glTF Material
     * @param babylonPBRMetalRoughMaterial BJS PBR Metallic Roughness Material
     * @param mimeType mime type to use for the textures
     * @param images array of glTF image interfaces
     * @param textures array of glTF texture interfaces
     * @param materials array of glTF material interfaces
     * @param imageData map of image file name to data
     * @param hasTextureCoords specifies if texture coordinates are present on the submesh to determine if textures should be applied
     */
    public _convertPBRMetallicRoughnessMaterialAsync(babylonPBRMetalRoughMaterial: PBRMetallicRoughnessMaterial, mimeType: ImageMimeType, hasTextureCoords: boolean): Promise<IMaterial> {
        const materialMap = this._exporter._materialMap;
        const materials = this._exporter._materials;
        let promises: Promise<void>[] = [];
        const glTFPbrMetallicRoughness: IMaterialPbrMetallicRoughness = {};

        if (babylonPBRMetalRoughMaterial.baseColor) {
            glTFPbrMetallicRoughness.baseColorFactor = [
                babylonPBRMetalRoughMaterial.baseColor.r,
                babylonPBRMetalRoughMaterial.baseColor.g,
                babylonPBRMetalRoughMaterial.baseColor.b,
                babylonPBRMetalRoughMaterial.alpha
            ];
        }

        if (babylonPBRMetalRoughMaterial.metallic != null && babylonPBRMetalRoughMaterial.metallic !== 1) {
            glTFPbrMetallicRoughness.metallicFactor = babylonPBRMetalRoughMaterial.metallic;
        }
        if (babylonPBRMetalRoughMaterial.roughness != null && babylonPBRMetalRoughMaterial.roughness !== 1) {
            glTFPbrMetallicRoughness.roughnessFactor = babylonPBRMetalRoughMaterial.roughness;
        }

        const glTFMaterial: IMaterial = {
            name: babylonPBRMetalRoughMaterial.name
        };
        if (babylonPBRMetalRoughMaterial.doubleSided) {
            glTFMaterial.doubleSided = babylonPBRMetalRoughMaterial.doubleSided;
        }
        _GLTFMaterialExporter._SetAlphaMode(glTFMaterial, babylonPBRMetalRoughMaterial);
        if (hasTextureCoords) {
            if (babylonPBRMetalRoughMaterial.baseTexture != null) {
                promises.push(this._exportTextureAsync(babylonPBRMetalRoughMaterial.baseTexture, mimeType).then((glTFTexture) => {
                    if (glTFTexture) {
                        glTFPbrMetallicRoughness.baseColorTexture = glTFTexture;
                    }
                }));
            }
            if (babylonPBRMetalRoughMaterial.normalTexture) {
                promises.push(this._exportTextureAsync(babylonPBRMetalRoughMaterial.normalTexture, mimeType).then((glTFTexture) => {
                    if (glTFTexture) {
                        glTFMaterial.normalTexture = glTFTexture;
                        if (babylonPBRMetalRoughMaterial.normalTexture.level !== 1) {
                            glTFMaterial.normalTexture.scale = babylonPBRMetalRoughMaterial.normalTexture.level;
                        }
                    }
                }));

            }
            if (babylonPBRMetalRoughMaterial.occlusionTexture) {
                promises.push(this._exportTextureAsync(babylonPBRMetalRoughMaterial.occlusionTexture, mimeType).then((glTFTexture) => {
                    if (glTFTexture) {
                        glTFMaterial.occlusionTexture = glTFTexture;
                        if (babylonPBRMetalRoughMaterial.occlusionStrength != null) {
                            glTFMaterial.occlusionTexture.strength = babylonPBRMetalRoughMaterial.occlusionStrength;
                        }
                    }
                }));

            }
            if (babylonPBRMetalRoughMaterial.emissiveTexture) {
                promises.push(this._exportTextureAsync(babylonPBRMetalRoughMaterial.emissiveTexture, mimeType).then((glTFTexture) => {
                    if (glTFTexture) {
                        glTFMaterial.emissiveTexture = glTFTexture;
                    }
                }));
            }

        }

        if (_GLTFMaterialExporter.FuzzyEquals(babylonPBRMetalRoughMaterial.emissiveColor, Color3.Black(), _GLTFMaterialExporter._Epsilon)) {
            glTFMaterial.emissiveFactor = babylonPBRMetalRoughMaterial.emissiveColor.asArray();
        }

        glTFMaterial.pbrMetallicRoughness = glTFPbrMetallicRoughness;

        materials.push(glTFMaterial);
        materialMap[babylonPBRMetalRoughMaterial.uniqueId] = materials.length - 1;

        return this._finishMaterial(promises, glTFMaterial, babylonPBRMetalRoughMaterial, mimeType);
    }

    /**
     * Converts an image typed array buffer to a base64 image
     * @param buffer typed array buffer
     * @param width width of the image
     * @param height height of the image
     * @param mimeType mimetype of the image
     * @returns base64 image string
     */
    private _createBase64FromCanvasAsync(buffer: Uint8Array | Float32Array, width: number, height: number, mimeType: ImageMimeType): Promise<string> {
        return new Promise<string>(async (resolve, reject) => {
            const textureType = Constants.TEXTURETYPE_UNSIGNED_INT;

            const hostingScene = this._exporter._babylonScene;
            const engine = hostingScene.getEngine();

            // Create a temporary texture with the texture buffer data
            const tempTexture = engine.createRawTexture(buffer, width, height, Constants.TEXTUREFORMAT_RGBA, false, true, Texture.NEAREST_SAMPLINGMODE, null, textureType);

            await TextureTools.ApplyPostProcess("pass", tempTexture, hostingScene, textureType, Constants.TEXTURE_NEAREST_SAMPLINGMODE, Constants.TEXTUREFORMAT_RGBA);

            const data = await engine._readTexturePixels(tempTexture, width, height);

            const base64: string = await (Tools.DumpDataAsync(width, height, data, mimeType, undefined, true, false) as Promise<string>);

            resolve(base64);
        });
    }

    /**
     * Generates a white texture based on the specified width and height
     * @param width width of the texture in pixels
     * @param height height of the texture in pixels
     * @param scene babylonjs scene
     * @returns white texture
     */
    private _createWhiteTexture(width: number, height: number, scene: Scene): Texture {
        const data = new Uint8Array(width * height * 4);

        for (let i = 0; i < data.length; i = i + 4) {
            data[i] = data[i + 1] = data[i + 2] = data[i + 3] = 0xFF;
        }

        const rawTexture = RawTexture.CreateRGBATexture(data, width, height, scene);

        return rawTexture;
    }

    /**
     * Resizes the two source textures to the same dimensions.  If a texture is null, a default white texture is generated.  If both textures are null, returns null
     * @param texture1 first texture to resize
     * @param texture2 second texture to resize
     * @param scene babylonjs scene
     * @returns resized textures or null
     */
    private _resizeTexturesToSameDimensions(texture1: BaseTexture, texture2: BaseTexture, scene: Scene): { "texture1": BaseTexture, "texture2": BaseTexture } {
        let texture1Size = texture1 ? texture1.getSize() : { width: 0, height: 0 };
        let texture2Size = texture2 ? texture2.getSize() : { width: 0, height: 0 };
        let resizedTexture1;
        let resizedTexture2;

        if (texture1Size.width < texture2Size.width) {
            if (texture1 && texture1 instanceof Texture) {
                resizedTexture1 = TextureTools.CreateResizedCopy(texture1, texture2Size.width, texture2Size.height, true);
            }
            else {
                resizedTexture1 = this._createWhiteTexture(texture2Size.width, texture2Size.height, scene);
            }
            resizedTexture2 = texture2;
        }
        else if (texture1Size.width > texture2Size.width) {
            if (texture2 && texture2 instanceof Texture) {
                resizedTexture2 = TextureTools.CreateResizedCopy(texture2, texture1Size.width, texture1Size.height, true);
            }
            else {
                resizedTexture2 = this._createWhiteTexture(texture1Size.width, texture1Size.height, scene);
            }
            resizedTexture1 = texture1;
        }
        else {
            resizedTexture1 = texture1;
            resizedTexture2 = texture2;
        }

        return {
            "texture1": resizedTexture1,
            "texture2": resizedTexture2
        };
    }

    /**
     * Converts an array of pixels to a Float32Array
     * Throws an error if the pixel format is not supported
     * @param pixels - array buffer containing pixel values
     * @returns Float32 of pixels
     */
    private _convertPixelArrayToFloat32(pixels: ArrayBufferView): Float32Array {
        if (pixels instanceof Uint8Array) {
            const length = pixels.length;
            const buffer = new Float32Array(pixels.length);
            for (let i = 0; i < length; ++i) {
                buffer[i] = pixels[i] / 255;
            }
            return buffer;
        }
        else if (pixels instanceof Float32Array) {
            return pixels;
        }
        else {
            throw new Error('Unsupported pixel format!');
        }
    }

    /**
     * Convert Specular Glossiness Textures to Metallic Roughness
     * See link below for info on the material conversions from PBR Metallic/Roughness and Specular/Glossiness
     * @link https://github.com/KhronosGroup/glTF/blob/master/extensions/2.0/Khronos/KHR_materials_pbrSpecularGlossiness/examples/convert-between-workflows-bjs/js/babylon.pbrUtilities.js
     * @param diffuseTexture texture used to store diffuse information
     * @param specularGlossinessTexture texture used to store specular and glossiness information
     * @param factors specular glossiness material factors
     * @param mimeType the mime type to use for the texture
     * @returns pbr metallic roughness interface or null
     */
    private async _convertSpecularGlossinessTexturesToMetallicRoughnessAsync(diffuseTexture: BaseTexture, specularGlossinessTexture: BaseTexture, factors: _IPBRSpecularGlossiness, mimeType: ImageMimeType): Promise<_IPBRMetallicRoughness> {
        let promises = [];
        if (!(diffuseTexture || specularGlossinessTexture)) {
            return Promise.reject('_ConvertSpecularGlosinessTexturesToMetallicRoughness: diffuse and specular glossiness textures are not defined!');
        }

        const scene: Nullable<Scene> = diffuseTexture ? diffuseTexture.getScene() : specularGlossinessTexture ? specularGlossinessTexture.getScene() : null;
        if (scene) {
            const resizedTextures = this._resizeTexturesToSameDimensions(diffuseTexture, specularGlossinessTexture, scene);

            let diffuseSize = resizedTextures.texture1.getSize();

            let diffuseBuffer: Float32Array;
            let specularGlossinessBuffer: Float32Array;

            const width = diffuseSize.width;
            const height = diffuseSize.height;

            let diffusePixels = await resizedTextures.texture1.readPixels();
            let specularPixels = await resizedTextures.texture2.readPixels();

            if (diffusePixels) {
                diffuseBuffer = this._convertPixelArrayToFloat32(diffusePixels);
            }
            else {
                return Promise.reject("Failed to retrieve pixels from diffuse texture!");
            }
            if (specularPixels) {
                specularGlossinessBuffer = this._convertPixelArrayToFloat32(specularPixels);
            }
            else {
                return Promise.reject("Failed to retrieve pixels from specular glossiness texture!");
            }

            const byteLength = specularGlossinessBuffer.byteLength;

            const metallicRoughnessBuffer = new Uint8Array(byteLength);
            const baseColorBuffer = new Uint8Array(byteLength);

            const strideSize = 4;
            const maxBaseColor = Color3.Black();
            let maxMetallic = 0;
            let maxRoughness = 0;

            for (let h = 0; h < height; ++h) {
                for (let w = 0; w < width; ++w) {
                    const offset = (width * h + w) * strideSize;

                    const diffuseColor = new Color3(diffuseBuffer[offset], diffuseBuffer[offset + 1], diffuseBuffer[offset + 2]).toLinearSpace().multiply(factors.diffuseColor);
                    const specularColor = new Color3(specularGlossinessBuffer[offset], specularGlossinessBuffer[offset + 1], specularGlossinessBuffer[offset + 2]).toLinearSpace().multiply(factors.specularColor);
                    const glossiness = (specularGlossinessBuffer[offset + 3]) * factors.glossiness;

                    const specularGlossiness: _IPBRSpecularGlossiness = {
                        diffuseColor: diffuseColor,
                        specularColor: specularColor,
                        glossiness: glossiness
                    };

                    const metallicRoughness = this._convertSpecularGlossinessToMetallicRoughness(specularGlossiness);
                    maxBaseColor.r = Math.max(maxBaseColor.r, metallicRoughness.baseColor.r);
                    maxBaseColor.g = Math.max(maxBaseColor.g, metallicRoughness.baseColor.g);
                    maxBaseColor.b = Math.max(maxBaseColor.b, metallicRoughness.baseColor.b);
                    maxMetallic = Math.max(maxMetallic, metallicRoughness.metallic!);
                    maxRoughness = Math.max(maxRoughness, metallicRoughness.roughness!);

                    baseColorBuffer[offset] = metallicRoughness.baseColor.r * 255;
                    baseColorBuffer[offset + 1] = metallicRoughness.baseColor.g * 255;
                    baseColorBuffer[offset + 2] = metallicRoughness.baseColor.b * 255;
                    baseColorBuffer[offset + 3] = resizedTextures.texture1.hasAlpha ? diffuseBuffer[offset + 3] * 255 : 255;

                    metallicRoughnessBuffer[offset] = 0;
                    metallicRoughnessBuffer[offset + 1] = metallicRoughness.roughness! * 255;
                    metallicRoughnessBuffer[offset + 2] = metallicRoughness.metallic! * 255;
                    metallicRoughnessBuffer[offset + 3] = 255;
                }
            }

            // Retrieves the metallic roughness factors from the maximum texture values.
            const metallicRoughnessFactors: _IPBRMetallicRoughness = {
                baseColor: maxBaseColor,
                metallic: maxMetallic,
                roughness: maxRoughness
            };

            let writeOutMetallicRoughnessTexture = false;
            let writeOutBaseColorTexture = false;

            for (let h = 0; h < height; ++h) {
                for (let w = 0; w < width; ++w) {
                    const destinationOffset = (width * h + w) * strideSize;

                    baseColorBuffer[destinationOffset] /= metallicRoughnessFactors.baseColor.r > _GLTFMaterialExporter._Epsilon ? metallicRoughnessFactors.baseColor.r : 1;
                    baseColorBuffer[destinationOffset + 1] /= metallicRoughnessFactors.baseColor.g > _GLTFMaterialExporter._Epsilon ? metallicRoughnessFactors.baseColor.g : 1;
                    baseColorBuffer[destinationOffset + 2] /= metallicRoughnessFactors.baseColor.b > _GLTFMaterialExporter._Epsilon ? metallicRoughnessFactors.baseColor.b : 1;

                    const linearBaseColorPixel = Color3.FromInts(baseColorBuffer[destinationOffset], baseColorBuffer[destinationOffset + 1], baseColorBuffer[destinationOffset + 2]);
                    const sRGBBaseColorPixel = linearBaseColorPixel.toGammaSpace();
                    baseColorBuffer[destinationOffset] = sRGBBaseColorPixel.r * 255;
                    baseColorBuffer[destinationOffset + 1] = sRGBBaseColorPixel.g * 255;
                    baseColorBuffer[destinationOffset + 2] = sRGBBaseColorPixel.b * 255;

                    if (!_GLTFMaterialExporter.FuzzyEquals(sRGBBaseColorPixel, Color3.White(), _GLTFMaterialExporter._Epsilon)) {
                        writeOutBaseColorTexture = true;
                    }

                    metallicRoughnessBuffer[destinationOffset + 1] /= metallicRoughnessFactors.roughness! > _GLTFMaterialExporter._Epsilon ? metallicRoughnessFactors.roughness! : 1;
                    metallicRoughnessBuffer[destinationOffset + 2] /= metallicRoughnessFactors.metallic! > _GLTFMaterialExporter._Epsilon ? metallicRoughnessFactors.metallic! : 1;

                    const metallicRoughnessPixel = Color3.FromInts(255, metallicRoughnessBuffer[destinationOffset + 1], metallicRoughnessBuffer[destinationOffset + 2]);

                    if (!_GLTFMaterialExporter.FuzzyEquals(metallicRoughnessPixel, Color3.White(), _GLTFMaterialExporter._Epsilon)) {
                        writeOutMetallicRoughnessTexture = true;
                    }
                }
            }

            if (writeOutMetallicRoughnessTexture) {
                let promise = this._createBase64FromCanvasAsync(metallicRoughnessBuffer, width, height, mimeType).then((metallicRoughnessBase64) => {
                    metallicRoughnessFactors.metallicRoughnessTextureBase64 = metallicRoughnessBase64;
                });
                promises.push(promise);
            }
            if (writeOutBaseColorTexture) {
                let promise = this._createBase64FromCanvasAsync(baseColorBuffer, width, height, mimeType).then((baseColorBase64) => {
                    metallicRoughnessFactors.baseColorTextureBase64 = baseColorBase64;
                });
                promises.push(promise);
            }

            return Promise.all(promises).then(() => {
                return metallicRoughnessFactors;
            });
        }
        else {
            return Promise.reject("_ConvertSpecularGlossinessTexturesToMetallicRoughness: Scene from textures is missing!");
        }
    }

    /**
     * Converts specular glossiness material properties to metallic roughness
     * @param specularGlossiness interface with specular glossiness material properties
     * @returns interface with metallic roughness material properties
     */
    private _convertSpecularGlossinessToMetallicRoughness(specularGlossiness: _IPBRSpecularGlossiness): _IPBRMetallicRoughness {
        const diffusePerceivedBrightness = this._getPerceivedBrightness(specularGlossiness.diffuseColor);
        const specularPerceivedBrightness = this._getPerceivedBrightness(specularGlossiness.specularColor);
        const oneMinusSpecularStrength = 1 - this._getMaxComponent(specularGlossiness.specularColor);
        const metallic = _GLTFMaterialExporter._SolveMetallic(diffusePerceivedBrightness, specularPerceivedBrightness, oneMinusSpecularStrength);
        const baseColorFromDiffuse = specularGlossiness.diffuseColor.scale(oneMinusSpecularStrength / (1.0 - _GLTFMaterialExporter._DielectricSpecular.r) / Math.max(1 - metallic, _GLTFMaterialExporter._Epsilon));
        const baseColorFromSpecular = specularGlossiness.specularColor.subtract(_GLTFMaterialExporter._DielectricSpecular.scale(1 - metallic)).scale(1 / Math.max(metallic, _GLTFMaterialExporter._Epsilon));
        let baseColor = Color3.Lerp(baseColorFromDiffuse, baseColorFromSpecular, metallic * metallic);
        baseColor = baseColor.clampToRef(0, 1, baseColor);

        const metallicRoughness: _IPBRMetallicRoughness = {
            baseColor: baseColor,
            metallic: metallic,
            roughness: 1 - specularGlossiness.glossiness
        };

        return metallicRoughness;
    }

    /**
     * Calculates the surface reflectance, independent of lighting conditions
     * @param color Color source to calculate brightness from
     * @returns number representing the perceived brightness, or zero if color is undefined
     */
    private _getPerceivedBrightness(color: Color3): number {
        if (color) {
            return Math.sqrt(0.299 * color.r * color.r + 0.587 * color.g * color.g + 0.114 * color.b * color.b);
        }
        return 0;
    }

    /**
     * Returns the maximum color component value
     * @param color
     * @returns maximum color component value, or zero if color is null or undefined
     */
    private _getMaxComponent(color: Color3): number {
        if (color) {
            return Math.max(color.r, Math.max(color.g, color.b));
        }
        return 0;
    }

    /**
     * Convert a PBRMaterial (Metallic/Roughness) to Metallic Roughness factors
     * @param babylonPBRMaterial BJS PBR Metallic Roughness Material
     * @param mimeType mime type to use for the textures
     * @param images array of glTF image interfaces
     * @param textures array of glTF texture interfaces
     * @param glTFPbrMetallicRoughness glTF PBR Metallic Roughness interface
     * @param imageData map of image file name to data
     * @param hasTextureCoords specifies if texture coordinates are present on the submesh to determine if textures should be applied
     * @returns glTF PBR Metallic Roughness factors
     */
    private _convertMetalRoughFactorsToMetallicRoughnessAsync(babylonPBRMaterial: PBRBaseMaterial, mimeType: ImageMimeType, glTFPbrMetallicRoughness: IMaterialPbrMetallicRoughness, hasTextureCoords: boolean): Promise<_IPBRMetallicRoughness> {
        const promises = [];
        const baseColor = (babylonPBRMaterial as PBRMaterial).albedoColor || (babylonPBRMaterial as PBRMetallicRoughnessMaterial).baseColor;
        const metallic = (babylonPBRMaterial as PBRMaterial).metallic || (babylonPBRMaterial as PBRMetallicRoughnessMaterial).metallic;
        const roughness = (babylonPBRMaterial as PBRMaterial).roughness || (babylonPBRMaterial as PBRMetallicRoughnessMaterial).roughness;
        const metallicRoughness: _IPBRMetallicRoughness = {
            baseColor: baseColor,
            metallic: metallic,
            roughness: roughness
        };

        if (hasTextureCoords) {
            const albedoTexture = (babylonPBRMaterial as PBRMaterial).albedoTexture || (babylonPBRMaterial as PBRMetallicRoughnessMaterial).baseTexture;
            if (albedoTexture) {
                promises.push(this._exportTextureAsync((babylonPBRMaterial as any).albedoTexture, mimeType).then((glTFTexture) => {
                    if (glTFTexture) {
                        glTFPbrMetallicRoughness.baseColorTexture = glTFTexture;
                    }
                }));
            }
            const metallicTexture = (babylonPBRMaterial as PBRMaterial).metallicTexture || (babylonPBRMaterial as PBRMetallicRoughnessMaterial).metallicRoughnessTexture;
            if (metallicTexture) {
                promises.push(this._exportTextureAsync(metallicTexture, mimeType).then((glTFTexture) => {
                    if (glTFTexture) {
                        glTFPbrMetallicRoughness.metallicRoughnessTexture = glTFTexture;
                    }
                }));
            }
        }
        return Promise.all(promises).then(() => {
            return metallicRoughness;
        });
    }

    private _getGLTFTextureSampler(texture: BaseTexture): ISampler {
        const sampler = this._getGLTFTextureWrapModesSampler(texture);

        let samplingMode = texture instanceof Texture ? texture.samplingMode : null;
        if (samplingMode != null) {
            switch (samplingMode) {
                case Texture.LINEAR_LINEAR: {
                    sampler.magFilter = TextureMagFilter.LINEAR;
                    sampler.minFilter = TextureMinFilter.LINEAR;
                    break;
                }
                case Texture.LINEAR_NEAREST: {
                    sampler.magFilter = TextureMagFilter.LINEAR;
                    sampler.minFilter = TextureMinFilter.NEAREST;
                    break;
                }
                case Texture.NEAREST_LINEAR: {
                    sampler.magFilter = TextureMagFilter.NEAREST;
                    sampler.minFilter = TextureMinFilter.LINEAR;
                    break;
                }
                case Texture.NEAREST_LINEAR_MIPLINEAR: {
                    sampler.magFilter = TextureMagFilter.NEAREST;
                    sampler.minFilter = TextureMinFilter.LINEAR_MIPMAP_LINEAR;
                    break;
                }
                case Texture.NEAREST_NEAREST: {
                    sampler.magFilter = TextureMagFilter.NEAREST;
                    sampler.minFilter = TextureMinFilter.NEAREST;
                    break;
                }
                case Texture.NEAREST_LINEAR_MIPNEAREST: {
                    sampler.magFilter = TextureMagFilter.NEAREST;
                    sampler.minFilter = TextureMinFilter.LINEAR_MIPMAP_NEAREST;
                    break;
                }
                case Texture.LINEAR_NEAREST_MIPNEAREST: {
                    sampler.magFilter = TextureMagFilter.LINEAR;
                    sampler.minFilter = TextureMinFilter.NEAREST_MIPMAP_NEAREST;
                    break;
                }
                case Texture.LINEAR_NEAREST_MIPLINEAR: {
                    sampler.magFilter = TextureMagFilter.LINEAR;
                    sampler.minFilter = TextureMinFilter.NEAREST_MIPMAP_LINEAR;
                    break;
                }
                case Texture.NEAREST_NEAREST_MIPLINEAR: {
                    sampler.magFilter = TextureMagFilter.NEAREST;
                    sampler.minFilter = TextureMinFilter.NEAREST_MIPMAP_LINEAR;
                    break;
                }
                case Texture.LINEAR_LINEAR_MIPLINEAR: {
                    sampler.magFilter = TextureMagFilter.LINEAR;
                    sampler.minFilter = TextureMinFilter.LINEAR_MIPMAP_LINEAR;
                    break;
                }
                case Texture.LINEAR_LINEAR_MIPNEAREST: {
                    sampler.magFilter = TextureMagFilter.LINEAR;
                    sampler.minFilter = TextureMinFilter.LINEAR_MIPMAP_NEAREST;
                    break;
                }
                case Texture.NEAREST_NEAREST_MIPNEAREST: {
                    sampler.magFilter = TextureMagFilter.NEAREST;
                    sampler.minFilter = TextureMinFilter.NEAREST_MIPMAP_NEAREST;
                    break;
                }
            }
        }
        return sampler;
    }

    private _getGLTFTextureWrapMode(wrapMode: number): TextureWrapMode {
        switch (wrapMode) {
            case Texture.WRAP_ADDRESSMODE: {
                return TextureWrapMode.REPEAT;
            }
            case Texture.CLAMP_ADDRESSMODE: {
                return TextureWrapMode.CLAMP_TO_EDGE;
            }
            case Texture.MIRROR_ADDRESSMODE: {
                return TextureWrapMode.MIRRORED_REPEAT;
            }
            default: {
                Tools.Error(`Unsupported Texture Wrap Mode ${wrapMode}!`);
                return TextureWrapMode.REPEAT;
            }
        }
    }

    private _getGLTFTextureWrapModesSampler(texture: BaseTexture): ISampler {
        let wrapS = this._getGLTFTextureWrapMode(texture instanceof Texture ? texture.wrapU : Texture.WRAP_ADDRESSMODE);
        let wrapT = this._getGLTFTextureWrapMode(texture instanceof Texture ? texture.wrapV : Texture.WRAP_ADDRESSMODE);

        if (wrapS === TextureWrapMode.REPEAT && wrapT === TextureWrapMode.REPEAT) { // default wrapping mode in glTF, so omitting
            return {};
        }

        return { wrapS: wrapS, wrapT: wrapT };
    }

    /**
     * Convert a PBRMaterial (Specular/Glossiness) to Metallic Roughness factors
     * @param babylonPBRMaterial BJS PBR Metallic Roughness Material
     * @param mimeType mime type to use for the textures
     * @param images array of glTF image interfaces
     * @param textures array of glTF texture interfaces
     * @param glTFPbrMetallicRoughness glTF PBR Metallic Roughness interface
     * @param imageData map of image file name to data
     * @param hasTextureCoords specifies if texture coordinates are present on the submesh to determine if textures should be applied
     * @returns glTF PBR Metallic Roughness factors
     */
    private _convertSpecGlossFactorsToMetallicRoughnessAsync(babylonPBRMaterial: PBRBaseMaterial, mimeType: ImageMimeType, glTFPbrMetallicRoughness: IMaterialPbrMetallicRoughness, hasTextureCoords: boolean): Promise<_IPBRMetallicRoughness> {
        return Promise.resolve().then(() => {
            const samplers = this._exporter._samplers;
            const textures = this._exporter._textures;
            const diffuseColor = (babylonPBRMaterial as PBRMaterial).albedoColor || (babylonPBRMaterial as PBRSpecularGlossinessMaterial).diffuseColor || Color3.White();
            const specularColor = (babylonPBRMaterial as PBRMaterial).reflectivityColor || (babylonPBRMaterial as PBRSpecularGlossinessMaterial).specularColor || Color3.White();
            const glossiness = (babylonPBRMaterial as PBRMaterial).microSurface || (babylonPBRMaterial as PBRSpecularGlossinessMaterial).glossiness || 1;
            const specGloss: _IPBRSpecularGlossiness = {
                diffuseColor: diffuseColor,
                specularColor: specularColor,
                glossiness: glossiness,
            };
            let samplerIndex: Nullable<number> = null;
            const albedoTexture = (babylonPBRMaterial as PBRMaterial).albedoTexture || (babylonPBRMaterial as PBRSpecularGlossinessMaterial).diffuseTexture;
            const reflectivityTexture = (babylonPBRMaterial as PBRMaterial).reflectivityTexture || (babylonPBRMaterial as PBRSpecularGlossinessMaterial).specularGlossinessTexture;
            const sampler = this._getGLTFTextureSampler(albedoTexture);
            if (sampler.magFilter != null && sampler.minFilter != null && sampler.wrapS != null && sampler.wrapT != null) {
                samplers.push(sampler);
                samplerIndex = samplers.length - 1;
            }
            const useMicrosurfaceFromReflectivityMapAlpha = (babylonPBRMaterial as PBRMaterial).useMicroSurfaceFromReflectivityMapAlpha || (babylonPBRMaterial as PBRSpecularGlossinessMaterial).useMicroSurfaceFromReflectivityMapAlpha;
            if (reflectivityTexture  && !useMicrosurfaceFromReflectivityMapAlpha) {
                return Promise.reject("_ConvertPBRMaterial: Glossiness values not included in the reflectivity texture are currently not supported");
            }
            if ((albedoTexture || reflectivityTexture) && hasTextureCoords) {
                return this._convertSpecularGlossinessTexturesToMetallicRoughnessAsync(albedoTexture, reflectivityTexture, specGloss, mimeType).then((metallicRoughnessFactors) => {
                    if (metallicRoughnessFactors.baseColorTextureBase64) {
                        const glTFBaseColorTexture = this._getTextureInfoFromBase64(metallicRoughnessFactors.baseColorTextureBase64, "bjsBaseColorTexture_" + (textures.length) + ".png", mimeType, albedoTexture ? albedoTexture.coordinatesIndex : null, samplerIndex);
                        if (glTFBaseColorTexture) {
                            glTFPbrMetallicRoughness.baseColorTexture = glTFBaseColorTexture;
                        }
                    }
                    if (metallicRoughnessFactors.metallicRoughnessTextureBase64) {
                        const glTFMRColorTexture = this._getTextureInfoFromBase64(metallicRoughnessFactors.metallicRoughnessTextureBase64, "bjsMetallicRoughnessTexture_" + (textures.length) + ".png", mimeType, reflectivityTexture ? reflectivityTexture.coordinatesIndex : null, samplerIndex);
                        if (glTFMRColorTexture) {
                            glTFPbrMetallicRoughness.metallicRoughnessTexture = glTFMRColorTexture;
                        }
                    }

                    return metallicRoughnessFactors;
                });
            }
            else {
                return this._convertSpecularGlossinessToMetallicRoughness(specGloss);
            }
        });
    }

    /**
     * Converts a Babylon PBR Base Material to a glTF Material
     * @param babylonPBRMaterial BJS PBR Base Material
     * @param mimeType mime type to use for the textures
     * @param images array of glTF image interfaces
     * @param textures array of glTF texture interfaces
     * @param materials array of glTF material interfaces
     * @param imageData map of image file name to data
     * @param hasTextureCoords specifies if texture coordinates are present on the submesh to determine if textures should be applied
     */
    public _convertPBRMaterialAsync(babylonPBRMaterial: PBRBaseMaterial, mimeType: ImageMimeType, hasTextureCoords: boolean): Promise<IMaterial> {
        const glTFPbrMetallicRoughness: IMaterialPbrMetallicRoughness = {};
        const glTFMaterial: IMaterial = {
            name: babylonPBRMaterial.name
        };
        const useMetallicRoughness = babylonPBRMaterial.isMetallicWorkflow();

        if (useMetallicRoughness) {
            const albedoColor = (babylonPBRMaterial as PBRMaterial).albedoColor || (babylonPBRMaterial as PBRSpecularGlossinessMaterial).diffuseColor || (babylonPBRMaterial as PBRMetallicRoughnessMaterial).baseColor;
            const alpha = babylonPBRMaterial.alpha;
            if (albedoColor) {
                glTFPbrMetallicRoughness.baseColorFactor = [
                    albedoColor.r,
                    albedoColor.g,
                    albedoColor.b,
                    alpha
                ];
            }
            return this._convertMetalRoughFactorsToMetallicRoughnessAsync(babylonPBRMaterial, mimeType, glTFPbrMetallicRoughness, hasTextureCoords).then((metallicRoughness) => {
                return this.setMetallicRoughnessPbrMaterial(metallicRoughness, babylonPBRMaterial, glTFMaterial, glTFPbrMetallicRoughness, mimeType, hasTextureCoords);
            });
        }
        else {
            return this._convertSpecGlossFactorsToMetallicRoughnessAsync(babylonPBRMaterial, mimeType, glTFPbrMetallicRoughness, hasTextureCoords).then((metallicRoughness) => {
                return this.setMetallicRoughnessPbrMaterial(metallicRoughness, babylonPBRMaterial, glTFMaterial, glTFPbrMetallicRoughness, mimeType, hasTextureCoords);
            });
        }
    }

    private setMetallicRoughnessPbrMaterial(metallicRoughness: Nullable<_IPBRMetallicRoughness>, babylonPBRMaterial: PBRBaseMaterial, glTFMaterial: IMaterial, glTFPbrMetallicRoughness: IMaterialPbrMetallicRoughness, mimeType: ImageMimeType, hasTextureCoords: boolean): Promise<IMaterial> {
        const materialMap = this._exporter._materialMap;
        const materials = this._exporter._materials;
        let promises = [];
        if (metallicRoughness) {
            _GLTFMaterialExporter._SetAlphaMode(glTFMaterial, (babylonPBRMaterial as PBRMaterial));
            if (!(_GLTFMaterialExporter.FuzzyEquals(metallicRoughness.baseColor, Color3.White(), _GLTFMaterialExporter._Epsilon) && babylonPBRMaterial.alpha >= _GLTFMaterialExporter._Epsilon)) {
                glTFPbrMetallicRoughness.baseColorFactor = [
                    metallicRoughness.baseColor.r,
                    metallicRoughness.baseColor.g,
                    metallicRoughness.baseColor.b,
                    babylonPBRMaterial.alpha
                ];
            }

            if (metallicRoughness.metallic != null && metallicRoughness.metallic !== 1) {
                glTFPbrMetallicRoughness.metallicFactor = metallicRoughness.metallic;
            }
            if (metallicRoughness.roughness != null && metallicRoughness.roughness !== 1) {
                glTFPbrMetallicRoughness.roughnessFactor = metallicRoughness.roughness;
            }

            if (babylonPBRMaterial.backFaceCulling != null && !babylonPBRMaterial.backFaceCulling) {
                if (!((babylonPBRMaterial as PBRMaterial).twoSidedLighting || (babylonPBRMaterial as PBRBaseSimpleMaterial).doubleSided)) {
                    Tools.Warn(babylonPBRMaterial.name + ": Back-face culling enabled and two-sided lighting disabled is not supported in glTF.");
                }
                glTFMaterial.doubleSided = true;
            }

            if (hasTextureCoords) {
                const bumpTexture = (babylonPBRMaterial as PBRMaterial).bumpTexture || (babylonPBRMaterial as PBRBaseSimpleMaterial).normalTexture;
                if (bumpTexture) {
                    let promise = this._exportTextureAsync(bumpTexture, mimeType).then((glTFTexture) => {
                        if (glTFTexture) {
                            glTFMaterial.normalTexture = glTFTexture;
                            if (bumpTexture.level !== 1) {
                                glTFMaterial.normalTexture.scale = bumpTexture.level;
                            }
                        }
                    }
                    );
                    promises.push(promise);

                }
                const ambientTexture = (babylonPBRMaterial as PBRMaterial).ambientTexture || (babylonPBRMaterial as PBRBaseSimpleMaterial).occlusionTexture;
                if (ambientTexture) {
                    let promise = this._exportTextureAsync(ambientTexture, mimeType).then((glTFTexture) => {
                        if (glTFTexture) {
                            let occlusionTexture: IMaterialOcclusionTextureInfo = {
                                index: glTFTexture.index,
                                texCoord: glTFTexture.texCoord
                            };

                            glTFMaterial.occlusionTexture = occlusionTexture;
                            const ambientTextureStrength = (babylonPBRMaterial as PBRMaterial).ambientTextureStrength || (babylonPBRMaterial as PBRBaseSimpleMaterial).occlusionStrength;
                            if (ambientTextureStrength) {
                                occlusionTexture.strength = ambientTextureStrength;
                            }
                        }
                    });
                    promises.push(promise);

                }
                const emissiveTexture = (babylonPBRMaterial as PBRMaterial).emissiveTexture || (babylonPBRMaterial as PBRBaseSimpleMaterial).emissiveTexture;
                if (emissiveTexture) {
                    let promise = this._exportTextureAsync(emissiveTexture, mimeType).then((glTFTexture) => {
                        if (glTFTexture) {
                            glTFMaterial.emissiveTexture = glTFTexture;
                        }
                    });
                    promises.push(promise);
                }
            }
            const emissiveColor = (babylonPBRMaterial as PBRMaterial).emissiveColor || (babylonPBRMaterial as PBRBaseSimpleMaterial).emissiveColor;
            if (!_GLTFMaterialExporter.FuzzyEquals(emissiveColor, Color3.Black(), _GLTFMaterialExporter._Epsilon)) {
                glTFMaterial.emissiveFactor = emissiveColor.asArray();
            }

            glTFMaterial.pbrMetallicRoughness = glTFPbrMetallicRoughness;
            materials.push(glTFMaterial);
            materialMap[babylonPBRMaterial.uniqueId] = materials.length - 1;
        }

        return this._finishMaterial(promises, glTFMaterial, babylonPBRMaterial, mimeType);
    }

    private getPixelsFromTexture(babylonTexture: BaseTexture): Promise<Nullable<Uint8Array | Float32Array>> {
        // TODO WEBGPU remove the as unknown cast once using the new babylonjs package to compile the glTF material exporter
        const pixels = babylonTexture.textureType === Constants.TEXTURETYPE_UNSIGNED_INT ? babylonTexture.readPixels() as unknown as Promise<Uint8Array> : babylonTexture.readPixels() as unknown as Promise<Float32Array>;
        return pixels;
    }

    /**
     * Extracts a texture from a Babylon texture into file data and glTF data
     * @param babylonTexture Babylon texture to extract
     * @param mimeType Mime Type of the babylonTexture
     * @return glTF texture info, or null if the texture format is not supported
     */
    public _exportTextureAsync(babylonTexture: BaseTexture, mimeType: ImageMimeType): Promise<Nullable<ITextureInfo>> {
        const extensionPromise = this._exporter._extensionsPreExportTextureAsync("exporter", babylonTexture as Texture, mimeType);
        if (!extensionPromise) {
            return this._exportTextureInfoAsync(babylonTexture, mimeType);
        }

        return extensionPromise.then((texture) => {
            if (!texture) {
                return this._exportTextureInfoAsync(babylonTexture, mimeType);
            }
            return this._exportTextureInfoAsync(texture, mimeType);
        });
    }

    public _exportTextureInfoAsync(babylonTexture: BaseTexture, mimeType: ImageMimeType): Promise<Nullable<ITextureInfo>> {
        return Promise.resolve().then(async () => {
            const textureUid = babylonTexture.uid;
            if (textureUid in this._textureMap) {
                return this._textureMap[textureUid];
            }
            else {
                const pixels = await this.getPixelsFromTexture(babylonTexture);
                if (!pixels) {
                    return null;
                }

                const samplers = this._exporter._samplers;
                const sampler = this._getGLTFTextureSampler(babylonTexture);
                let samplerIndex: Nullable<number> = null;

                //  if a pre-existing sampler with identical parameters exists, then reuse the previous sampler
                let foundSamplerIndex: Nullable<number> = null;
                for (let i = 0; i < samplers.length; ++i) {
                    let s = samplers[i];
                    if (s.minFilter === sampler.minFilter && s.magFilter === sampler.magFilter &&
                        s.wrapS === sampler.wrapS && s.wrapT === sampler.wrapT) {
                        foundSamplerIndex = i;
                        break;
                    }
                }

                if (foundSamplerIndex == null) {
                    samplers.push(sampler);
                    samplerIndex = samplers.length - 1;
                }
                else {
                    samplerIndex = foundSamplerIndex;
                }
                const size = babylonTexture.getSize();

                // Preserve texture mime type if defined
                if ((babylonTexture as Texture).mimeType) {
                    switch ((babylonTexture as Texture).mimeType) {
                        case "image/jpeg":
                            mimeType = ImageMimeType.JPEG;
                            break;
                        case "image/png":
                            mimeType = ImageMimeType.PNG;
                            break;
                    }

                }

                return this._createBase64FromCanvasAsync(pixels, size.width, size.height, mimeType).then((base64Data) => {
                    const textureInfo = this._getTextureInfoFromBase64(base64Data, babylonTexture.name.replace(/\.\/|\/|\.\\|\\/g, "_"), mimeType, babylonTexture.coordinatesIndex, samplerIndex);
                    if (textureInfo) {
                        this._textureMap[textureUid] = textureInfo;
                        this._exporter._extensionsPostExportTextures("linkTextureInfo", textureInfo, babylonTexture);
                    }

                    return textureInfo;
                });
            }
        });
    }

    /**
     * Builds a texture from base64 string
     * @param base64Texture base64 texture string
     * @param baseTextureName Name to use for the texture
     * @param mimeType image mime type for the texture
     * @param images array of images
     * @param textures array of textures
     * @param imageData map of image data
     * @returns glTF texture info, or null if the texture format is not supported
     */
    private _getTextureInfoFromBase64(base64Texture: string, baseTextureName: string, mimeType: ImageMimeType, texCoordIndex: Nullable<number>, samplerIndex: Nullable<number>): Nullable<ITextureInfo> {
        const textures = this._exporter._textures;
        const images = this._exporter._images;
        const imageData = this._exporter._imageData;
        let textureInfo: Nullable<ITextureInfo> = null;

        const glTFTexture: ITexture = {
            source: images.length,
            name: baseTextureName
        };
        if (samplerIndex != null) {
            glTFTexture.sampler = samplerIndex;
        }

        const binStr = atob(base64Texture.split(',')[1]);
        let arrBuff = new ArrayBuffer(binStr.length);
        const arr = new Uint8Array(arrBuff);
        for (let i = 0, length = binStr.length; i < length; ++i) {
            arr[i] = binStr.charCodeAt(i);
        }
        const imageValues = { data: arr, mimeType: mimeType };

        let extension = mimeType === ImageMimeType.JPEG ? '.jpeg' : '.png';
        let textureName = baseTextureName + extension;
        let originalTextureName = textureName;
        if (textureName in imageData) {
            textureName = `${baseTextureName}_${Tools.RandomId()}${extension}`;
        }

        imageData[textureName] = imageValues;
        if (mimeType === ImageMimeType.JPEG || mimeType === ImageMimeType.PNG) {
            const glTFImage: IImage = {
                name: baseTextureName,
                uri: textureName
            };
            let foundIndex: Nullable<number> = null;
            for (let i = 0; i < images.length; ++i) {
                if (images[i].uri === originalTextureName) {
                    foundIndex = i;
                    break;
                }
            }
            if (foundIndex == null) {
                images.push(glTFImage);
                glTFTexture.source = images.length - 1;
            }
            else {
                glTFTexture.source = foundIndex;

            }
            textures.push(glTFTexture);
            textureInfo = {
                index: textures.length - 1
            };
            if (texCoordIndex != null) {
                textureInfo.texCoord = texCoordIndex;
            }
        }
        else {
            Tools.Error(`Unsupported texture mime type ${mimeType}`);
        }

        return textureInfo;
    }
}<|MERGE_RESOLUTION|>--- conflicted
+++ resolved
@@ -1,1288 +1,1284 @@
-import { ITextureInfo, ImageMimeType, IMaterial, IMaterialPbrMetallicRoughness, MaterialAlphaMode, IMaterialOcclusionTextureInfo, ISampler, TextureMagFilter, TextureMinFilter, TextureWrapMode, ITexture, IImage } from "babylonjs-gltf2interface";
-
-import { Nullable } from "babylonjs/types";
-import { Vector2 } from "babylonjs/Maths/math.vector";
-import { Color3 } from "babylonjs/Maths/math.color";
-import { Scalar } from "babylonjs/Maths/math.scalar";
-import { Tools } from "babylonjs/Misc/tools";
-import { TextureTools } from "babylonjs/Misc/textureTools";
-import { BaseTexture } from "babylonjs/Materials/Textures/baseTexture";
-import { Texture } from "babylonjs/Materials/Textures/texture";
-import { RawTexture } from "babylonjs/Materials/Textures/rawTexture";
-import { Material } from "babylonjs/Materials/material";
-import { StandardMaterial } from "babylonjs/Materials/standardMaterial";
-import { PBRBaseMaterial } from "babylonjs/Materials/PBR/pbrBaseMaterial";
-import { PBRBaseSimpleMaterial } from "babylonjs/Materials/PBR/pbrBaseSimpleMaterial";
-import { PBRMaterial } from "babylonjs/Materials/PBR/pbrMaterial";
-import { PBRMetallicRoughnessMaterial } from "babylonjs/Materials/PBR/pbrMetallicRoughnessMaterial";
-<<<<<<< HEAD
-=======
-import { PBRSpecularGlossinessMaterial } from "babylonjs/Materials/PBR/pbrSpecularGlossinessMaterial";
-import { PostProcess } from "babylonjs/PostProcesses/postProcess";
->>>>>>> 9672e399
-import { Scene } from "babylonjs/scene";
-
-import { _Exporter } from "./glTFExporter";
-import { Constants } from 'babylonjs/Engines/constants';
-
-/**
- * Interface for storing specular glossiness factors
- * @hidden
- */
-interface _IPBRSpecularGlossiness {
-    /**
-     * Represents the linear diffuse factors of the material
-    */
-    diffuseColor: Color3;
-    /**
-     * Represents the linear specular factors of the material
-    */
-    specularColor: Color3;
-    /**
-     * Represents the smoothness of the material
-    */
-    glossiness: number;
-}
-
-/**
- * Interface for storing metallic roughness factors
- * @hidden
- */
-interface _IPBRMetallicRoughness {
-    /**
-     * Represents the albedo color of the material
-    */
-    baseColor: Color3;
-    /**
-     * Represents the metallness of the material
-    */
-    metallic: Nullable<number>;
-    /**
-     * Represents the roughness of the material
-    */
-    roughness: Nullable<number>;
-    /**
-     * The metallic roughness texture as a base64 string
-    */
-    metallicRoughnessTextureBase64?: Nullable<string>;
-    /**
-     * The base color texture as a base64 string
-    */
-    baseColorTextureBase64?: Nullable<string>;
-}
-
-/**
- * Utility methods for working with glTF material conversion properties.  This class should only be used internally
- * @hidden
- */
-export class _GLTFMaterialExporter {
-    /**
-     * Represents the dielectric specular values for R, G and B
-     */
-    private static readonly _DielectricSpecular: Color3 = new Color3(0.04, 0.04, 0.04);
-
-    /**
-     * Allows the maximum specular power to be defined for material calculations
-     */
-    private static readonly _MaxSpecularPower = 1024;
-
-    /**
-     * Mapping to store textures
-     */
-    private _textureMap: { [textureId: string]: ITextureInfo } = {};
-
-    /**
-     * Numeric tolerance value
-     */
-    private static readonly _Epsilon = 1e-6;
-
-    /**
-     * Reference to the glTF Exporter
-     */
-    private _exporter: _Exporter;
-
-    constructor(exporter: _Exporter) {
-        this._textureMap = {};
-        this._exporter = exporter;
-    }
-
-    /**
-     * Specifies if two colors are approximately equal in value
-     * @param color1 first color to compare to
-     * @param color2 second color to compare to
-     * @param epsilon threshold value
-     */
-    private static FuzzyEquals(color1: Color3, color2: Color3, epsilon: number): boolean {
-        return Scalar.WithinEpsilon(color1.r, color2.r, epsilon) &&
-            Scalar.WithinEpsilon(color1.g, color2.g, epsilon) &&
-            Scalar.WithinEpsilon(color1.b, color2.b, epsilon);
-    }
-
-    /**
-     * Gets the materials from a Babylon scene and converts them to glTF materials
-     * @param scene babylonjs scene
-     * @param mimeType texture mime type
-     * @param images array of images
-     * @param textures array of textures
-     * @param materials array of materials
-     * @param imageData mapping of texture names to base64 textures
-     * @param hasTextureCoords specifies if texture coordinates are present on the material
-     */
-    public _convertMaterialsToGLTFAsync(babylonMaterials: Material[], mimeType: ImageMimeType, hasTextureCoords: boolean) {
-        let promises: Promise<IMaterial>[] = [];
-        for (let babylonMaterial of babylonMaterials) {
-            if (babylonMaterial instanceof StandardMaterial) {
-                promises.push(this._convertStandardMaterialAsync(babylonMaterial, mimeType, hasTextureCoords));
-            }
-            else if (babylonMaterial instanceof PBRBaseMaterial) {
-                promises.push(this._convertPBRMaterialAsync(babylonMaterial, mimeType, hasTextureCoords));
-            }
-            else {
-                Tools.Warn(`Unsupported material type: ${babylonMaterial.name}`);
-            }
-        }
-
-        return Promise.all(promises).then(() => { /* do nothing */ });
-    }
-
-    /**
-     * Makes a copy of the glTF material without the texture parameters
-     * @param originalMaterial original glTF material
-     * @returns glTF material without texture parameters
-     */
-    public _stripTexturesFromMaterial(originalMaterial: IMaterial): IMaterial {
-        let newMaterial: IMaterial = {};
-        if (originalMaterial) {
-            newMaterial.name = originalMaterial.name;
-            newMaterial.doubleSided = originalMaterial.doubleSided;
-            newMaterial.alphaMode = originalMaterial.alphaMode;
-            newMaterial.alphaCutoff = originalMaterial.alphaCutoff;
-            newMaterial.emissiveFactor = originalMaterial.emissiveFactor;
-            const originalPBRMetallicRoughness = originalMaterial.pbrMetallicRoughness;
-            if (originalPBRMetallicRoughness) {
-                newMaterial.pbrMetallicRoughness = {};
-                newMaterial.pbrMetallicRoughness.baseColorFactor = originalPBRMetallicRoughness.baseColorFactor;
-                newMaterial.pbrMetallicRoughness.metallicFactor = originalPBRMetallicRoughness.metallicFactor;
-                newMaterial.pbrMetallicRoughness.roughnessFactor = originalPBRMetallicRoughness.roughnessFactor;
-            }
-        }
-        return newMaterial;
-    }
-
-    /**
-     * Specifies if the material has any texture parameters present
-     * @param material glTF Material
-     * @returns boolean specifying if texture parameters are present
-     */
-    public _hasTexturesPresent(material: IMaterial): boolean {
-        if (material.emissiveTexture || material.normalTexture || material.occlusionTexture) {
-            return true;
-        }
-        const pbrMat = material.pbrMetallicRoughness;
-        if (pbrMat) {
-            if (pbrMat.baseColorTexture || pbrMat.metallicRoughnessTexture) {
-                return true;
-            }
-        }
-
-        return false;
-    }
-
-    /**
-     * Converts a Babylon StandardMaterial to a glTF Metallic Roughness Material
-     * @param babylonStandardMaterial
-     * @returns glTF Metallic Roughness Material representation
-     */
-    public _convertToGLTFPBRMetallicRoughness(babylonStandardMaterial: StandardMaterial): IMaterialPbrMetallicRoughness {
-        const P0 = new Vector2(0, 1);
-        const P1 = new Vector2(0, 0.1);
-        const P2 = new Vector2(0, 0.1);
-        const P3 = new Vector2(1300, 0.1);
-
-        /**
-         * Given the control points, solve for x based on a given t for a cubic bezier curve
-         * @param t a value between 0 and 1
-         * @param p0 first control point
-         * @param p1 second control point
-         * @param p2 third control point
-         * @param p3 fourth control point
-         * @returns number result of cubic bezier curve at the specified t
-         */
-        function _cubicBezierCurve(t: number, p0: number, p1: number, p2: number, p3: number): number {
-            return (
-                (1 - t) * (1 - t) * (1 - t) * p0 +
-                3 * (1 - t) * (1 - t) * t * p1 +
-                3 * (1 - t) * t * t * p2 +
-                t * t * t * p3
-            );
-        }
-
-        /**
-         * Evaluates a specified specular power value to determine the appropriate roughness value,
-         * based on a pre-defined cubic bezier curve with specular on the abscissa axis (x-axis)
-         * and roughness on the ordinant axis (y-axis)
-         * @param specularPower specular power of standard material
-         * @returns Number representing the roughness value
-         */
-        function _solveForRoughness(specularPower: number): number {
-            var t = Math.pow(specularPower / P3.x, 0.333333);
-            return _cubicBezierCurve(t, P0.y, P1.y, P2.y, P3.y);
-        }
-
-        let diffuse = babylonStandardMaterial.diffuseColor.toLinearSpace().scale(0.5);
-        let opacity = babylonStandardMaterial.alpha;
-        let specularPower = Scalar.Clamp(babylonStandardMaterial.specularPower, 0, _GLTFMaterialExporter._MaxSpecularPower);
-
-        const roughness = _solveForRoughness(specularPower);
-
-        const glTFPbrMetallicRoughness: IMaterialPbrMetallicRoughness = {
-            baseColorFactor: [
-                diffuse.r,
-                diffuse.g,
-                diffuse.b,
-                opacity
-            ],
-            metallicFactor: 0,
-            roughnessFactor: roughness,
-        };
-
-        return glTFPbrMetallicRoughness;
-    }
-
-    /**
-     * Computes the metallic factor
-     * @param diffuse diffused value
-     * @param specular specular value
-     * @param oneMinusSpecularStrength one minus the specular strength
-     * @returns metallic value
-     */
-    public static _SolveMetallic(diffuse: number, specular: number, oneMinusSpecularStrength: number): number {
-        if (specular < this._DielectricSpecular.r) {
-            this._DielectricSpecular;
-            return 0;
-        }
-
-        const a = this._DielectricSpecular.r;
-        const b = diffuse * oneMinusSpecularStrength / (1.0 - this._DielectricSpecular.r) + specular - 2.0 * this._DielectricSpecular.r;
-        const c = this._DielectricSpecular.r - specular;
-        const D = b * b - 4.0 * a * c;
-        return Scalar.Clamp((-b + Math.sqrt(D)) / (2.0 * a), 0, 1);
-    }
-
-    /**
-     * Sets the glTF alpha mode to a glTF material from the Babylon Material
-     * @param glTFMaterial glTF material
-     * @param babylonMaterial Babylon material
-     */
-    private static _SetAlphaMode(glTFMaterial: IMaterial, babylonMaterial: Material & { alphaCutOff: number }): void {
-        if (babylonMaterial.needAlphaBlending()) {
-            glTFMaterial.alphaMode = MaterialAlphaMode.BLEND;
-        }
-        else if (babylonMaterial.needAlphaTesting()) {
-            glTFMaterial.alphaMode = MaterialAlphaMode.MASK;
-            glTFMaterial.alphaCutoff = babylonMaterial.alphaCutOff;
-        }
-    }
-
-    /**
-     * Converts a Babylon Standard Material to a glTF Material
-     * @param babylonStandardMaterial BJS Standard Material
-     * @param mimeType mime type to use for the textures
-     * @param images array of glTF image interfaces
-     * @param textures array of glTF texture interfaces
-     * @param materials array of glTF material interfaces
-     * @param imageData map of image file name to data
-     * @param hasTextureCoords specifies if texture coordinates are present on the submesh to determine if textures should be applied
-     */
-    public _convertStandardMaterialAsync(babylonStandardMaterial: StandardMaterial, mimeType: ImageMimeType, hasTextureCoords: boolean): Promise<IMaterial> {
-        const materialMap = this._exporter._materialMap;
-        const materials = this._exporter._materials;
-        const promises = [];
-        const glTFPbrMetallicRoughness = this._convertToGLTFPBRMetallicRoughness(babylonStandardMaterial);
-
-        const glTFMaterial: IMaterial = { name: babylonStandardMaterial.name };
-        if (babylonStandardMaterial.backFaceCulling != null && !babylonStandardMaterial.backFaceCulling) {
-            if (!babylonStandardMaterial.twoSidedLighting) {
-                Tools.Warn(babylonStandardMaterial.name + ": Back-face culling enabled and two-sided lighting disabled is not supported in glTF.");
-            }
-            glTFMaterial.doubleSided = true;
-        }
-        if (hasTextureCoords) {
-            if (babylonStandardMaterial.diffuseTexture) {
-                promises.push(this._exportTextureAsync(babylonStandardMaterial.diffuseTexture, mimeType).then((glTFTexture) => {
-                    if (glTFTexture) {
-                        glTFPbrMetallicRoughness.baseColorTexture = glTFTexture;
-                    }
-                }));
-            }
-            if (babylonStandardMaterial.bumpTexture) {
-                promises.push(this._exportTextureAsync(babylonStandardMaterial.bumpTexture, mimeType).then((glTFTexture) => {
-                    if (glTFTexture) {
-                        glTFMaterial.normalTexture = glTFTexture;
-                        if (babylonStandardMaterial.bumpTexture != null && babylonStandardMaterial.bumpTexture.level !== 1) {
-                            glTFMaterial.normalTexture.scale = babylonStandardMaterial.bumpTexture.level;
-                        }
-                    }
-                }));
-            }
-            if (babylonStandardMaterial.emissiveTexture) {
-                glTFMaterial.emissiveFactor = [1.0, 1.0, 1.0];
-
-                promises.push(this._exportTextureAsync(babylonStandardMaterial.emissiveTexture, mimeType).then((glTFEmissiveTexture) => {
-                    if (glTFEmissiveTexture) {
-                        glTFMaterial.emissiveTexture = glTFEmissiveTexture;
-                    }
-                }));
-            }
-            if (babylonStandardMaterial.ambientTexture) {
-                promises.push(this._exportTextureAsync(babylonStandardMaterial.ambientTexture, mimeType).then((glTFTexture) => {
-                    if (glTFTexture) {
-                        const occlusionTexture: IMaterialOcclusionTextureInfo = {
-                            index: glTFTexture.index
-                        };
-                        glTFMaterial.occlusionTexture = occlusionTexture;
-                        occlusionTexture.strength = 1.0;
-                    }
-                }));
-            }
-        }
-
-        if (babylonStandardMaterial.alpha < 1.0 || babylonStandardMaterial.opacityTexture) {
-            if (babylonStandardMaterial.alphaMode === Constants.ALPHA_COMBINE) {
-                glTFMaterial.alphaMode = MaterialAlphaMode.BLEND;
-            }
-            else {
-                Tools.Warn(babylonStandardMaterial.name + ": glTF 2.0 does not support alpha mode: " + babylonStandardMaterial.alphaMode.toString());
-            }
-        }
-        if (babylonStandardMaterial.emissiveColor && !_GLTFMaterialExporter.FuzzyEquals(babylonStandardMaterial.emissiveColor, Color3.Black(), _GLTFMaterialExporter._Epsilon)) {
-            glTFMaterial.emissiveFactor = babylonStandardMaterial.emissiveColor.asArray();
-        }
-
-        glTFMaterial.pbrMetallicRoughness = glTFPbrMetallicRoughness;
-        _GLTFMaterialExporter._SetAlphaMode(glTFMaterial, babylonStandardMaterial);
-
-        materials.push(glTFMaterial);
-        materialMap[babylonStandardMaterial.uniqueId] = materials.length - 1;
-
-        return this._finishMaterial(promises, glTFMaterial, babylonStandardMaterial, mimeType);
-    }
-
-    private _finishMaterial<T>(promises: Promise<T>[], glTFMaterial: IMaterial, babylonMaterial: Material, mimeType: ImageMimeType) {
-        return Promise.all(promises).then(() => {
-
-            const textures = this._exporter._extensionsPostExportMaterialAdditionalTextures("exportMaterial", glTFMaterial, babylonMaterial);
-            let tasks: Nullable<Promise<Nullable<ITextureInfo>>[]> = null;
-
-            for (var texture of textures) {
-                if (!tasks) {
-                    tasks = [];
-                }
-                tasks.push(this._exportTextureAsync(texture, mimeType));
-            }
-
-            if (!tasks) {
-                tasks = [Promise.resolve(null)];
-            }
-
-            return Promise.all(tasks).then(() => {
-                let extensionWork = this._exporter._extensionsPostExportMaterialAsync("exportMaterial", glTFMaterial, babylonMaterial);
-                if (!extensionWork) {
-                    return glTFMaterial;
-                }
-                return extensionWork.then(() => glTFMaterial);
-            });
-        });
-    }
-
-    /**
-     * Converts a Babylon PBR Metallic Roughness Material to a glTF Material
-     * @param babylonPBRMetalRoughMaterial BJS PBR Metallic Roughness Material
-     * @param mimeType mime type to use for the textures
-     * @param images array of glTF image interfaces
-     * @param textures array of glTF texture interfaces
-     * @param materials array of glTF material interfaces
-     * @param imageData map of image file name to data
-     * @param hasTextureCoords specifies if texture coordinates are present on the submesh to determine if textures should be applied
-     */
-    public _convertPBRMetallicRoughnessMaterialAsync(babylonPBRMetalRoughMaterial: PBRMetallicRoughnessMaterial, mimeType: ImageMimeType, hasTextureCoords: boolean): Promise<IMaterial> {
-        const materialMap = this._exporter._materialMap;
-        const materials = this._exporter._materials;
-        let promises: Promise<void>[] = [];
-        const glTFPbrMetallicRoughness: IMaterialPbrMetallicRoughness = {};
-
-        if (babylonPBRMetalRoughMaterial.baseColor) {
-            glTFPbrMetallicRoughness.baseColorFactor = [
-                babylonPBRMetalRoughMaterial.baseColor.r,
-                babylonPBRMetalRoughMaterial.baseColor.g,
-                babylonPBRMetalRoughMaterial.baseColor.b,
-                babylonPBRMetalRoughMaterial.alpha
-            ];
-        }
-
-        if (babylonPBRMetalRoughMaterial.metallic != null && babylonPBRMetalRoughMaterial.metallic !== 1) {
-            glTFPbrMetallicRoughness.metallicFactor = babylonPBRMetalRoughMaterial.metallic;
-        }
-        if (babylonPBRMetalRoughMaterial.roughness != null && babylonPBRMetalRoughMaterial.roughness !== 1) {
-            glTFPbrMetallicRoughness.roughnessFactor = babylonPBRMetalRoughMaterial.roughness;
-        }
-
-        const glTFMaterial: IMaterial = {
-            name: babylonPBRMetalRoughMaterial.name
-        };
-        if (babylonPBRMetalRoughMaterial.doubleSided) {
-            glTFMaterial.doubleSided = babylonPBRMetalRoughMaterial.doubleSided;
-        }
-        _GLTFMaterialExporter._SetAlphaMode(glTFMaterial, babylonPBRMetalRoughMaterial);
-        if (hasTextureCoords) {
-            if (babylonPBRMetalRoughMaterial.baseTexture != null) {
-                promises.push(this._exportTextureAsync(babylonPBRMetalRoughMaterial.baseTexture, mimeType).then((glTFTexture) => {
-                    if (glTFTexture) {
-                        glTFPbrMetallicRoughness.baseColorTexture = glTFTexture;
-                    }
-                }));
-            }
-            if (babylonPBRMetalRoughMaterial.normalTexture) {
-                promises.push(this._exportTextureAsync(babylonPBRMetalRoughMaterial.normalTexture, mimeType).then((glTFTexture) => {
-                    if (glTFTexture) {
-                        glTFMaterial.normalTexture = glTFTexture;
-                        if (babylonPBRMetalRoughMaterial.normalTexture.level !== 1) {
-                            glTFMaterial.normalTexture.scale = babylonPBRMetalRoughMaterial.normalTexture.level;
-                        }
-                    }
-                }));
-
-            }
-            if (babylonPBRMetalRoughMaterial.occlusionTexture) {
-                promises.push(this._exportTextureAsync(babylonPBRMetalRoughMaterial.occlusionTexture, mimeType).then((glTFTexture) => {
-                    if (glTFTexture) {
-                        glTFMaterial.occlusionTexture = glTFTexture;
-                        if (babylonPBRMetalRoughMaterial.occlusionStrength != null) {
-                            glTFMaterial.occlusionTexture.strength = babylonPBRMetalRoughMaterial.occlusionStrength;
-                        }
-                    }
-                }));
-
-            }
-            if (babylonPBRMetalRoughMaterial.emissiveTexture) {
-                promises.push(this._exportTextureAsync(babylonPBRMetalRoughMaterial.emissiveTexture, mimeType).then((glTFTexture) => {
-                    if (glTFTexture) {
-                        glTFMaterial.emissiveTexture = glTFTexture;
-                    }
-                }));
-            }
-
-        }
-
-        if (_GLTFMaterialExporter.FuzzyEquals(babylonPBRMetalRoughMaterial.emissiveColor, Color3.Black(), _GLTFMaterialExporter._Epsilon)) {
-            glTFMaterial.emissiveFactor = babylonPBRMetalRoughMaterial.emissiveColor.asArray();
-        }
-
-        glTFMaterial.pbrMetallicRoughness = glTFPbrMetallicRoughness;
-
-        materials.push(glTFMaterial);
-        materialMap[babylonPBRMetalRoughMaterial.uniqueId] = materials.length - 1;
-
-        return this._finishMaterial(promises, glTFMaterial, babylonPBRMetalRoughMaterial, mimeType);
-    }
-
-    /**
-     * Converts an image typed array buffer to a base64 image
-     * @param buffer typed array buffer
-     * @param width width of the image
-     * @param height height of the image
-     * @param mimeType mimetype of the image
-     * @returns base64 image string
-     */
-    private _createBase64FromCanvasAsync(buffer: Uint8Array | Float32Array, width: number, height: number, mimeType: ImageMimeType): Promise<string> {
-        return new Promise<string>(async (resolve, reject) => {
-            const textureType = Constants.TEXTURETYPE_UNSIGNED_INT;
-
-            const hostingScene = this._exporter._babylonScene;
-            const engine = hostingScene.getEngine();
-
-            // Create a temporary texture with the texture buffer data
-            const tempTexture = engine.createRawTexture(buffer, width, height, Constants.TEXTUREFORMAT_RGBA, false, true, Texture.NEAREST_SAMPLINGMODE, null, textureType);
-
-            await TextureTools.ApplyPostProcess("pass", tempTexture, hostingScene, textureType, Constants.TEXTURE_NEAREST_SAMPLINGMODE, Constants.TEXTUREFORMAT_RGBA);
-
-            const data = await engine._readTexturePixels(tempTexture, width, height);
-
-            const base64: string = await (Tools.DumpDataAsync(width, height, data, mimeType, undefined, true, false) as Promise<string>);
-
-            resolve(base64);
-        });
-    }
-
-    /**
-     * Generates a white texture based on the specified width and height
-     * @param width width of the texture in pixels
-     * @param height height of the texture in pixels
-     * @param scene babylonjs scene
-     * @returns white texture
-     */
-    private _createWhiteTexture(width: number, height: number, scene: Scene): Texture {
-        const data = new Uint8Array(width * height * 4);
-
-        for (let i = 0; i < data.length; i = i + 4) {
-            data[i] = data[i + 1] = data[i + 2] = data[i + 3] = 0xFF;
-        }
-
-        const rawTexture = RawTexture.CreateRGBATexture(data, width, height, scene);
-
-        return rawTexture;
-    }
-
-    /**
-     * Resizes the two source textures to the same dimensions.  If a texture is null, a default white texture is generated.  If both textures are null, returns null
-     * @param texture1 first texture to resize
-     * @param texture2 second texture to resize
-     * @param scene babylonjs scene
-     * @returns resized textures or null
-     */
-    private _resizeTexturesToSameDimensions(texture1: BaseTexture, texture2: BaseTexture, scene: Scene): { "texture1": BaseTexture, "texture2": BaseTexture } {
-        let texture1Size = texture1 ? texture1.getSize() : { width: 0, height: 0 };
-        let texture2Size = texture2 ? texture2.getSize() : { width: 0, height: 0 };
-        let resizedTexture1;
-        let resizedTexture2;
-
-        if (texture1Size.width < texture2Size.width) {
-            if (texture1 && texture1 instanceof Texture) {
-                resizedTexture1 = TextureTools.CreateResizedCopy(texture1, texture2Size.width, texture2Size.height, true);
-            }
-            else {
-                resizedTexture1 = this._createWhiteTexture(texture2Size.width, texture2Size.height, scene);
-            }
-            resizedTexture2 = texture2;
-        }
-        else if (texture1Size.width > texture2Size.width) {
-            if (texture2 && texture2 instanceof Texture) {
-                resizedTexture2 = TextureTools.CreateResizedCopy(texture2, texture1Size.width, texture1Size.height, true);
-            }
-            else {
-                resizedTexture2 = this._createWhiteTexture(texture1Size.width, texture1Size.height, scene);
-            }
-            resizedTexture1 = texture1;
-        }
-        else {
-            resizedTexture1 = texture1;
-            resizedTexture2 = texture2;
-        }
-
-        return {
-            "texture1": resizedTexture1,
-            "texture2": resizedTexture2
-        };
-    }
-
-    /**
-     * Converts an array of pixels to a Float32Array
-     * Throws an error if the pixel format is not supported
-     * @param pixels - array buffer containing pixel values
-     * @returns Float32 of pixels
-     */
-    private _convertPixelArrayToFloat32(pixels: ArrayBufferView): Float32Array {
-        if (pixels instanceof Uint8Array) {
-            const length = pixels.length;
-            const buffer = new Float32Array(pixels.length);
-            for (let i = 0; i < length; ++i) {
-                buffer[i] = pixels[i] / 255;
-            }
-            return buffer;
-        }
-        else if (pixels instanceof Float32Array) {
-            return pixels;
-        }
-        else {
-            throw new Error('Unsupported pixel format!');
-        }
-    }
-
-    /**
-     * Convert Specular Glossiness Textures to Metallic Roughness
-     * See link below for info on the material conversions from PBR Metallic/Roughness and Specular/Glossiness
-     * @link https://github.com/KhronosGroup/glTF/blob/master/extensions/2.0/Khronos/KHR_materials_pbrSpecularGlossiness/examples/convert-between-workflows-bjs/js/babylon.pbrUtilities.js
-     * @param diffuseTexture texture used to store diffuse information
-     * @param specularGlossinessTexture texture used to store specular and glossiness information
-     * @param factors specular glossiness material factors
-     * @param mimeType the mime type to use for the texture
-     * @returns pbr metallic roughness interface or null
-     */
-    private async _convertSpecularGlossinessTexturesToMetallicRoughnessAsync(diffuseTexture: BaseTexture, specularGlossinessTexture: BaseTexture, factors: _IPBRSpecularGlossiness, mimeType: ImageMimeType): Promise<_IPBRMetallicRoughness> {
-        let promises = [];
-        if (!(diffuseTexture || specularGlossinessTexture)) {
-            return Promise.reject('_ConvertSpecularGlosinessTexturesToMetallicRoughness: diffuse and specular glossiness textures are not defined!');
-        }
-
-        const scene: Nullable<Scene> = diffuseTexture ? diffuseTexture.getScene() : specularGlossinessTexture ? specularGlossinessTexture.getScene() : null;
-        if (scene) {
-            const resizedTextures = this._resizeTexturesToSameDimensions(diffuseTexture, specularGlossinessTexture, scene);
-
-            let diffuseSize = resizedTextures.texture1.getSize();
-
-            let diffuseBuffer: Float32Array;
-            let specularGlossinessBuffer: Float32Array;
-
-            const width = diffuseSize.width;
-            const height = diffuseSize.height;
-
-            let diffusePixels = await resizedTextures.texture1.readPixels();
-            let specularPixels = await resizedTextures.texture2.readPixels();
-
-            if (diffusePixels) {
-                diffuseBuffer = this._convertPixelArrayToFloat32(diffusePixels);
-            }
-            else {
-                return Promise.reject("Failed to retrieve pixels from diffuse texture!");
-            }
-            if (specularPixels) {
-                specularGlossinessBuffer = this._convertPixelArrayToFloat32(specularPixels);
-            }
-            else {
-                return Promise.reject("Failed to retrieve pixels from specular glossiness texture!");
-            }
-
-            const byteLength = specularGlossinessBuffer.byteLength;
-
-            const metallicRoughnessBuffer = new Uint8Array(byteLength);
-            const baseColorBuffer = new Uint8Array(byteLength);
-
-            const strideSize = 4;
-            const maxBaseColor = Color3.Black();
-            let maxMetallic = 0;
-            let maxRoughness = 0;
-
-            for (let h = 0; h < height; ++h) {
-                for (let w = 0; w < width; ++w) {
-                    const offset = (width * h + w) * strideSize;
-
-                    const diffuseColor = new Color3(diffuseBuffer[offset], diffuseBuffer[offset + 1], diffuseBuffer[offset + 2]).toLinearSpace().multiply(factors.diffuseColor);
-                    const specularColor = new Color3(specularGlossinessBuffer[offset], specularGlossinessBuffer[offset + 1], specularGlossinessBuffer[offset + 2]).toLinearSpace().multiply(factors.specularColor);
-                    const glossiness = (specularGlossinessBuffer[offset + 3]) * factors.glossiness;
-
-                    const specularGlossiness: _IPBRSpecularGlossiness = {
-                        diffuseColor: diffuseColor,
-                        specularColor: specularColor,
-                        glossiness: glossiness
-                    };
-
-                    const metallicRoughness = this._convertSpecularGlossinessToMetallicRoughness(specularGlossiness);
-                    maxBaseColor.r = Math.max(maxBaseColor.r, metallicRoughness.baseColor.r);
-                    maxBaseColor.g = Math.max(maxBaseColor.g, metallicRoughness.baseColor.g);
-                    maxBaseColor.b = Math.max(maxBaseColor.b, metallicRoughness.baseColor.b);
-                    maxMetallic = Math.max(maxMetallic, metallicRoughness.metallic!);
-                    maxRoughness = Math.max(maxRoughness, metallicRoughness.roughness!);
-
-                    baseColorBuffer[offset] = metallicRoughness.baseColor.r * 255;
-                    baseColorBuffer[offset + 1] = metallicRoughness.baseColor.g * 255;
-                    baseColorBuffer[offset + 2] = metallicRoughness.baseColor.b * 255;
-                    baseColorBuffer[offset + 3] = resizedTextures.texture1.hasAlpha ? diffuseBuffer[offset + 3] * 255 : 255;
-
-                    metallicRoughnessBuffer[offset] = 0;
-                    metallicRoughnessBuffer[offset + 1] = metallicRoughness.roughness! * 255;
-                    metallicRoughnessBuffer[offset + 2] = metallicRoughness.metallic! * 255;
-                    metallicRoughnessBuffer[offset + 3] = 255;
-                }
-            }
-
-            // Retrieves the metallic roughness factors from the maximum texture values.
-            const metallicRoughnessFactors: _IPBRMetallicRoughness = {
-                baseColor: maxBaseColor,
-                metallic: maxMetallic,
-                roughness: maxRoughness
-            };
-
-            let writeOutMetallicRoughnessTexture = false;
-            let writeOutBaseColorTexture = false;
-
-            for (let h = 0; h < height; ++h) {
-                for (let w = 0; w < width; ++w) {
-                    const destinationOffset = (width * h + w) * strideSize;
-
-                    baseColorBuffer[destinationOffset] /= metallicRoughnessFactors.baseColor.r > _GLTFMaterialExporter._Epsilon ? metallicRoughnessFactors.baseColor.r : 1;
-                    baseColorBuffer[destinationOffset + 1] /= metallicRoughnessFactors.baseColor.g > _GLTFMaterialExporter._Epsilon ? metallicRoughnessFactors.baseColor.g : 1;
-                    baseColorBuffer[destinationOffset + 2] /= metallicRoughnessFactors.baseColor.b > _GLTFMaterialExporter._Epsilon ? metallicRoughnessFactors.baseColor.b : 1;
-
-                    const linearBaseColorPixel = Color3.FromInts(baseColorBuffer[destinationOffset], baseColorBuffer[destinationOffset + 1], baseColorBuffer[destinationOffset + 2]);
-                    const sRGBBaseColorPixel = linearBaseColorPixel.toGammaSpace();
-                    baseColorBuffer[destinationOffset] = sRGBBaseColorPixel.r * 255;
-                    baseColorBuffer[destinationOffset + 1] = sRGBBaseColorPixel.g * 255;
-                    baseColorBuffer[destinationOffset + 2] = sRGBBaseColorPixel.b * 255;
-
-                    if (!_GLTFMaterialExporter.FuzzyEquals(sRGBBaseColorPixel, Color3.White(), _GLTFMaterialExporter._Epsilon)) {
-                        writeOutBaseColorTexture = true;
-                    }
-
-                    metallicRoughnessBuffer[destinationOffset + 1] /= metallicRoughnessFactors.roughness! > _GLTFMaterialExporter._Epsilon ? metallicRoughnessFactors.roughness! : 1;
-                    metallicRoughnessBuffer[destinationOffset + 2] /= metallicRoughnessFactors.metallic! > _GLTFMaterialExporter._Epsilon ? metallicRoughnessFactors.metallic! : 1;
-
-                    const metallicRoughnessPixel = Color3.FromInts(255, metallicRoughnessBuffer[destinationOffset + 1], metallicRoughnessBuffer[destinationOffset + 2]);
-
-                    if (!_GLTFMaterialExporter.FuzzyEquals(metallicRoughnessPixel, Color3.White(), _GLTFMaterialExporter._Epsilon)) {
-                        writeOutMetallicRoughnessTexture = true;
-                    }
-                }
-            }
-
-            if (writeOutMetallicRoughnessTexture) {
-                let promise = this._createBase64FromCanvasAsync(metallicRoughnessBuffer, width, height, mimeType).then((metallicRoughnessBase64) => {
-                    metallicRoughnessFactors.metallicRoughnessTextureBase64 = metallicRoughnessBase64;
-                });
-                promises.push(promise);
-            }
-            if (writeOutBaseColorTexture) {
-                let promise = this._createBase64FromCanvasAsync(baseColorBuffer, width, height, mimeType).then((baseColorBase64) => {
-                    metallicRoughnessFactors.baseColorTextureBase64 = baseColorBase64;
-                });
-                promises.push(promise);
-            }
-
-            return Promise.all(promises).then(() => {
-                return metallicRoughnessFactors;
-            });
-        }
-        else {
-            return Promise.reject("_ConvertSpecularGlossinessTexturesToMetallicRoughness: Scene from textures is missing!");
-        }
-    }
-
-    /**
-     * Converts specular glossiness material properties to metallic roughness
-     * @param specularGlossiness interface with specular glossiness material properties
-     * @returns interface with metallic roughness material properties
-     */
-    private _convertSpecularGlossinessToMetallicRoughness(specularGlossiness: _IPBRSpecularGlossiness): _IPBRMetallicRoughness {
-        const diffusePerceivedBrightness = this._getPerceivedBrightness(specularGlossiness.diffuseColor);
-        const specularPerceivedBrightness = this._getPerceivedBrightness(specularGlossiness.specularColor);
-        const oneMinusSpecularStrength = 1 - this._getMaxComponent(specularGlossiness.specularColor);
-        const metallic = _GLTFMaterialExporter._SolveMetallic(diffusePerceivedBrightness, specularPerceivedBrightness, oneMinusSpecularStrength);
-        const baseColorFromDiffuse = specularGlossiness.diffuseColor.scale(oneMinusSpecularStrength / (1.0 - _GLTFMaterialExporter._DielectricSpecular.r) / Math.max(1 - metallic, _GLTFMaterialExporter._Epsilon));
-        const baseColorFromSpecular = specularGlossiness.specularColor.subtract(_GLTFMaterialExporter._DielectricSpecular.scale(1 - metallic)).scale(1 / Math.max(metallic, _GLTFMaterialExporter._Epsilon));
-        let baseColor = Color3.Lerp(baseColorFromDiffuse, baseColorFromSpecular, metallic * metallic);
-        baseColor = baseColor.clampToRef(0, 1, baseColor);
-
-        const metallicRoughness: _IPBRMetallicRoughness = {
-            baseColor: baseColor,
-            metallic: metallic,
-            roughness: 1 - specularGlossiness.glossiness
-        };
-
-        return metallicRoughness;
-    }
-
-    /**
-     * Calculates the surface reflectance, independent of lighting conditions
-     * @param color Color source to calculate brightness from
-     * @returns number representing the perceived brightness, or zero if color is undefined
-     */
-    private _getPerceivedBrightness(color: Color3): number {
-        if (color) {
-            return Math.sqrt(0.299 * color.r * color.r + 0.587 * color.g * color.g + 0.114 * color.b * color.b);
-        }
-        return 0;
-    }
-
-    /**
-     * Returns the maximum color component value
-     * @param color
-     * @returns maximum color component value, or zero if color is null or undefined
-     */
-    private _getMaxComponent(color: Color3): number {
-        if (color) {
-            return Math.max(color.r, Math.max(color.g, color.b));
-        }
-        return 0;
-    }
-
-    /**
-     * Convert a PBRMaterial (Metallic/Roughness) to Metallic Roughness factors
-     * @param babylonPBRMaterial BJS PBR Metallic Roughness Material
-     * @param mimeType mime type to use for the textures
-     * @param images array of glTF image interfaces
-     * @param textures array of glTF texture interfaces
-     * @param glTFPbrMetallicRoughness glTF PBR Metallic Roughness interface
-     * @param imageData map of image file name to data
-     * @param hasTextureCoords specifies if texture coordinates are present on the submesh to determine if textures should be applied
-     * @returns glTF PBR Metallic Roughness factors
-     */
-    private _convertMetalRoughFactorsToMetallicRoughnessAsync(babylonPBRMaterial: PBRBaseMaterial, mimeType: ImageMimeType, glTFPbrMetallicRoughness: IMaterialPbrMetallicRoughness, hasTextureCoords: boolean): Promise<_IPBRMetallicRoughness> {
-        const promises = [];
-        const baseColor = (babylonPBRMaterial as PBRMaterial).albedoColor || (babylonPBRMaterial as PBRMetallicRoughnessMaterial).baseColor;
-        const metallic = (babylonPBRMaterial as PBRMaterial).metallic || (babylonPBRMaterial as PBRMetallicRoughnessMaterial).metallic;
-        const roughness = (babylonPBRMaterial as PBRMaterial).roughness || (babylonPBRMaterial as PBRMetallicRoughnessMaterial).roughness;
-        const metallicRoughness: _IPBRMetallicRoughness = {
-            baseColor: baseColor,
-            metallic: metallic,
-            roughness: roughness
-        };
-
-        if (hasTextureCoords) {
-            const albedoTexture = (babylonPBRMaterial as PBRMaterial).albedoTexture || (babylonPBRMaterial as PBRMetallicRoughnessMaterial).baseTexture;
-            if (albedoTexture) {
-                promises.push(this._exportTextureAsync((babylonPBRMaterial as any).albedoTexture, mimeType).then((glTFTexture) => {
-                    if (glTFTexture) {
-                        glTFPbrMetallicRoughness.baseColorTexture = glTFTexture;
-                    }
-                }));
-            }
-            const metallicTexture = (babylonPBRMaterial as PBRMaterial).metallicTexture || (babylonPBRMaterial as PBRMetallicRoughnessMaterial).metallicRoughnessTexture;
-            if (metallicTexture) {
-                promises.push(this._exportTextureAsync(metallicTexture, mimeType).then((glTFTexture) => {
-                    if (glTFTexture) {
-                        glTFPbrMetallicRoughness.metallicRoughnessTexture = glTFTexture;
-                    }
-                }));
-            }
-        }
-        return Promise.all(promises).then(() => {
-            return metallicRoughness;
-        });
-    }
-
-    private _getGLTFTextureSampler(texture: BaseTexture): ISampler {
-        const sampler = this._getGLTFTextureWrapModesSampler(texture);
-
-        let samplingMode = texture instanceof Texture ? texture.samplingMode : null;
-        if (samplingMode != null) {
-            switch (samplingMode) {
-                case Texture.LINEAR_LINEAR: {
-                    sampler.magFilter = TextureMagFilter.LINEAR;
-                    sampler.minFilter = TextureMinFilter.LINEAR;
-                    break;
-                }
-                case Texture.LINEAR_NEAREST: {
-                    sampler.magFilter = TextureMagFilter.LINEAR;
-                    sampler.minFilter = TextureMinFilter.NEAREST;
-                    break;
-                }
-                case Texture.NEAREST_LINEAR: {
-                    sampler.magFilter = TextureMagFilter.NEAREST;
-                    sampler.minFilter = TextureMinFilter.LINEAR;
-                    break;
-                }
-                case Texture.NEAREST_LINEAR_MIPLINEAR: {
-                    sampler.magFilter = TextureMagFilter.NEAREST;
-                    sampler.minFilter = TextureMinFilter.LINEAR_MIPMAP_LINEAR;
-                    break;
-                }
-                case Texture.NEAREST_NEAREST: {
-                    sampler.magFilter = TextureMagFilter.NEAREST;
-                    sampler.minFilter = TextureMinFilter.NEAREST;
-                    break;
-                }
-                case Texture.NEAREST_LINEAR_MIPNEAREST: {
-                    sampler.magFilter = TextureMagFilter.NEAREST;
-                    sampler.minFilter = TextureMinFilter.LINEAR_MIPMAP_NEAREST;
-                    break;
-                }
-                case Texture.LINEAR_NEAREST_MIPNEAREST: {
-                    sampler.magFilter = TextureMagFilter.LINEAR;
-                    sampler.minFilter = TextureMinFilter.NEAREST_MIPMAP_NEAREST;
-                    break;
-                }
-                case Texture.LINEAR_NEAREST_MIPLINEAR: {
-                    sampler.magFilter = TextureMagFilter.LINEAR;
-                    sampler.minFilter = TextureMinFilter.NEAREST_MIPMAP_LINEAR;
-                    break;
-                }
-                case Texture.NEAREST_NEAREST_MIPLINEAR: {
-                    sampler.magFilter = TextureMagFilter.NEAREST;
-                    sampler.minFilter = TextureMinFilter.NEAREST_MIPMAP_LINEAR;
-                    break;
-                }
-                case Texture.LINEAR_LINEAR_MIPLINEAR: {
-                    sampler.magFilter = TextureMagFilter.LINEAR;
-                    sampler.minFilter = TextureMinFilter.LINEAR_MIPMAP_LINEAR;
-                    break;
-                }
-                case Texture.LINEAR_LINEAR_MIPNEAREST: {
-                    sampler.magFilter = TextureMagFilter.LINEAR;
-                    sampler.minFilter = TextureMinFilter.LINEAR_MIPMAP_NEAREST;
-                    break;
-                }
-                case Texture.NEAREST_NEAREST_MIPNEAREST: {
-                    sampler.magFilter = TextureMagFilter.NEAREST;
-                    sampler.minFilter = TextureMinFilter.NEAREST_MIPMAP_NEAREST;
-                    break;
-                }
-            }
-        }
-        return sampler;
-    }
-
-    private _getGLTFTextureWrapMode(wrapMode: number): TextureWrapMode {
-        switch (wrapMode) {
-            case Texture.WRAP_ADDRESSMODE: {
-                return TextureWrapMode.REPEAT;
-            }
-            case Texture.CLAMP_ADDRESSMODE: {
-                return TextureWrapMode.CLAMP_TO_EDGE;
-            }
-            case Texture.MIRROR_ADDRESSMODE: {
-                return TextureWrapMode.MIRRORED_REPEAT;
-            }
-            default: {
-                Tools.Error(`Unsupported Texture Wrap Mode ${wrapMode}!`);
-                return TextureWrapMode.REPEAT;
-            }
-        }
-    }
-
-    private _getGLTFTextureWrapModesSampler(texture: BaseTexture): ISampler {
-        let wrapS = this._getGLTFTextureWrapMode(texture instanceof Texture ? texture.wrapU : Texture.WRAP_ADDRESSMODE);
-        let wrapT = this._getGLTFTextureWrapMode(texture instanceof Texture ? texture.wrapV : Texture.WRAP_ADDRESSMODE);
-
-        if (wrapS === TextureWrapMode.REPEAT && wrapT === TextureWrapMode.REPEAT) { // default wrapping mode in glTF, so omitting
-            return {};
-        }
-
-        return { wrapS: wrapS, wrapT: wrapT };
-    }
-
-    /**
-     * Convert a PBRMaterial (Specular/Glossiness) to Metallic Roughness factors
-     * @param babylonPBRMaterial BJS PBR Metallic Roughness Material
-     * @param mimeType mime type to use for the textures
-     * @param images array of glTF image interfaces
-     * @param textures array of glTF texture interfaces
-     * @param glTFPbrMetallicRoughness glTF PBR Metallic Roughness interface
-     * @param imageData map of image file name to data
-     * @param hasTextureCoords specifies if texture coordinates are present on the submesh to determine if textures should be applied
-     * @returns glTF PBR Metallic Roughness factors
-     */
-    private _convertSpecGlossFactorsToMetallicRoughnessAsync(babylonPBRMaterial: PBRBaseMaterial, mimeType: ImageMimeType, glTFPbrMetallicRoughness: IMaterialPbrMetallicRoughness, hasTextureCoords: boolean): Promise<_IPBRMetallicRoughness> {
-        return Promise.resolve().then(() => {
-            const samplers = this._exporter._samplers;
-            const textures = this._exporter._textures;
-            const diffuseColor = (babylonPBRMaterial as PBRMaterial).albedoColor || (babylonPBRMaterial as PBRSpecularGlossinessMaterial).diffuseColor || Color3.White();
-            const specularColor = (babylonPBRMaterial as PBRMaterial).reflectivityColor || (babylonPBRMaterial as PBRSpecularGlossinessMaterial).specularColor || Color3.White();
-            const glossiness = (babylonPBRMaterial as PBRMaterial).microSurface || (babylonPBRMaterial as PBRSpecularGlossinessMaterial).glossiness || 1;
-            const specGloss: _IPBRSpecularGlossiness = {
-                diffuseColor: diffuseColor,
-                specularColor: specularColor,
-                glossiness: glossiness,
-            };
-            let samplerIndex: Nullable<number> = null;
-            const albedoTexture = (babylonPBRMaterial as PBRMaterial).albedoTexture || (babylonPBRMaterial as PBRSpecularGlossinessMaterial).diffuseTexture;
-            const reflectivityTexture = (babylonPBRMaterial as PBRMaterial).reflectivityTexture || (babylonPBRMaterial as PBRSpecularGlossinessMaterial).specularGlossinessTexture;
-            const sampler = this._getGLTFTextureSampler(albedoTexture);
-            if (sampler.magFilter != null && sampler.minFilter != null && sampler.wrapS != null && sampler.wrapT != null) {
-                samplers.push(sampler);
-                samplerIndex = samplers.length - 1;
-            }
-            const useMicrosurfaceFromReflectivityMapAlpha = (babylonPBRMaterial as PBRMaterial).useMicroSurfaceFromReflectivityMapAlpha || (babylonPBRMaterial as PBRSpecularGlossinessMaterial).useMicroSurfaceFromReflectivityMapAlpha;
-            if (reflectivityTexture  && !useMicrosurfaceFromReflectivityMapAlpha) {
-                return Promise.reject("_ConvertPBRMaterial: Glossiness values not included in the reflectivity texture are currently not supported");
-            }
-            if ((albedoTexture || reflectivityTexture) && hasTextureCoords) {
-                return this._convertSpecularGlossinessTexturesToMetallicRoughnessAsync(albedoTexture, reflectivityTexture, specGloss, mimeType).then((metallicRoughnessFactors) => {
-                    if (metallicRoughnessFactors.baseColorTextureBase64) {
-                        const glTFBaseColorTexture = this._getTextureInfoFromBase64(metallicRoughnessFactors.baseColorTextureBase64, "bjsBaseColorTexture_" + (textures.length) + ".png", mimeType, albedoTexture ? albedoTexture.coordinatesIndex : null, samplerIndex);
-                        if (glTFBaseColorTexture) {
-                            glTFPbrMetallicRoughness.baseColorTexture = glTFBaseColorTexture;
-                        }
-                    }
-                    if (metallicRoughnessFactors.metallicRoughnessTextureBase64) {
-                        const glTFMRColorTexture = this._getTextureInfoFromBase64(metallicRoughnessFactors.metallicRoughnessTextureBase64, "bjsMetallicRoughnessTexture_" + (textures.length) + ".png", mimeType, reflectivityTexture ? reflectivityTexture.coordinatesIndex : null, samplerIndex);
-                        if (glTFMRColorTexture) {
-                            glTFPbrMetallicRoughness.metallicRoughnessTexture = glTFMRColorTexture;
-                        }
-                    }
-
-                    return metallicRoughnessFactors;
-                });
-            }
-            else {
-                return this._convertSpecularGlossinessToMetallicRoughness(specGloss);
-            }
-        });
-    }
-
-    /**
-     * Converts a Babylon PBR Base Material to a glTF Material
-     * @param babylonPBRMaterial BJS PBR Base Material
-     * @param mimeType mime type to use for the textures
-     * @param images array of glTF image interfaces
-     * @param textures array of glTF texture interfaces
-     * @param materials array of glTF material interfaces
-     * @param imageData map of image file name to data
-     * @param hasTextureCoords specifies if texture coordinates are present on the submesh to determine if textures should be applied
-     */
-    public _convertPBRMaterialAsync(babylonPBRMaterial: PBRBaseMaterial, mimeType: ImageMimeType, hasTextureCoords: boolean): Promise<IMaterial> {
-        const glTFPbrMetallicRoughness: IMaterialPbrMetallicRoughness = {};
-        const glTFMaterial: IMaterial = {
-            name: babylonPBRMaterial.name
-        };
-        const useMetallicRoughness = babylonPBRMaterial.isMetallicWorkflow();
-
-        if (useMetallicRoughness) {
-            const albedoColor = (babylonPBRMaterial as PBRMaterial).albedoColor || (babylonPBRMaterial as PBRSpecularGlossinessMaterial).diffuseColor || (babylonPBRMaterial as PBRMetallicRoughnessMaterial).baseColor;
-            const alpha = babylonPBRMaterial.alpha;
-            if (albedoColor) {
-                glTFPbrMetallicRoughness.baseColorFactor = [
-                    albedoColor.r,
-                    albedoColor.g,
-                    albedoColor.b,
-                    alpha
-                ];
-            }
-            return this._convertMetalRoughFactorsToMetallicRoughnessAsync(babylonPBRMaterial, mimeType, glTFPbrMetallicRoughness, hasTextureCoords).then((metallicRoughness) => {
-                return this.setMetallicRoughnessPbrMaterial(metallicRoughness, babylonPBRMaterial, glTFMaterial, glTFPbrMetallicRoughness, mimeType, hasTextureCoords);
-            });
-        }
-        else {
-            return this._convertSpecGlossFactorsToMetallicRoughnessAsync(babylonPBRMaterial, mimeType, glTFPbrMetallicRoughness, hasTextureCoords).then((metallicRoughness) => {
-                return this.setMetallicRoughnessPbrMaterial(metallicRoughness, babylonPBRMaterial, glTFMaterial, glTFPbrMetallicRoughness, mimeType, hasTextureCoords);
-            });
-        }
-    }
-
-    private setMetallicRoughnessPbrMaterial(metallicRoughness: Nullable<_IPBRMetallicRoughness>, babylonPBRMaterial: PBRBaseMaterial, glTFMaterial: IMaterial, glTFPbrMetallicRoughness: IMaterialPbrMetallicRoughness, mimeType: ImageMimeType, hasTextureCoords: boolean): Promise<IMaterial> {
-        const materialMap = this._exporter._materialMap;
-        const materials = this._exporter._materials;
-        let promises = [];
-        if (metallicRoughness) {
-            _GLTFMaterialExporter._SetAlphaMode(glTFMaterial, (babylonPBRMaterial as PBRMaterial));
-            if (!(_GLTFMaterialExporter.FuzzyEquals(metallicRoughness.baseColor, Color3.White(), _GLTFMaterialExporter._Epsilon) && babylonPBRMaterial.alpha >= _GLTFMaterialExporter._Epsilon)) {
-                glTFPbrMetallicRoughness.baseColorFactor = [
-                    metallicRoughness.baseColor.r,
-                    metallicRoughness.baseColor.g,
-                    metallicRoughness.baseColor.b,
-                    babylonPBRMaterial.alpha
-                ];
-            }
-
-            if (metallicRoughness.metallic != null && metallicRoughness.metallic !== 1) {
-                glTFPbrMetallicRoughness.metallicFactor = metallicRoughness.metallic;
-            }
-            if (metallicRoughness.roughness != null && metallicRoughness.roughness !== 1) {
-                glTFPbrMetallicRoughness.roughnessFactor = metallicRoughness.roughness;
-            }
-
-            if (babylonPBRMaterial.backFaceCulling != null && !babylonPBRMaterial.backFaceCulling) {
-                if (!((babylonPBRMaterial as PBRMaterial).twoSidedLighting || (babylonPBRMaterial as PBRBaseSimpleMaterial).doubleSided)) {
-                    Tools.Warn(babylonPBRMaterial.name + ": Back-face culling enabled and two-sided lighting disabled is not supported in glTF.");
-                }
-                glTFMaterial.doubleSided = true;
-            }
-
-            if (hasTextureCoords) {
-                const bumpTexture = (babylonPBRMaterial as PBRMaterial).bumpTexture || (babylonPBRMaterial as PBRBaseSimpleMaterial).normalTexture;
-                if (bumpTexture) {
-                    let promise = this._exportTextureAsync(bumpTexture, mimeType).then((glTFTexture) => {
-                        if (glTFTexture) {
-                            glTFMaterial.normalTexture = glTFTexture;
-                            if (bumpTexture.level !== 1) {
-                                glTFMaterial.normalTexture.scale = bumpTexture.level;
-                            }
-                        }
-                    }
-                    );
-                    promises.push(promise);
-
-                }
-                const ambientTexture = (babylonPBRMaterial as PBRMaterial).ambientTexture || (babylonPBRMaterial as PBRBaseSimpleMaterial).occlusionTexture;
-                if (ambientTexture) {
-                    let promise = this._exportTextureAsync(ambientTexture, mimeType).then((glTFTexture) => {
-                        if (glTFTexture) {
-                            let occlusionTexture: IMaterialOcclusionTextureInfo = {
-                                index: glTFTexture.index,
-                                texCoord: glTFTexture.texCoord
-                            };
-
-                            glTFMaterial.occlusionTexture = occlusionTexture;
-                            const ambientTextureStrength = (babylonPBRMaterial as PBRMaterial).ambientTextureStrength || (babylonPBRMaterial as PBRBaseSimpleMaterial).occlusionStrength;
-                            if (ambientTextureStrength) {
-                                occlusionTexture.strength = ambientTextureStrength;
-                            }
-                        }
-                    });
-                    promises.push(promise);
-
-                }
-                const emissiveTexture = (babylonPBRMaterial as PBRMaterial).emissiveTexture || (babylonPBRMaterial as PBRBaseSimpleMaterial).emissiveTexture;
-                if (emissiveTexture) {
-                    let promise = this._exportTextureAsync(emissiveTexture, mimeType).then((glTFTexture) => {
-                        if (glTFTexture) {
-                            glTFMaterial.emissiveTexture = glTFTexture;
-                        }
-                    });
-                    promises.push(promise);
-                }
-            }
-            const emissiveColor = (babylonPBRMaterial as PBRMaterial).emissiveColor || (babylonPBRMaterial as PBRBaseSimpleMaterial).emissiveColor;
-            if (!_GLTFMaterialExporter.FuzzyEquals(emissiveColor, Color3.Black(), _GLTFMaterialExporter._Epsilon)) {
-                glTFMaterial.emissiveFactor = emissiveColor.asArray();
-            }
-
-            glTFMaterial.pbrMetallicRoughness = glTFPbrMetallicRoughness;
-            materials.push(glTFMaterial);
-            materialMap[babylonPBRMaterial.uniqueId] = materials.length - 1;
-        }
-
-        return this._finishMaterial(promises, glTFMaterial, babylonPBRMaterial, mimeType);
-    }
-
-    private getPixelsFromTexture(babylonTexture: BaseTexture): Promise<Nullable<Uint8Array | Float32Array>> {
-        // TODO WEBGPU remove the as unknown cast once using the new babylonjs package to compile the glTF material exporter
-        const pixels = babylonTexture.textureType === Constants.TEXTURETYPE_UNSIGNED_INT ? babylonTexture.readPixels() as unknown as Promise<Uint8Array> : babylonTexture.readPixels() as unknown as Promise<Float32Array>;
-        return pixels;
-    }
-
-    /**
-     * Extracts a texture from a Babylon texture into file data and glTF data
-     * @param babylonTexture Babylon texture to extract
-     * @param mimeType Mime Type of the babylonTexture
-     * @return glTF texture info, or null if the texture format is not supported
-     */
-    public _exportTextureAsync(babylonTexture: BaseTexture, mimeType: ImageMimeType): Promise<Nullable<ITextureInfo>> {
-        const extensionPromise = this._exporter._extensionsPreExportTextureAsync("exporter", babylonTexture as Texture, mimeType);
-        if (!extensionPromise) {
-            return this._exportTextureInfoAsync(babylonTexture, mimeType);
-        }
-
-        return extensionPromise.then((texture) => {
-            if (!texture) {
-                return this._exportTextureInfoAsync(babylonTexture, mimeType);
-            }
-            return this._exportTextureInfoAsync(texture, mimeType);
-        });
-    }
-
-    public _exportTextureInfoAsync(babylonTexture: BaseTexture, mimeType: ImageMimeType): Promise<Nullable<ITextureInfo>> {
-        return Promise.resolve().then(async () => {
-            const textureUid = babylonTexture.uid;
-            if (textureUid in this._textureMap) {
-                return this._textureMap[textureUid];
-            }
-            else {
-                const pixels = await this.getPixelsFromTexture(babylonTexture);
-                if (!pixels) {
-                    return null;
-                }
-
-                const samplers = this._exporter._samplers;
-                const sampler = this._getGLTFTextureSampler(babylonTexture);
-                let samplerIndex: Nullable<number> = null;
-
-                //  if a pre-existing sampler with identical parameters exists, then reuse the previous sampler
-                let foundSamplerIndex: Nullable<number> = null;
-                for (let i = 0; i < samplers.length; ++i) {
-                    let s = samplers[i];
-                    if (s.minFilter === sampler.minFilter && s.magFilter === sampler.magFilter &&
-                        s.wrapS === sampler.wrapS && s.wrapT === sampler.wrapT) {
-                        foundSamplerIndex = i;
-                        break;
-                    }
-                }
-
-                if (foundSamplerIndex == null) {
-                    samplers.push(sampler);
-                    samplerIndex = samplers.length - 1;
-                }
-                else {
-                    samplerIndex = foundSamplerIndex;
-                }
-                const size = babylonTexture.getSize();
-
-                // Preserve texture mime type if defined
-                if ((babylonTexture as Texture).mimeType) {
-                    switch ((babylonTexture as Texture).mimeType) {
-                        case "image/jpeg":
-                            mimeType = ImageMimeType.JPEG;
-                            break;
-                        case "image/png":
-                            mimeType = ImageMimeType.PNG;
-                            break;
-                    }
-
-                }
-
-                return this._createBase64FromCanvasAsync(pixels, size.width, size.height, mimeType).then((base64Data) => {
-                    const textureInfo = this._getTextureInfoFromBase64(base64Data, babylonTexture.name.replace(/\.\/|\/|\.\\|\\/g, "_"), mimeType, babylonTexture.coordinatesIndex, samplerIndex);
-                    if (textureInfo) {
-                        this._textureMap[textureUid] = textureInfo;
-                        this._exporter._extensionsPostExportTextures("linkTextureInfo", textureInfo, babylonTexture);
-                    }
-
-                    return textureInfo;
-                });
-            }
-        });
-    }
-
-    /**
-     * Builds a texture from base64 string
-     * @param base64Texture base64 texture string
-     * @param baseTextureName Name to use for the texture
-     * @param mimeType image mime type for the texture
-     * @param images array of images
-     * @param textures array of textures
-     * @param imageData map of image data
-     * @returns glTF texture info, or null if the texture format is not supported
-     */
-    private _getTextureInfoFromBase64(base64Texture: string, baseTextureName: string, mimeType: ImageMimeType, texCoordIndex: Nullable<number>, samplerIndex: Nullable<number>): Nullable<ITextureInfo> {
-        const textures = this._exporter._textures;
-        const images = this._exporter._images;
-        const imageData = this._exporter._imageData;
-        let textureInfo: Nullable<ITextureInfo> = null;
-
-        const glTFTexture: ITexture = {
-            source: images.length,
-            name: baseTextureName
-        };
-        if (samplerIndex != null) {
-            glTFTexture.sampler = samplerIndex;
-        }
-
-        const binStr = atob(base64Texture.split(',')[1]);
-        let arrBuff = new ArrayBuffer(binStr.length);
-        const arr = new Uint8Array(arrBuff);
-        for (let i = 0, length = binStr.length; i < length; ++i) {
-            arr[i] = binStr.charCodeAt(i);
-        }
-        const imageValues = { data: arr, mimeType: mimeType };
-
-        let extension = mimeType === ImageMimeType.JPEG ? '.jpeg' : '.png';
-        let textureName = baseTextureName + extension;
-        let originalTextureName = textureName;
-        if (textureName in imageData) {
-            textureName = `${baseTextureName}_${Tools.RandomId()}${extension}`;
-        }
-
-        imageData[textureName] = imageValues;
-        if (mimeType === ImageMimeType.JPEG || mimeType === ImageMimeType.PNG) {
-            const glTFImage: IImage = {
-                name: baseTextureName,
-                uri: textureName
-            };
-            let foundIndex: Nullable<number> = null;
-            for (let i = 0; i < images.length; ++i) {
-                if (images[i].uri === originalTextureName) {
-                    foundIndex = i;
-                    break;
-                }
-            }
-            if (foundIndex == null) {
-                images.push(glTFImage);
-                glTFTexture.source = images.length - 1;
-            }
-            else {
-                glTFTexture.source = foundIndex;
-
-            }
-            textures.push(glTFTexture);
-            textureInfo = {
-                index: textures.length - 1
-            };
-            if (texCoordIndex != null) {
-                textureInfo.texCoord = texCoordIndex;
-            }
-        }
-        else {
-            Tools.Error(`Unsupported texture mime type ${mimeType}`);
-        }
-
-        return textureInfo;
-    }
+import { ITextureInfo, ImageMimeType, IMaterial, IMaterialPbrMetallicRoughness, MaterialAlphaMode, IMaterialOcclusionTextureInfo, ISampler, TextureMagFilter, TextureMinFilter, TextureWrapMode, ITexture, IImage } from "babylonjs-gltf2interface";
+
+import { Nullable } from "babylonjs/types";
+import { Vector2 } from "babylonjs/Maths/math.vector";
+import { Color3 } from "babylonjs/Maths/math.color";
+import { Scalar } from "babylonjs/Maths/math.scalar";
+import { Tools } from "babylonjs/Misc/tools";
+import { TextureTools } from "babylonjs/Misc/textureTools";
+import { BaseTexture } from "babylonjs/Materials/Textures/baseTexture";
+import { Texture } from "babylonjs/Materials/Textures/texture";
+import { RawTexture } from "babylonjs/Materials/Textures/rawTexture";
+import { Material } from "babylonjs/Materials/material";
+import { StandardMaterial } from "babylonjs/Materials/standardMaterial";
+import { PBRBaseMaterial } from "babylonjs/Materials/PBR/pbrBaseMaterial";
+import { PBRBaseSimpleMaterial } from "babylonjs/Materials/PBR/pbrBaseSimpleMaterial";
+import { PBRMaterial } from "babylonjs/Materials/PBR/pbrMaterial";
+import { PBRMetallicRoughnessMaterial } from "babylonjs/Materials/PBR/pbrMetallicRoughnessMaterial";
+import { PBRSpecularGlossinessMaterial } from "babylonjs/Materials/PBR/pbrSpecularGlossinessMaterial";
+import { Scene } from "babylonjs/scene";
+
+import { _Exporter } from "./glTFExporter";
+import { Constants } from 'babylonjs/Engines/constants';
+
+/**
+ * Interface for storing specular glossiness factors
+ * @hidden
+ */
+interface _IPBRSpecularGlossiness {
+    /**
+     * Represents the linear diffuse factors of the material
+    */
+    diffuseColor: Color3;
+    /**
+     * Represents the linear specular factors of the material
+    */
+    specularColor: Color3;
+    /**
+     * Represents the smoothness of the material
+    */
+    glossiness: number;
+}
+
+/**
+ * Interface for storing metallic roughness factors
+ * @hidden
+ */
+interface _IPBRMetallicRoughness {
+    /**
+     * Represents the albedo color of the material
+    */
+    baseColor: Color3;
+    /**
+     * Represents the metallness of the material
+    */
+    metallic: Nullable<number>;
+    /**
+     * Represents the roughness of the material
+    */
+    roughness: Nullable<number>;
+    /**
+     * The metallic roughness texture as a base64 string
+    */
+    metallicRoughnessTextureBase64?: Nullable<string>;
+    /**
+     * The base color texture as a base64 string
+    */
+    baseColorTextureBase64?: Nullable<string>;
+}
+
+/**
+ * Utility methods for working with glTF material conversion properties.  This class should only be used internally
+ * @hidden
+ */
+export class _GLTFMaterialExporter {
+    /**
+     * Represents the dielectric specular values for R, G and B
+     */
+    private static readonly _DielectricSpecular: Color3 = new Color3(0.04, 0.04, 0.04);
+
+    /**
+     * Allows the maximum specular power to be defined for material calculations
+     */
+    private static readonly _MaxSpecularPower = 1024;
+
+    /**
+     * Mapping to store textures
+     */
+    private _textureMap: { [textureId: string]: ITextureInfo } = {};
+
+    /**
+     * Numeric tolerance value
+     */
+    private static readonly _Epsilon = 1e-6;
+
+    /**
+     * Reference to the glTF Exporter
+     */
+    private _exporter: _Exporter;
+
+    constructor(exporter: _Exporter) {
+        this._textureMap = {};
+        this._exporter = exporter;
+    }
+
+    /**
+     * Specifies if two colors are approximately equal in value
+     * @param color1 first color to compare to
+     * @param color2 second color to compare to
+     * @param epsilon threshold value
+     */
+    private static FuzzyEquals(color1: Color3, color2: Color3, epsilon: number): boolean {
+        return Scalar.WithinEpsilon(color1.r, color2.r, epsilon) &&
+            Scalar.WithinEpsilon(color1.g, color2.g, epsilon) &&
+            Scalar.WithinEpsilon(color1.b, color2.b, epsilon);
+    }
+
+    /**
+     * Gets the materials from a Babylon scene and converts them to glTF materials
+     * @param scene babylonjs scene
+     * @param mimeType texture mime type
+     * @param images array of images
+     * @param textures array of textures
+     * @param materials array of materials
+     * @param imageData mapping of texture names to base64 textures
+     * @param hasTextureCoords specifies if texture coordinates are present on the material
+     */
+    public _convertMaterialsToGLTFAsync(babylonMaterials: Material[], mimeType: ImageMimeType, hasTextureCoords: boolean) {
+        let promises: Promise<IMaterial>[] = [];
+        for (let babylonMaterial of babylonMaterials) {
+            if (babylonMaterial instanceof StandardMaterial) {
+                promises.push(this._convertStandardMaterialAsync(babylonMaterial, mimeType, hasTextureCoords));
+            }
+            else if (babylonMaterial instanceof PBRBaseMaterial) {
+                promises.push(this._convertPBRMaterialAsync(babylonMaterial, mimeType, hasTextureCoords));
+            }
+            else {
+                Tools.Warn(`Unsupported material type: ${babylonMaterial.name}`);
+            }
+        }
+
+        return Promise.all(promises).then(() => { /* do nothing */ });
+    }
+
+    /**
+     * Makes a copy of the glTF material without the texture parameters
+     * @param originalMaterial original glTF material
+     * @returns glTF material without texture parameters
+     */
+    public _stripTexturesFromMaterial(originalMaterial: IMaterial): IMaterial {
+        let newMaterial: IMaterial = {};
+        if (originalMaterial) {
+            newMaterial.name = originalMaterial.name;
+            newMaterial.doubleSided = originalMaterial.doubleSided;
+            newMaterial.alphaMode = originalMaterial.alphaMode;
+            newMaterial.alphaCutoff = originalMaterial.alphaCutoff;
+            newMaterial.emissiveFactor = originalMaterial.emissiveFactor;
+            const originalPBRMetallicRoughness = originalMaterial.pbrMetallicRoughness;
+            if (originalPBRMetallicRoughness) {
+                newMaterial.pbrMetallicRoughness = {};
+                newMaterial.pbrMetallicRoughness.baseColorFactor = originalPBRMetallicRoughness.baseColorFactor;
+                newMaterial.pbrMetallicRoughness.metallicFactor = originalPBRMetallicRoughness.metallicFactor;
+                newMaterial.pbrMetallicRoughness.roughnessFactor = originalPBRMetallicRoughness.roughnessFactor;
+            }
+        }
+        return newMaterial;
+    }
+
+    /**
+     * Specifies if the material has any texture parameters present
+     * @param material glTF Material
+     * @returns boolean specifying if texture parameters are present
+     */
+    public _hasTexturesPresent(material: IMaterial): boolean {
+        if (material.emissiveTexture || material.normalTexture || material.occlusionTexture) {
+            return true;
+        }
+        const pbrMat = material.pbrMetallicRoughness;
+        if (pbrMat) {
+            if (pbrMat.baseColorTexture || pbrMat.metallicRoughnessTexture) {
+                return true;
+            }
+        }
+
+        return false;
+    }
+
+    /**
+     * Converts a Babylon StandardMaterial to a glTF Metallic Roughness Material
+     * @param babylonStandardMaterial
+     * @returns glTF Metallic Roughness Material representation
+     */
+    public _convertToGLTFPBRMetallicRoughness(babylonStandardMaterial: StandardMaterial): IMaterialPbrMetallicRoughness {
+        const P0 = new Vector2(0, 1);
+        const P1 = new Vector2(0, 0.1);
+        const P2 = new Vector2(0, 0.1);
+        const P3 = new Vector2(1300, 0.1);
+
+        /**
+         * Given the control points, solve for x based on a given t for a cubic bezier curve
+         * @param t a value between 0 and 1
+         * @param p0 first control point
+         * @param p1 second control point
+         * @param p2 third control point
+         * @param p3 fourth control point
+         * @returns number result of cubic bezier curve at the specified t
+         */
+        function _cubicBezierCurve(t: number, p0: number, p1: number, p2: number, p3: number): number {
+            return (
+                (1 - t) * (1 - t) * (1 - t) * p0 +
+                3 * (1 - t) * (1 - t) * t * p1 +
+                3 * (1 - t) * t * t * p2 +
+                t * t * t * p3
+            );
+        }
+
+        /**
+         * Evaluates a specified specular power value to determine the appropriate roughness value,
+         * based on a pre-defined cubic bezier curve with specular on the abscissa axis (x-axis)
+         * and roughness on the ordinant axis (y-axis)
+         * @param specularPower specular power of standard material
+         * @returns Number representing the roughness value
+         */
+        function _solveForRoughness(specularPower: number): number {
+            var t = Math.pow(specularPower / P3.x, 0.333333);
+            return _cubicBezierCurve(t, P0.y, P1.y, P2.y, P3.y);
+        }
+
+        let diffuse = babylonStandardMaterial.diffuseColor.toLinearSpace().scale(0.5);
+        let opacity = babylonStandardMaterial.alpha;
+        let specularPower = Scalar.Clamp(babylonStandardMaterial.specularPower, 0, _GLTFMaterialExporter._MaxSpecularPower);
+
+        const roughness = _solveForRoughness(specularPower);
+
+        const glTFPbrMetallicRoughness: IMaterialPbrMetallicRoughness = {
+            baseColorFactor: [
+                diffuse.r,
+                diffuse.g,
+                diffuse.b,
+                opacity
+            ],
+            metallicFactor: 0,
+            roughnessFactor: roughness,
+        };
+
+        return glTFPbrMetallicRoughness;
+    }
+
+    /**
+     * Computes the metallic factor
+     * @param diffuse diffused value
+     * @param specular specular value
+     * @param oneMinusSpecularStrength one minus the specular strength
+     * @returns metallic value
+     */
+    public static _SolveMetallic(diffuse: number, specular: number, oneMinusSpecularStrength: number): number {
+        if (specular < this._DielectricSpecular.r) {
+            this._DielectricSpecular;
+            return 0;
+        }
+
+        const a = this._DielectricSpecular.r;
+        const b = diffuse * oneMinusSpecularStrength / (1.0 - this._DielectricSpecular.r) + specular - 2.0 * this._DielectricSpecular.r;
+        const c = this._DielectricSpecular.r - specular;
+        const D = b * b - 4.0 * a * c;
+        return Scalar.Clamp((-b + Math.sqrt(D)) / (2.0 * a), 0, 1);
+    }
+
+    /**
+     * Sets the glTF alpha mode to a glTF material from the Babylon Material
+     * @param glTFMaterial glTF material
+     * @param babylonMaterial Babylon material
+     */
+    private static _SetAlphaMode(glTFMaterial: IMaterial, babylonMaterial: Material & { alphaCutOff: number }): void {
+        if (babylonMaterial.needAlphaBlending()) {
+            glTFMaterial.alphaMode = MaterialAlphaMode.BLEND;
+        }
+        else if (babylonMaterial.needAlphaTesting()) {
+            glTFMaterial.alphaMode = MaterialAlphaMode.MASK;
+            glTFMaterial.alphaCutoff = babylonMaterial.alphaCutOff;
+        }
+    }
+
+    /**
+     * Converts a Babylon Standard Material to a glTF Material
+     * @param babylonStandardMaterial BJS Standard Material
+     * @param mimeType mime type to use for the textures
+     * @param images array of glTF image interfaces
+     * @param textures array of glTF texture interfaces
+     * @param materials array of glTF material interfaces
+     * @param imageData map of image file name to data
+     * @param hasTextureCoords specifies if texture coordinates are present on the submesh to determine if textures should be applied
+     */
+    public _convertStandardMaterialAsync(babylonStandardMaterial: StandardMaterial, mimeType: ImageMimeType, hasTextureCoords: boolean): Promise<IMaterial> {
+        const materialMap = this._exporter._materialMap;
+        const materials = this._exporter._materials;
+        const promises = [];
+        const glTFPbrMetallicRoughness = this._convertToGLTFPBRMetallicRoughness(babylonStandardMaterial);
+
+        const glTFMaterial: IMaterial = { name: babylonStandardMaterial.name };
+        if (babylonStandardMaterial.backFaceCulling != null && !babylonStandardMaterial.backFaceCulling) {
+            if (!babylonStandardMaterial.twoSidedLighting) {
+                Tools.Warn(babylonStandardMaterial.name + ": Back-face culling enabled and two-sided lighting disabled is not supported in glTF.");
+            }
+            glTFMaterial.doubleSided = true;
+        }
+        if (hasTextureCoords) {
+            if (babylonStandardMaterial.diffuseTexture) {
+                promises.push(this._exportTextureAsync(babylonStandardMaterial.diffuseTexture, mimeType).then((glTFTexture) => {
+                    if (glTFTexture) {
+                        glTFPbrMetallicRoughness.baseColorTexture = glTFTexture;
+                    }
+                }));
+            }
+            if (babylonStandardMaterial.bumpTexture) {
+                promises.push(this._exportTextureAsync(babylonStandardMaterial.bumpTexture, mimeType).then((glTFTexture) => {
+                    if (glTFTexture) {
+                        glTFMaterial.normalTexture = glTFTexture;
+                        if (babylonStandardMaterial.bumpTexture != null && babylonStandardMaterial.bumpTexture.level !== 1) {
+                            glTFMaterial.normalTexture.scale = babylonStandardMaterial.bumpTexture.level;
+                        }
+                    }
+                }));
+            }
+            if (babylonStandardMaterial.emissiveTexture) {
+                glTFMaterial.emissiveFactor = [1.0, 1.0, 1.0];
+
+                promises.push(this._exportTextureAsync(babylonStandardMaterial.emissiveTexture, mimeType).then((glTFEmissiveTexture) => {
+                    if (glTFEmissiveTexture) {
+                        glTFMaterial.emissiveTexture = glTFEmissiveTexture;
+                    }
+                }));
+            }
+            if (babylonStandardMaterial.ambientTexture) {
+                promises.push(this._exportTextureAsync(babylonStandardMaterial.ambientTexture, mimeType).then((glTFTexture) => {
+                    if (glTFTexture) {
+                        const occlusionTexture: IMaterialOcclusionTextureInfo = {
+                            index: glTFTexture.index
+                        };
+                        glTFMaterial.occlusionTexture = occlusionTexture;
+                        occlusionTexture.strength = 1.0;
+                    }
+                }));
+            }
+        }
+
+        if (babylonStandardMaterial.alpha < 1.0 || babylonStandardMaterial.opacityTexture) {
+            if (babylonStandardMaterial.alphaMode === Constants.ALPHA_COMBINE) {
+                glTFMaterial.alphaMode = MaterialAlphaMode.BLEND;
+            }
+            else {
+                Tools.Warn(babylonStandardMaterial.name + ": glTF 2.0 does not support alpha mode: " + babylonStandardMaterial.alphaMode.toString());
+            }
+        }
+        if (babylonStandardMaterial.emissiveColor && !_GLTFMaterialExporter.FuzzyEquals(babylonStandardMaterial.emissiveColor, Color3.Black(), _GLTFMaterialExporter._Epsilon)) {
+            glTFMaterial.emissiveFactor = babylonStandardMaterial.emissiveColor.asArray();
+        }
+
+        glTFMaterial.pbrMetallicRoughness = glTFPbrMetallicRoughness;
+        _GLTFMaterialExporter._SetAlphaMode(glTFMaterial, babylonStandardMaterial);
+
+        materials.push(glTFMaterial);
+        materialMap[babylonStandardMaterial.uniqueId] = materials.length - 1;
+
+        return this._finishMaterial(promises, glTFMaterial, babylonStandardMaterial, mimeType);
+    }
+
+    private _finishMaterial<T>(promises: Promise<T>[], glTFMaterial: IMaterial, babylonMaterial: Material, mimeType: ImageMimeType) {
+        return Promise.all(promises).then(() => {
+
+            const textures = this._exporter._extensionsPostExportMaterialAdditionalTextures("exportMaterial", glTFMaterial, babylonMaterial);
+            let tasks: Nullable<Promise<Nullable<ITextureInfo>>[]> = null;
+
+            for (var texture of textures) {
+                if (!tasks) {
+                    tasks = [];
+                }
+                tasks.push(this._exportTextureAsync(texture, mimeType));
+            }
+
+            if (!tasks) {
+                tasks = [Promise.resolve(null)];
+            }
+
+            return Promise.all(tasks).then(() => {
+                let extensionWork = this._exporter._extensionsPostExportMaterialAsync("exportMaterial", glTFMaterial, babylonMaterial);
+                if (!extensionWork) {
+                    return glTFMaterial;
+                }
+                return extensionWork.then(() => glTFMaterial);
+            });
+        });
+    }
+
+    /**
+     * Converts a Babylon PBR Metallic Roughness Material to a glTF Material
+     * @param babylonPBRMetalRoughMaterial BJS PBR Metallic Roughness Material
+     * @param mimeType mime type to use for the textures
+     * @param images array of glTF image interfaces
+     * @param textures array of glTF texture interfaces
+     * @param materials array of glTF material interfaces
+     * @param imageData map of image file name to data
+     * @param hasTextureCoords specifies if texture coordinates are present on the submesh to determine if textures should be applied
+     */
+    public _convertPBRMetallicRoughnessMaterialAsync(babylonPBRMetalRoughMaterial: PBRMetallicRoughnessMaterial, mimeType: ImageMimeType, hasTextureCoords: boolean): Promise<IMaterial> {
+        const materialMap = this._exporter._materialMap;
+        const materials = this._exporter._materials;
+        let promises: Promise<void>[] = [];
+        const glTFPbrMetallicRoughness: IMaterialPbrMetallicRoughness = {};
+
+        if (babylonPBRMetalRoughMaterial.baseColor) {
+            glTFPbrMetallicRoughness.baseColorFactor = [
+                babylonPBRMetalRoughMaterial.baseColor.r,
+                babylonPBRMetalRoughMaterial.baseColor.g,
+                babylonPBRMetalRoughMaterial.baseColor.b,
+                babylonPBRMetalRoughMaterial.alpha
+            ];
+        }
+
+        if (babylonPBRMetalRoughMaterial.metallic != null && babylonPBRMetalRoughMaterial.metallic !== 1) {
+            glTFPbrMetallicRoughness.metallicFactor = babylonPBRMetalRoughMaterial.metallic;
+        }
+        if (babylonPBRMetalRoughMaterial.roughness != null && babylonPBRMetalRoughMaterial.roughness !== 1) {
+            glTFPbrMetallicRoughness.roughnessFactor = babylonPBRMetalRoughMaterial.roughness;
+        }
+
+        const glTFMaterial: IMaterial = {
+            name: babylonPBRMetalRoughMaterial.name
+        };
+        if (babylonPBRMetalRoughMaterial.doubleSided) {
+            glTFMaterial.doubleSided = babylonPBRMetalRoughMaterial.doubleSided;
+        }
+        _GLTFMaterialExporter._SetAlphaMode(glTFMaterial, babylonPBRMetalRoughMaterial);
+        if (hasTextureCoords) {
+            if (babylonPBRMetalRoughMaterial.baseTexture != null) {
+                promises.push(this._exportTextureAsync(babylonPBRMetalRoughMaterial.baseTexture, mimeType).then((glTFTexture) => {
+                    if (glTFTexture) {
+                        glTFPbrMetallicRoughness.baseColorTexture = glTFTexture;
+                    }
+                }));
+            }
+            if (babylonPBRMetalRoughMaterial.normalTexture) {
+                promises.push(this._exportTextureAsync(babylonPBRMetalRoughMaterial.normalTexture, mimeType).then((glTFTexture) => {
+                    if (glTFTexture) {
+                        glTFMaterial.normalTexture = glTFTexture;
+                        if (babylonPBRMetalRoughMaterial.normalTexture.level !== 1) {
+                            glTFMaterial.normalTexture.scale = babylonPBRMetalRoughMaterial.normalTexture.level;
+                        }
+                    }
+                }));
+
+            }
+            if (babylonPBRMetalRoughMaterial.occlusionTexture) {
+                promises.push(this._exportTextureAsync(babylonPBRMetalRoughMaterial.occlusionTexture, mimeType).then((glTFTexture) => {
+                    if (glTFTexture) {
+                        glTFMaterial.occlusionTexture = glTFTexture;
+                        if (babylonPBRMetalRoughMaterial.occlusionStrength != null) {
+                            glTFMaterial.occlusionTexture.strength = babylonPBRMetalRoughMaterial.occlusionStrength;
+                        }
+                    }
+                }));
+
+            }
+            if (babylonPBRMetalRoughMaterial.emissiveTexture) {
+                promises.push(this._exportTextureAsync(babylonPBRMetalRoughMaterial.emissiveTexture, mimeType).then((glTFTexture) => {
+                    if (glTFTexture) {
+                        glTFMaterial.emissiveTexture = glTFTexture;
+                    }
+                }));
+            }
+
+        }
+
+        if (_GLTFMaterialExporter.FuzzyEquals(babylonPBRMetalRoughMaterial.emissiveColor, Color3.Black(), _GLTFMaterialExporter._Epsilon)) {
+            glTFMaterial.emissiveFactor = babylonPBRMetalRoughMaterial.emissiveColor.asArray();
+        }
+
+        glTFMaterial.pbrMetallicRoughness = glTFPbrMetallicRoughness;
+
+        materials.push(glTFMaterial);
+        materialMap[babylonPBRMetalRoughMaterial.uniqueId] = materials.length - 1;
+
+        return this._finishMaterial(promises, glTFMaterial, babylonPBRMetalRoughMaterial, mimeType);
+    }
+
+    /**
+     * Converts an image typed array buffer to a base64 image
+     * @param buffer typed array buffer
+     * @param width width of the image
+     * @param height height of the image
+     * @param mimeType mimetype of the image
+     * @returns base64 image string
+     */
+    private _createBase64FromCanvasAsync(buffer: Uint8Array | Float32Array, width: number, height: number, mimeType: ImageMimeType): Promise<string> {
+        return new Promise<string>(async (resolve, reject) => {
+            const textureType = Constants.TEXTURETYPE_UNSIGNED_INT;
+
+            const hostingScene = this._exporter._babylonScene;
+            const engine = hostingScene.getEngine();
+
+            // Create a temporary texture with the texture buffer data
+            const tempTexture = engine.createRawTexture(buffer, width, height, Constants.TEXTUREFORMAT_RGBA, false, true, Texture.NEAREST_SAMPLINGMODE, null, textureType);
+
+            await TextureTools.ApplyPostProcess("pass", tempTexture, hostingScene, textureType, Constants.TEXTURE_NEAREST_SAMPLINGMODE, Constants.TEXTUREFORMAT_RGBA);
+
+            const data = await engine._readTexturePixels(tempTexture, width, height);
+
+            const base64: string = await (Tools.DumpDataAsync(width, height, data, mimeType, undefined, true, false) as Promise<string>);
+
+            resolve(base64);
+        });
+    }
+
+    /**
+     * Generates a white texture based on the specified width and height
+     * @param width width of the texture in pixels
+     * @param height height of the texture in pixels
+     * @param scene babylonjs scene
+     * @returns white texture
+     */
+    private _createWhiteTexture(width: number, height: number, scene: Scene): Texture {
+        const data = new Uint8Array(width * height * 4);
+
+        for (let i = 0; i < data.length; i = i + 4) {
+            data[i] = data[i + 1] = data[i + 2] = data[i + 3] = 0xFF;
+        }
+
+        const rawTexture = RawTexture.CreateRGBATexture(data, width, height, scene);
+
+        return rawTexture;
+    }
+
+    /**
+     * Resizes the two source textures to the same dimensions.  If a texture is null, a default white texture is generated.  If both textures are null, returns null
+     * @param texture1 first texture to resize
+     * @param texture2 second texture to resize
+     * @param scene babylonjs scene
+     * @returns resized textures or null
+     */
+    private _resizeTexturesToSameDimensions(texture1: BaseTexture, texture2: BaseTexture, scene: Scene): { "texture1": BaseTexture, "texture2": BaseTexture } {
+        let texture1Size = texture1 ? texture1.getSize() : { width: 0, height: 0 };
+        let texture2Size = texture2 ? texture2.getSize() : { width: 0, height: 0 };
+        let resizedTexture1;
+        let resizedTexture2;
+
+        if (texture1Size.width < texture2Size.width) {
+            if (texture1 && texture1 instanceof Texture) {
+                resizedTexture1 = TextureTools.CreateResizedCopy(texture1, texture2Size.width, texture2Size.height, true);
+            }
+            else {
+                resizedTexture1 = this._createWhiteTexture(texture2Size.width, texture2Size.height, scene);
+            }
+            resizedTexture2 = texture2;
+        }
+        else if (texture1Size.width > texture2Size.width) {
+            if (texture2 && texture2 instanceof Texture) {
+                resizedTexture2 = TextureTools.CreateResizedCopy(texture2, texture1Size.width, texture1Size.height, true);
+            }
+            else {
+                resizedTexture2 = this._createWhiteTexture(texture1Size.width, texture1Size.height, scene);
+            }
+            resizedTexture1 = texture1;
+        }
+        else {
+            resizedTexture1 = texture1;
+            resizedTexture2 = texture2;
+        }
+
+        return {
+            "texture1": resizedTexture1,
+            "texture2": resizedTexture2
+        };
+    }
+
+    /**
+     * Converts an array of pixels to a Float32Array
+     * Throws an error if the pixel format is not supported
+     * @param pixels - array buffer containing pixel values
+     * @returns Float32 of pixels
+     */
+    private _convertPixelArrayToFloat32(pixels: ArrayBufferView): Float32Array {
+        if (pixels instanceof Uint8Array) {
+            const length = pixels.length;
+            const buffer = new Float32Array(pixels.length);
+            for (let i = 0; i < length; ++i) {
+                buffer[i] = pixels[i] / 255;
+            }
+            return buffer;
+        }
+        else if (pixels instanceof Float32Array) {
+            return pixels;
+        }
+        else {
+            throw new Error('Unsupported pixel format!');
+        }
+    }
+
+    /**
+     * Convert Specular Glossiness Textures to Metallic Roughness
+     * See link below for info on the material conversions from PBR Metallic/Roughness and Specular/Glossiness
+     * @link https://github.com/KhronosGroup/glTF/blob/master/extensions/2.0/Khronos/KHR_materials_pbrSpecularGlossiness/examples/convert-between-workflows-bjs/js/babylon.pbrUtilities.js
+     * @param diffuseTexture texture used to store diffuse information
+     * @param specularGlossinessTexture texture used to store specular and glossiness information
+     * @param factors specular glossiness material factors
+     * @param mimeType the mime type to use for the texture
+     * @returns pbr metallic roughness interface or null
+     */
+    private async _convertSpecularGlossinessTexturesToMetallicRoughnessAsync(diffuseTexture: BaseTexture, specularGlossinessTexture: BaseTexture, factors: _IPBRSpecularGlossiness, mimeType: ImageMimeType): Promise<_IPBRMetallicRoughness> {
+        let promises = [];
+        if (!(diffuseTexture || specularGlossinessTexture)) {
+            return Promise.reject('_ConvertSpecularGlosinessTexturesToMetallicRoughness: diffuse and specular glossiness textures are not defined!');
+        }
+
+        const scene: Nullable<Scene> = diffuseTexture ? diffuseTexture.getScene() : specularGlossinessTexture ? specularGlossinessTexture.getScene() : null;
+        if (scene) {
+            const resizedTextures = this._resizeTexturesToSameDimensions(diffuseTexture, specularGlossinessTexture, scene);
+
+            let diffuseSize = resizedTextures.texture1.getSize();
+
+            let diffuseBuffer: Float32Array;
+            let specularGlossinessBuffer: Float32Array;
+
+            const width = diffuseSize.width;
+            const height = diffuseSize.height;
+
+            let diffusePixels = await resizedTextures.texture1.readPixels();
+            let specularPixels = await resizedTextures.texture2.readPixels();
+
+            if (diffusePixels) {
+                diffuseBuffer = this._convertPixelArrayToFloat32(diffusePixels);
+            }
+            else {
+                return Promise.reject("Failed to retrieve pixels from diffuse texture!");
+            }
+            if (specularPixels) {
+                specularGlossinessBuffer = this._convertPixelArrayToFloat32(specularPixels);
+            }
+            else {
+                return Promise.reject("Failed to retrieve pixels from specular glossiness texture!");
+            }
+
+            const byteLength = specularGlossinessBuffer.byteLength;
+
+            const metallicRoughnessBuffer = new Uint8Array(byteLength);
+            const baseColorBuffer = new Uint8Array(byteLength);
+
+            const strideSize = 4;
+            const maxBaseColor = Color3.Black();
+            let maxMetallic = 0;
+            let maxRoughness = 0;
+
+            for (let h = 0; h < height; ++h) {
+                for (let w = 0; w < width; ++w) {
+                    const offset = (width * h + w) * strideSize;
+
+                    const diffuseColor = new Color3(diffuseBuffer[offset], diffuseBuffer[offset + 1], diffuseBuffer[offset + 2]).toLinearSpace().multiply(factors.diffuseColor);
+                    const specularColor = new Color3(specularGlossinessBuffer[offset], specularGlossinessBuffer[offset + 1], specularGlossinessBuffer[offset + 2]).toLinearSpace().multiply(factors.specularColor);
+                    const glossiness = (specularGlossinessBuffer[offset + 3]) * factors.glossiness;
+
+                    const specularGlossiness: _IPBRSpecularGlossiness = {
+                        diffuseColor: diffuseColor,
+                        specularColor: specularColor,
+                        glossiness: glossiness
+                    };
+
+                    const metallicRoughness = this._convertSpecularGlossinessToMetallicRoughness(specularGlossiness);
+                    maxBaseColor.r = Math.max(maxBaseColor.r, metallicRoughness.baseColor.r);
+                    maxBaseColor.g = Math.max(maxBaseColor.g, metallicRoughness.baseColor.g);
+                    maxBaseColor.b = Math.max(maxBaseColor.b, metallicRoughness.baseColor.b);
+                    maxMetallic = Math.max(maxMetallic, metallicRoughness.metallic!);
+                    maxRoughness = Math.max(maxRoughness, metallicRoughness.roughness!);
+
+                    baseColorBuffer[offset] = metallicRoughness.baseColor.r * 255;
+                    baseColorBuffer[offset + 1] = metallicRoughness.baseColor.g * 255;
+                    baseColorBuffer[offset + 2] = metallicRoughness.baseColor.b * 255;
+                    baseColorBuffer[offset + 3] = resizedTextures.texture1.hasAlpha ? diffuseBuffer[offset + 3] * 255 : 255;
+
+                    metallicRoughnessBuffer[offset] = 0;
+                    metallicRoughnessBuffer[offset + 1] = metallicRoughness.roughness! * 255;
+                    metallicRoughnessBuffer[offset + 2] = metallicRoughness.metallic! * 255;
+                    metallicRoughnessBuffer[offset + 3] = 255;
+                }
+            }
+
+            // Retrieves the metallic roughness factors from the maximum texture values.
+            const metallicRoughnessFactors: _IPBRMetallicRoughness = {
+                baseColor: maxBaseColor,
+                metallic: maxMetallic,
+                roughness: maxRoughness
+            };
+
+            let writeOutMetallicRoughnessTexture = false;
+            let writeOutBaseColorTexture = false;
+
+            for (let h = 0; h < height; ++h) {
+                for (let w = 0; w < width; ++w) {
+                    const destinationOffset = (width * h + w) * strideSize;
+
+                    baseColorBuffer[destinationOffset] /= metallicRoughnessFactors.baseColor.r > _GLTFMaterialExporter._Epsilon ? metallicRoughnessFactors.baseColor.r : 1;
+                    baseColorBuffer[destinationOffset + 1] /= metallicRoughnessFactors.baseColor.g > _GLTFMaterialExporter._Epsilon ? metallicRoughnessFactors.baseColor.g : 1;
+                    baseColorBuffer[destinationOffset + 2] /= metallicRoughnessFactors.baseColor.b > _GLTFMaterialExporter._Epsilon ? metallicRoughnessFactors.baseColor.b : 1;
+
+                    const linearBaseColorPixel = Color3.FromInts(baseColorBuffer[destinationOffset], baseColorBuffer[destinationOffset + 1], baseColorBuffer[destinationOffset + 2]);
+                    const sRGBBaseColorPixel = linearBaseColorPixel.toGammaSpace();
+                    baseColorBuffer[destinationOffset] = sRGBBaseColorPixel.r * 255;
+                    baseColorBuffer[destinationOffset + 1] = sRGBBaseColorPixel.g * 255;
+                    baseColorBuffer[destinationOffset + 2] = sRGBBaseColorPixel.b * 255;
+
+                    if (!_GLTFMaterialExporter.FuzzyEquals(sRGBBaseColorPixel, Color3.White(), _GLTFMaterialExporter._Epsilon)) {
+                        writeOutBaseColorTexture = true;
+                    }
+
+                    metallicRoughnessBuffer[destinationOffset + 1] /= metallicRoughnessFactors.roughness! > _GLTFMaterialExporter._Epsilon ? metallicRoughnessFactors.roughness! : 1;
+                    metallicRoughnessBuffer[destinationOffset + 2] /= metallicRoughnessFactors.metallic! > _GLTFMaterialExporter._Epsilon ? metallicRoughnessFactors.metallic! : 1;
+
+                    const metallicRoughnessPixel = Color3.FromInts(255, metallicRoughnessBuffer[destinationOffset + 1], metallicRoughnessBuffer[destinationOffset + 2]);
+
+                    if (!_GLTFMaterialExporter.FuzzyEquals(metallicRoughnessPixel, Color3.White(), _GLTFMaterialExporter._Epsilon)) {
+                        writeOutMetallicRoughnessTexture = true;
+                    }
+                }
+            }
+
+            if (writeOutMetallicRoughnessTexture) {
+                let promise = this._createBase64FromCanvasAsync(metallicRoughnessBuffer, width, height, mimeType).then((metallicRoughnessBase64) => {
+                    metallicRoughnessFactors.metallicRoughnessTextureBase64 = metallicRoughnessBase64;
+                });
+                promises.push(promise);
+            }
+            if (writeOutBaseColorTexture) {
+                let promise = this._createBase64FromCanvasAsync(baseColorBuffer, width, height, mimeType).then((baseColorBase64) => {
+                    metallicRoughnessFactors.baseColorTextureBase64 = baseColorBase64;
+                });
+                promises.push(promise);
+            }
+
+            return Promise.all(promises).then(() => {
+                return metallicRoughnessFactors;
+            });
+        }
+        else {
+            return Promise.reject("_ConvertSpecularGlossinessTexturesToMetallicRoughness: Scene from textures is missing!");
+        }
+    }
+
+    /**
+     * Converts specular glossiness material properties to metallic roughness
+     * @param specularGlossiness interface with specular glossiness material properties
+     * @returns interface with metallic roughness material properties
+     */
+    private _convertSpecularGlossinessToMetallicRoughness(specularGlossiness: _IPBRSpecularGlossiness): _IPBRMetallicRoughness {
+        const diffusePerceivedBrightness = this._getPerceivedBrightness(specularGlossiness.diffuseColor);
+        const specularPerceivedBrightness = this._getPerceivedBrightness(specularGlossiness.specularColor);
+        const oneMinusSpecularStrength = 1 - this._getMaxComponent(specularGlossiness.specularColor);
+        const metallic = _GLTFMaterialExporter._SolveMetallic(diffusePerceivedBrightness, specularPerceivedBrightness, oneMinusSpecularStrength);
+        const baseColorFromDiffuse = specularGlossiness.diffuseColor.scale(oneMinusSpecularStrength / (1.0 - _GLTFMaterialExporter._DielectricSpecular.r) / Math.max(1 - metallic, _GLTFMaterialExporter._Epsilon));
+        const baseColorFromSpecular = specularGlossiness.specularColor.subtract(_GLTFMaterialExporter._DielectricSpecular.scale(1 - metallic)).scale(1 / Math.max(metallic, _GLTFMaterialExporter._Epsilon));
+        let baseColor = Color3.Lerp(baseColorFromDiffuse, baseColorFromSpecular, metallic * metallic);
+        baseColor = baseColor.clampToRef(0, 1, baseColor);
+
+        const metallicRoughness: _IPBRMetallicRoughness = {
+            baseColor: baseColor,
+            metallic: metallic,
+            roughness: 1 - specularGlossiness.glossiness
+        };
+
+        return metallicRoughness;
+    }
+
+    /**
+     * Calculates the surface reflectance, independent of lighting conditions
+     * @param color Color source to calculate brightness from
+     * @returns number representing the perceived brightness, or zero if color is undefined
+     */
+    private _getPerceivedBrightness(color: Color3): number {
+        if (color) {
+            return Math.sqrt(0.299 * color.r * color.r + 0.587 * color.g * color.g + 0.114 * color.b * color.b);
+        }
+        return 0;
+    }
+
+    /**
+     * Returns the maximum color component value
+     * @param color
+     * @returns maximum color component value, or zero if color is null or undefined
+     */
+    private _getMaxComponent(color: Color3): number {
+        if (color) {
+            return Math.max(color.r, Math.max(color.g, color.b));
+        }
+        return 0;
+    }
+
+    /**
+     * Convert a PBRMaterial (Metallic/Roughness) to Metallic Roughness factors
+     * @param babylonPBRMaterial BJS PBR Metallic Roughness Material
+     * @param mimeType mime type to use for the textures
+     * @param images array of glTF image interfaces
+     * @param textures array of glTF texture interfaces
+     * @param glTFPbrMetallicRoughness glTF PBR Metallic Roughness interface
+     * @param imageData map of image file name to data
+     * @param hasTextureCoords specifies if texture coordinates are present on the submesh to determine if textures should be applied
+     * @returns glTF PBR Metallic Roughness factors
+     */
+    private _convertMetalRoughFactorsToMetallicRoughnessAsync(babylonPBRMaterial: PBRBaseMaterial, mimeType: ImageMimeType, glTFPbrMetallicRoughness: IMaterialPbrMetallicRoughness, hasTextureCoords: boolean): Promise<_IPBRMetallicRoughness> {
+        const promises = [];
+        const baseColor = (babylonPBRMaterial as PBRMaterial).albedoColor || (babylonPBRMaterial as PBRMetallicRoughnessMaterial).baseColor;
+        const metallic = (babylonPBRMaterial as PBRMaterial).metallic || (babylonPBRMaterial as PBRMetallicRoughnessMaterial).metallic;
+        const roughness = (babylonPBRMaterial as PBRMaterial).roughness || (babylonPBRMaterial as PBRMetallicRoughnessMaterial).roughness;
+        const metallicRoughness: _IPBRMetallicRoughness = {
+            baseColor: baseColor,
+            metallic: metallic,
+            roughness: roughness
+        };
+
+        if (hasTextureCoords) {
+            const albedoTexture = (babylonPBRMaterial as PBRMaterial).albedoTexture || (babylonPBRMaterial as PBRMetallicRoughnessMaterial).baseTexture;
+            if (albedoTexture) {
+                promises.push(this._exportTextureAsync((babylonPBRMaterial as any).albedoTexture, mimeType).then((glTFTexture) => {
+                    if (glTFTexture) {
+                        glTFPbrMetallicRoughness.baseColorTexture = glTFTexture;
+                    }
+                }));
+            }
+            const metallicTexture = (babylonPBRMaterial as PBRMaterial).metallicTexture || (babylonPBRMaterial as PBRMetallicRoughnessMaterial).metallicRoughnessTexture;
+            if (metallicTexture) {
+                promises.push(this._exportTextureAsync(metallicTexture, mimeType).then((glTFTexture) => {
+                    if (glTFTexture) {
+                        glTFPbrMetallicRoughness.metallicRoughnessTexture = glTFTexture;
+                    }
+                }));
+            }
+        }
+        return Promise.all(promises).then(() => {
+            return metallicRoughness;
+        });
+    }
+
+    private _getGLTFTextureSampler(texture: BaseTexture): ISampler {
+        const sampler = this._getGLTFTextureWrapModesSampler(texture);
+
+        let samplingMode = texture instanceof Texture ? texture.samplingMode : null;
+        if (samplingMode != null) {
+            switch (samplingMode) {
+                case Texture.LINEAR_LINEAR: {
+                    sampler.magFilter = TextureMagFilter.LINEAR;
+                    sampler.minFilter = TextureMinFilter.LINEAR;
+                    break;
+                }
+                case Texture.LINEAR_NEAREST: {
+                    sampler.magFilter = TextureMagFilter.LINEAR;
+                    sampler.minFilter = TextureMinFilter.NEAREST;
+                    break;
+                }
+                case Texture.NEAREST_LINEAR: {
+                    sampler.magFilter = TextureMagFilter.NEAREST;
+                    sampler.minFilter = TextureMinFilter.LINEAR;
+                    break;
+                }
+                case Texture.NEAREST_LINEAR_MIPLINEAR: {
+                    sampler.magFilter = TextureMagFilter.NEAREST;
+                    sampler.minFilter = TextureMinFilter.LINEAR_MIPMAP_LINEAR;
+                    break;
+                }
+                case Texture.NEAREST_NEAREST: {
+                    sampler.magFilter = TextureMagFilter.NEAREST;
+                    sampler.minFilter = TextureMinFilter.NEAREST;
+                    break;
+                }
+                case Texture.NEAREST_LINEAR_MIPNEAREST: {
+                    sampler.magFilter = TextureMagFilter.NEAREST;
+                    sampler.minFilter = TextureMinFilter.LINEAR_MIPMAP_NEAREST;
+                    break;
+                }
+                case Texture.LINEAR_NEAREST_MIPNEAREST: {
+                    sampler.magFilter = TextureMagFilter.LINEAR;
+                    sampler.minFilter = TextureMinFilter.NEAREST_MIPMAP_NEAREST;
+                    break;
+                }
+                case Texture.LINEAR_NEAREST_MIPLINEAR: {
+                    sampler.magFilter = TextureMagFilter.LINEAR;
+                    sampler.minFilter = TextureMinFilter.NEAREST_MIPMAP_LINEAR;
+                    break;
+                }
+                case Texture.NEAREST_NEAREST_MIPLINEAR: {
+                    sampler.magFilter = TextureMagFilter.NEAREST;
+                    sampler.minFilter = TextureMinFilter.NEAREST_MIPMAP_LINEAR;
+                    break;
+                }
+                case Texture.LINEAR_LINEAR_MIPLINEAR: {
+                    sampler.magFilter = TextureMagFilter.LINEAR;
+                    sampler.minFilter = TextureMinFilter.LINEAR_MIPMAP_LINEAR;
+                    break;
+                }
+                case Texture.LINEAR_LINEAR_MIPNEAREST: {
+                    sampler.magFilter = TextureMagFilter.LINEAR;
+                    sampler.minFilter = TextureMinFilter.LINEAR_MIPMAP_NEAREST;
+                    break;
+                }
+                case Texture.NEAREST_NEAREST_MIPNEAREST: {
+                    sampler.magFilter = TextureMagFilter.NEAREST;
+                    sampler.minFilter = TextureMinFilter.NEAREST_MIPMAP_NEAREST;
+                    break;
+                }
+            }
+        }
+        return sampler;
+    }
+
+    private _getGLTFTextureWrapMode(wrapMode: number): TextureWrapMode {
+        switch (wrapMode) {
+            case Texture.WRAP_ADDRESSMODE: {
+                return TextureWrapMode.REPEAT;
+            }
+            case Texture.CLAMP_ADDRESSMODE: {
+                return TextureWrapMode.CLAMP_TO_EDGE;
+            }
+            case Texture.MIRROR_ADDRESSMODE: {
+                return TextureWrapMode.MIRRORED_REPEAT;
+            }
+            default: {
+                Tools.Error(`Unsupported Texture Wrap Mode ${wrapMode}!`);
+                return TextureWrapMode.REPEAT;
+            }
+        }
+    }
+
+    private _getGLTFTextureWrapModesSampler(texture: BaseTexture): ISampler {
+        let wrapS = this._getGLTFTextureWrapMode(texture instanceof Texture ? texture.wrapU : Texture.WRAP_ADDRESSMODE);
+        let wrapT = this._getGLTFTextureWrapMode(texture instanceof Texture ? texture.wrapV : Texture.WRAP_ADDRESSMODE);
+
+        if (wrapS === TextureWrapMode.REPEAT && wrapT === TextureWrapMode.REPEAT) { // default wrapping mode in glTF, so omitting
+            return {};
+        }
+
+        return { wrapS: wrapS, wrapT: wrapT };
+    }
+
+    /**
+     * Convert a PBRMaterial (Specular/Glossiness) to Metallic Roughness factors
+     * @param babylonPBRMaterial BJS PBR Metallic Roughness Material
+     * @param mimeType mime type to use for the textures
+     * @param images array of glTF image interfaces
+     * @param textures array of glTF texture interfaces
+     * @param glTFPbrMetallicRoughness glTF PBR Metallic Roughness interface
+     * @param imageData map of image file name to data
+     * @param hasTextureCoords specifies if texture coordinates are present on the submesh to determine if textures should be applied
+     * @returns glTF PBR Metallic Roughness factors
+     */
+    private _convertSpecGlossFactorsToMetallicRoughnessAsync(babylonPBRMaterial: PBRBaseMaterial, mimeType: ImageMimeType, glTFPbrMetallicRoughness: IMaterialPbrMetallicRoughness, hasTextureCoords: boolean): Promise<_IPBRMetallicRoughness> {
+        return Promise.resolve().then(() => {
+            const samplers = this._exporter._samplers;
+            const textures = this._exporter._textures;
+            const diffuseColor = (babylonPBRMaterial as PBRMaterial).albedoColor || (babylonPBRMaterial as PBRSpecularGlossinessMaterial).diffuseColor || Color3.White();
+            const specularColor = (babylonPBRMaterial as PBRMaterial).reflectivityColor || (babylonPBRMaterial as PBRSpecularGlossinessMaterial).specularColor || Color3.White();
+            const glossiness = (babylonPBRMaterial as PBRMaterial).microSurface || (babylonPBRMaterial as PBRSpecularGlossinessMaterial).glossiness || 1;
+            const specGloss: _IPBRSpecularGlossiness = {
+                diffuseColor: diffuseColor,
+                specularColor: specularColor,
+                glossiness: glossiness,
+            };
+            let samplerIndex: Nullable<number> = null;
+            const albedoTexture = (babylonPBRMaterial as PBRMaterial).albedoTexture || (babylonPBRMaterial as PBRSpecularGlossinessMaterial).diffuseTexture;
+            const reflectivityTexture = (babylonPBRMaterial as PBRMaterial).reflectivityTexture || (babylonPBRMaterial as PBRSpecularGlossinessMaterial).specularGlossinessTexture;
+            const sampler = this._getGLTFTextureSampler(albedoTexture);
+            if (sampler.magFilter != null && sampler.minFilter != null && sampler.wrapS != null && sampler.wrapT != null) {
+                samplers.push(sampler);
+                samplerIndex = samplers.length - 1;
+            }
+            const useMicrosurfaceFromReflectivityMapAlpha = (babylonPBRMaterial as PBRMaterial).useMicroSurfaceFromReflectivityMapAlpha || (babylonPBRMaterial as PBRSpecularGlossinessMaterial).useMicroSurfaceFromReflectivityMapAlpha;
+            if (reflectivityTexture  && !useMicrosurfaceFromReflectivityMapAlpha) {
+                return Promise.reject("_ConvertPBRMaterial: Glossiness values not included in the reflectivity texture are currently not supported");
+            }
+            if ((albedoTexture || reflectivityTexture) && hasTextureCoords) {
+                return this._convertSpecularGlossinessTexturesToMetallicRoughnessAsync(albedoTexture, reflectivityTexture, specGloss, mimeType).then((metallicRoughnessFactors) => {
+                    if (metallicRoughnessFactors.baseColorTextureBase64) {
+                        const glTFBaseColorTexture = this._getTextureInfoFromBase64(metallicRoughnessFactors.baseColorTextureBase64, "bjsBaseColorTexture_" + (textures.length) + ".png", mimeType, albedoTexture ? albedoTexture.coordinatesIndex : null, samplerIndex);
+                        if (glTFBaseColorTexture) {
+                            glTFPbrMetallicRoughness.baseColorTexture = glTFBaseColorTexture;
+                        }
+                    }
+                    if (metallicRoughnessFactors.metallicRoughnessTextureBase64) {
+                        const glTFMRColorTexture = this._getTextureInfoFromBase64(metallicRoughnessFactors.metallicRoughnessTextureBase64, "bjsMetallicRoughnessTexture_" + (textures.length) + ".png", mimeType, reflectivityTexture ? reflectivityTexture.coordinatesIndex : null, samplerIndex);
+                        if (glTFMRColorTexture) {
+                            glTFPbrMetallicRoughness.metallicRoughnessTexture = glTFMRColorTexture;
+                        }
+                    }
+
+                    return metallicRoughnessFactors;
+                });
+            }
+            else {
+                return this._convertSpecularGlossinessToMetallicRoughness(specGloss);
+            }
+        });
+    }
+
+    /**
+     * Converts a Babylon PBR Base Material to a glTF Material
+     * @param babylonPBRMaterial BJS PBR Base Material
+     * @param mimeType mime type to use for the textures
+     * @param images array of glTF image interfaces
+     * @param textures array of glTF texture interfaces
+     * @param materials array of glTF material interfaces
+     * @param imageData map of image file name to data
+     * @param hasTextureCoords specifies if texture coordinates are present on the submesh to determine if textures should be applied
+     */
+    public _convertPBRMaterialAsync(babylonPBRMaterial: PBRBaseMaterial, mimeType: ImageMimeType, hasTextureCoords: boolean): Promise<IMaterial> {
+        const glTFPbrMetallicRoughness: IMaterialPbrMetallicRoughness = {};
+        const glTFMaterial: IMaterial = {
+            name: babylonPBRMaterial.name
+        };
+        const useMetallicRoughness = babylonPBRMaterial.isMetallicWorkflow();
+
+        if (useMetallicRoughness) {
+            const albedoColor = (babylonPBRMaterial as PBRMaterial).albedoColor || (babylonPBRMaterial as PBRSpecularGlossinessMaterial).diffuseColor || (babylonPBRMaterial as PBRMetallicRoughnessMaterial).baseColor;
+            const alpha = babylonPBRMaterial.alpha;
+            if (albedoColor) {
+                glTFPbrMetallicRoughness.baseColorFactor = [
+                    albedoColor.r,
+                    albedoColor.g,
+                    albedoColor.b,
+                    alpha
+                ];
+            }
+            return this._convertMetalRoughFactorsToMetallicRoughnessAsync(babylonPBRMaterial, mimeType, glTFPbrMetallicRoughness, hasTextureCoords).then((metallicRoughness) => {
+                return this.setMetallicRoughnessPbrMaterial(metallicRoughness, babylonPBRMaterial, glTFMaterial, glTFPbrMetallicRoughness, mimeType, hasTextureCoords);
+            });
+        }
+        else {
+            return this._convertSpecGlossFactorsToMetallicRoughnessAsync(babylonPBRMaterial, mimeType, glTFPbrMetallicRoughness, hasTextureCoords).then((metallicRoughness) => {
+                return this.setMetallicRoughnessPbrMaterial(metallicRoughness, babylonPBRMaterial, glTFMaterial, glTFPbrMetallicRoughness, mimeType, hasTextureCoords);
+            });
+        }
+    }
+
+    private setMetallicRoughnessPbrMaterial(metallicRoughness: Nullable<_IPBRMetallicRoughness>, babylonPBRMaterial: PBRBaseMaterial, glTFMaterial: IMaterial, glTFPbrMetallicRoughness: IMaterialPbrMetallicRoughness, mimeType: ImageMimeType, hasTextureCoords: boolean): Promise<IMaterial> {
+        const materialMap = this._exporter._materialMap;
+        const materials = this._exporter._materials;
+        let promises = [];
+        if (metallicRoughness) {
+            _GLTFMaterialExporter._SetAlphaMode(glTFMaterial, (babylonPBRMaterial as PBRMaterial));
+            if (!(_GLTFMaterialExporter.FuzzyEquals(metallicRoughness.baseColor, Color3.White(), _GLTFMaterialExporter._Epsilon) && babylonPBRMaterial.alpha >= _GLTFMaterialExporter._Epsilon)) {
+                glTFPbrMetallicRoughness.baseColorFactor = [
+                    metallicRoughness.baseColor.r,
+                    metallicRoughness.baseColor.g,
+                    metallicRoughness.baseColor.b,
+                    babylonPBRMaterial.alpha
+                ];
+            }
+
+            if (metallicRoughness.metallic != null && metallicRoughness.metallic !== 1) {
+                glTFPbrMetallicRoughness.metallicFactor = metallicRoughness.metallic;
+            }
+            if (metallicRoughness.roughness != null && metallicRoughness.roughness !== 1) {
+                glTFPbrMetallicRoughness.roughnessFactor = metallicRoughness.roughness;
+            }
+
+            if (babylonPBRMaterial.backFaceCulling != null && !babylonPBRMaterial.backFaceCulling) {
+                if (!((babylonPBRMaterial as PBRMaterial).twoSidedLighting || (babylonPBRMaterial as PBRBaseSimpleMaterial).doubleSided)) {
+                    Tools.Warn(babylonPBRMaterial.name + ": Back-face culling enabled and two-sided lighting disabled is not supported in glTF.");
+                }
+                glTFMaterial.doubleSided = true;
+            }
+
+            if (hasTextureCoords) {
+                const bumpTexture = (babylonPBRMaterial as PBRMaterial).bumpTexture || (babylonPBRMaterial as PBRBaseSimpleMaterial).normalTexture;
+                if (bumpTexture) {
+                    let promise = this._exportTextureAsync(bumpTexture, mimeType).then((glTFTexture) => {
+                        if (glTFTexture) {
+                            glTFMaterial.normalTexture = glTFTexture;
+                            if (bumpTexture.level !== 1) {
+                                glTFMaterial.normalTexture.scale = bumpTexture.level;
+                            }
+                        }
+                    }
+                    );
+                    promises.push(promise);
+
+                }
+                const ambientTexture = (babylonPBRMaterial as PBRMaterial).ambientTexture || (babylonPBRMaterial as PBRBaseSimpleMaterial).occlusionTexture;
+                if (ambientTexture) {
+                    let promise = this._exportTextureAsync(ambientTexture, mimeType).then((glTFTexture) => {
+                        if (glTFTexture) {
+                            let occlusionTexture: IMaterialOcclusionTextureInfo = {
+                                index: glTFTexture.index,
+                                texCoord: glTFTexture.texCoord
+                            };
+
+                            glTFMaterial.occlusionTexture = occlusionTexture;
+                            const ambientTextureStrength = (babylonPBRMaterial as PBRMaterial).ambientTextureStrength || (babylonPBRMaterial as PBRBaseSimpleMaterial).occlusionStrength;
+                            if (ambientTextureStrength) {
+                                occlusionTexture.strength = ambientTextureStrength;
+                            }
+                        }
+                    });
+                    promises.push(promise);
+
+                }
+                const emissiveTexture = (babylonPBRMaterial as PBRMaterial).emissiveTexture || (babylonPBRMaterial as PBRBaseSimpleMaterial).emissiveTexture;
+                if (emissiveTexture) {
+                    let promise = this._exportTextureAsync(emissiveTexture, mimeType).then((glTFTexture) => {
+                        if (glTFTexture) {
+                            glTFMaterial.emissiveTexture = glTFTexture;
+                        }
+                    });
+                    promises.push(promise);
+                }
+            }
+            const emissiveColor = (babylonPBRMaterial as PBRMaterial).emissiveColor || (babylonPBRMaterial as PBRBaseSimpleMaterial).emissiveColor;
+            if (!_GLTFMaterialExporter.FuzzyEquals(emissiveColor, Color3.Black(), _GLTFMaterialExporter._Epsilon)) {
+                glTFMaterial.emissiveFactor = emissiveColor.asArray();
+            }
+
+            glTFMaterial.pbrMetallicRoughness = glTFPbrMetallicRoughness;
+            materials.push(glTFMaterial);
+            materialMap[babylonPBRMaterial.uniqueId] = materials.length - 1;
+        }
+
+        return this._finishMaterial(promises, glTFMaterial, babylonPBRMaterial, mimeType);
+    }
+
+    private getPixelsFromTexture(babylonTexture: BaseTexture): Promise<Nullable<Uint8Array | Float32Array>> {
+        // TODO WEBGPU remove the as unknown cast once using the new babylonjs package to compile the glTF material exporter
+        const pixels = babylonTexture.textureType === Constants.TEXTURETYPE_UNSIGNED_INT ? babylonTexture.readPixels() as unknown as Promise<Uint8Array> : babylonTexture.readPixels() as unknown as Promise<Float32Array>;
+        return pixels;
+    }
+
+    /**
+     * Extracts a texture from a Babylon texture into file data and glTF data
+     * @param babylonTexture Babylon texture to extract
+     * @param mimeType Mime Type of the babylonTexture
+     * @return glTF texture info, or null if the texture format is not supported
+     */
+    public _exportTextureAsync(babylonTexture: BaseTexture, mimeType: ImageMimeType): Promise<Nullable<ITextureInfo>> {
+        const extensionPromise = this._exporter._extensionsPreExportTextureAsync("exporter", babylonTexture as Texture, mimeType);
+        if (!extensionPromise) {
+            return this._exportTextureInfoAsync(babylonTexture, mimeType);
+        }
+
+        return extensionPromise.then((texture) => {
+            if (!texture) {
+                return this._exportTextureInfoAsync(babylonTexture, mimeType);
+            }
+            return this._exportTextureInfoAsync(texture, mimeType);
+        });
+    }
+
+    public _exportTextureInfoAsync(babylonTexture: BaseTexture, mimeType: ImageMimeType): Promise<Nullable<ITextureInfo>> {
+        return Promise.resolve().then(async () => {
+            const textureUid = babylonTexture.uid;
+            if (textureUid in this._textureMap) {
+                return this._textureMap[textureUid];
+            }
+            else {
+                const pixels = await this.getPixelsFromTexture(babylonTexture);
+                if (!pixels) {
+                    return null;
+                }
+
+                const samplers = this._exporter._samplers;
+                const sampler = this._getGLTFTextureSampler(babylonTexture);
+                let samplerIndex: Nullable<number> = null;
+
+                //  if a pre-existing sampler with identical parameters exists, then reuse the previous sampler
+                let foundSamplerIndex: Nullable<number> = null;
+                for (let i = 0; i < samplers.length; ++i) {
+                    let s = samplers[i];
+                    if (s.minFilter === sampler.minFilter && s.magFilter === sampler.magFilter &&
+                        s.wrapS === sampler.wrapS && s.wrapT === sampler.wrapT) {
+                        foundSamplerIndex = i;
+                        break;
+                    }
+                }
+
+                if (foundSamplerIndex == null) {
+                    samplers.push(sampler);
+                    samplerIndex = samplers.length - 1;
+                }
+                else {
+                    samplerIndex = foundSamplerIndex;
+                }
+                const size = babylonTexture.getSize();
+
+                // Preserve texture mime type if defined
+                if ((babylonTexture as Texture).mimeType) {
+                    switch ((babylonTexture as Texture).mimeType) {
+                        case "image/jpeg":
+                            mimeType = ImageMimeType.JPEG;
+                            break;
+                        case "image/png":
+                            mimeType = ImageMimeType.PNG;
+                            break;
+                    }
+
+                }
+
+                return this._createBase64FromCanvasAsync(pixels, size.width, size.height, mimeType).then((base64Data) => {
+                    const textureInfo = this._getTextureInfoFromBase64(base64Data, babylonTexture.name.replace(/\.\/|\/|\.\\|\\/g, "_"), mimeType, babylonTexture.coordinatesIndex, samplerIndex);
+                    if (textureInfo) {
+                        this._textureMap[textureUid] = textureInfo;
+                        this._exporter._extensionsPostExportTextures("linkTextureInfo", textureInfo, babylonTexture);
+                    }
+
+                    return textureInfo;
+                });
+            }
+        });
+    }
+
+    /**
+     * Builds a texture from base64 string
+     * @param base64Texture base64 texture string
+     * @param baseTextureName Name to use for the texture
+     * @param mimeType image mime type for the texture
+     * @param images array of images
+     * @param textures array of textures
+     * @param imageData map of image data
+     * @returns glTF texture info, or null if the texture format is not supported
+     */
+    private _getTextureInfoFromBase64(base64Texture: string, baseTextureName: string, mimeType: ImageMimeType, texCoordIndex: Nullable<number>, samplerIndex: Nullable<number>): Nullable<ITextureInfo> {
+        const textures = this._exporter._textures;
+        const images = this._exporter._images;
+        const imageData = this._exporter._imageData;
+        let textureInfo: Nullable<ITextureInfo> = null;
+
+        const glTFTexture: ITexture = {
+            source: images.length,
+            name: baseTextureName
+        };
+        if (samplerIndex != null) {
+            glTFTexture.sampler = samplerIndex;
+        }
+
+        const binStr = atob(base64Texture.split(',')[1]);
+        let arrBuff = new ArrayBuffer(binStr.length);
+        const arr = new Uint8Array(arrBuff);
+        for (let i = 0, length = binStr.length; i < length; ++i) {
+            arr[i] = binStr.charCodeAt(i);
+        }
+        const imageValues = { data: arr, mimeType: mimeType };
+
+        let extension = mimeType === ImageMimeType.JPEG ? '.jpeg' : '.png';
+        let textureName = baseTextureName + extension;
+        let originalTextureName = textureName;
+        if (textureName in imageData) {
+            textureName = `${baseTextureName}_${Tools.RandomId()}${extension}`;
+        }
+
+        imageData[textureName] = imageValues;
+        if (mimeType === ImageMimeType.JPEG || mimeType === ImageMimeType.PNG) {
+            const glTFImage: IImage = {
+                name: baseTextureName,
+                uri: textureName
+            };
+            let foundIndex: Nullable<number> = null;
+            for (let i = 0; i < images.length; ++i) {
+                if (images[i].uri === originalTextureName) {
+                    foundIndex = i;
+                    break;
+                }
+            }
+            if (foundIndex == null) {
+                images.push(glTFImage);
+                glTFTexture.source = images.length - 1;
+            }
+            else {
+                glTFTexture.source = foundIndex;
+
+            }
+            textures.push(glTFTexture);
+            textureInfo = {
+                index: textures.length - 1
+            };
+            if (texCoordIndex != null) {
+                textureInfo.texCoord = texCoordIndex;
+            }
+        }
+        else {
+            Tools.Error(`Unsupported texture mime type ${mimeType}`);
+        }
+
+        return textureInfo;
+    }
 }