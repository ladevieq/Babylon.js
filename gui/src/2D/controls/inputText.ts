--- conflicted
+++ resolved
@@ -1,12 +1,7 @@
 import { Control } from "./control";
 import { IFocusableControl } from "../advancedDynamicTexture";
 import { ValueAndUnit } from "../valueAndUnit";
-<<<<<<< HEAD
-import { Nullable, Observable, Observer, Vector2, ClipboardEventTypes, ClipboardInfo, PointerInfo, PointerEventTypes } from 'babylonjs';
-import { Measure } from "../measure";
-=======
 import { Nullable, Observable, Observer, Vector2, ClipboardEventTypes, ClipboardInfo, PointerInfo } from 'babylonjs';
->>>>>>> 46d68d35
 import { VirtualKeyboard } from "./virtualKeyboard";
 
 /**
