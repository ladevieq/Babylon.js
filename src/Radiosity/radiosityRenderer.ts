import { Mesh } from "../Meshes/mesh";
import { SubMesh } from "../Meshes/subMesh";
import { VertexBuffer } from "../Meshes/buffer";
import { SmartArray } from "../Misc/smartArray";
import { Scene } from "../scene";
import { Texture } from "../Materials/Textures/texture";
import { RenderTargetTexture } from "../Materials/Textures/renderTargetTexture";
import { MultiRenderTarget } from "../Materials/Textures/multiRenderTarget";
import { InternalTexture } from "../Materials/Textures/internalTexture";
import { Effect } from "../Materials/effect";
import { Material } from "../Materials/material";
import { Constants } from "../Engines/constants";
import { Vector3 } from "../Maths/math";
import { Color4, Color3 } from "../Maths/math";
import { Matrix } from "../Maths/math";
import { Camera } from "../Cameras/camera";
import { RadiosityUtils } from "./radiosityUtils";
import { RadiosityEffectsManager } from "./radiosityEffectsManager";

import { Nullable } from "../types";
// import { Tools } from "../Misc/tools";

/**
 * Patch, infinitesimal unit when discretizing surfaces
 */
class Patch {
    /**
     * Creates a patch from surface data
     * @param p World position
     * @param n World normal
     * @param id Surface id
     * @param residualEnergy Unshot radiosity energy within this patch
     */
    constructor(p: Vector3, n: Vector3, id: number, residualEnergy: Vector3) {
        // World space
        this.position = p.clone();
        this.normal = n.clone().normalize();
        this.id = id;
        this.residualEnergy = residualEnergy;
        this.size = 0;

        this.viewMatrix = Matrix.LookAtLH(this.position, this.position.add(this.normal), Vector3.Up());
        let xAxis = new Vector3(this.viewMatrix.m[0], this.viewMatrix.m[4], this.viewMatrix.m[8]); // Tangent
        let yAxis = new Vector3(this.viewMatrix.m[1], this.viewMatrix.m[5], this.viewMatrix.m[9]); // "Up"
        let zAxis = new Vector3(this.viewMatrix.m[2], this.viewMatrix.m[6], this.viewMatrix.m[10]); // depth

        // TODO : could be optimized, but for now this is not the performance bottleneck
        this.viewMatrixPX = Matrix.LookAtLH(this.position, this.position.add(xAxis), yAxis);
        this.viewMatrixNX = Matrix.LookAtLH(this.position, this.position.subtract(xAxis), yAxis);
        this.viewMatrixPY = Matrix.LookAtLH(this.position, this.position.add(yAxis), zAxis.scale(-1));
        this.viewMatrixNY = Matrix.LookAtLH(this.position, this.position.subtract(yAxis), zAxis);
    }

    /**
     * Gets the sum of residual energy 3 color channels
     * @returns Total energy r+g+b
     */
    public getResidualEnergySum() : number {
        return this.residualEnergy.x + this.residualEnergy.y + this.residualEnergy.z;
    }

    /**
     * Prints the patch
     * @returns Position, normal and id as a string
     */
    public toString() {
        return `Position: ${this.position.x} ${this.position.y} ${this.position.z}\n` +
            `Normal: ${this.normal.x} ${this.normal.y} ${this.normal.z}\n` +
            `Id: ${this.id}\n`;
    }

    public perturbPosition() {
        let randomVector = Math.abs(this.normal.y) < 0.999 ? new Vector3(0, 1, 0) : new Vector3(1, 0, 0);
        randomVector = Vector3.Cross(randomVector, this.normal);

        // Now we randomly rotate this vector around this.normal
        let randomAngle = Math.random() * 2 * Math.PI;
        // Rodrigues' formula
        randomVector = randomVector.scale(Math.cos(randomAngle))
            .add(Vector3.Cross(randomVector, this.normal).scale(Math.sin(randomAngle)))
            .add(this.normal.scale((1 - Math.cos(randomAngle) * Vector3.Dot(this.normal, randomVector))));
        // scale between 0 and patch size / 2
        randomVector.scaleInPlace(Math.random() * 0.5 * this.size);
        return this.position.add(randomVector);
    }

    /**
      * Size of the patch
      */
    public size: number;
    /**
     * Parent surface id
     */
    public id: number;
    /**
     * World position
     */
    public position: Vector3;
    /**
     * World normal
     */
    public normal: Vector3;
    /**
     * View matrix for a camera on this patch, directed by `this.normal`
     */
    public viewMatrix: Matrix;
    /**
     * View matrix for a camera on this patch, facing the local positive X axis
     */
    public viewMatrixPX: Matrix;
    /**
     * View matrix for a camera on this patch, facing the local negative X axis
     */
    public viewMatrixNX: Matrix;
    /**
     * View matrix for a camera on this patch, facing the local positive Y axis
     */
    public viewMatrixPY: Matrix;
    /**
     * View matrix for a camera on this patch, facing the local negative Y axis
     */
    public viewMatrixNY: Matrix;
    /**
     * Unshot radiosity energy
     */
    public residualEnergy: Vector3;

    /**
     * Field of view of the patch. Must be Math.PI / 2
     */
    public static readonly Fov: number = Math.PI / 2;
    /**
     * Projection matrix for a camera on a patch
     */
    public static ProjectionMatrix: Matrix;
    /**
     * Projection matrix for a camera on a patch, facing the local positive X axis.
     */
    public static ProjectionMatrixPX: Matrix;
    /**
     * Projection matrix for a camera on a patch, facing the local negative X axis.
     */
    public static ProjectionMatrixNX: Matrix;
    /**
     * Projection matrix for a camera on a patch, facing the local positive Y axis.
     */
    public static ProjectionMatrixPY: Matrix;
    /**
     * Projection matrix for a camera on a patch, facing the local negative X axis.
     */
    public static ProjectionMatrixNY: Matrix;
}

declare module "../Meshes/mesh" {
    export interface Mesh {
        /** Object containing radiosity information for this mesh */
        radiosityInfo: {
            /** Size of the lightmap texture */
            lightmapSize: {
                width: number,
                height: number
            };
            /** How much world units a texel represents */
            texelWorldSize: number;
            /** Encoded id of the surface as a color. Internal */
            _lightMapId: Vector3;
            /** Internal */
            _patchOffset: number;
            /** Emissive color of the surface */
            color: Vector3; // TODO color 3
            /** Unused for now. Color multiplier. */
            lightStrength: Vector3; // TODO unused
            /** Multi render target containing all textures used for radiosity calculations */
            residualTexture: Nullable<MultiRenderTarget>;
            /** Radiosity patches */
            radiosityPatches: Patch[];
            /** Total area of the polygon in world unit */
            polygonWorldArea: number;
        };

        /** Inits the `radiosityInfo` object */
        initForRadiosity() : void;

        /** Reset radiosity textures */
        resetForRadiosity() : void;

        /** Gets radiosity texture
         * @return the radiosity texture. Can be fully black if the radiosity process has not been run yet.
         */
        getRadiosityTexture(): Nullable<Texture>;
    }
}

Mesh.prototype.initForRadiosity = function() {
    this.radiosityInfo = {
        lightmapSize: {
            width: 256,
            height: 256
        },
        texelWorldSize: 1,
        color: new Vector3(0, 0, 0),
        lightStrength: new Vector3(0, 0, 0),
        _lightMapId: new Vector3(0, 0, 0),
        _patchOffset: 0,
        residualTexture: null,
        radiosityPatches: [],
        polygonWorldArea: 0
    };
};

Mesh.prototype.getRadiosityTexture = function() {
    return this.radiosityInfo && this.radiosityInfo.residualTexture ? this.radiosityInfo.residualTexture.textures[4] : null;
};

declare interface RadiosityRendererOptions {
    near?: number;
    far?: number;
    bias?: number;
    normalBias?: number;
}

/**
 * Radiosity Renderer
 * Creates patches from uv-mapped (lightmapped) geometry.
 * Renders hemicubes or spheres from patches
 * Shoots light from emissive patches
 * Can be used as direct light baking, or radiosity light baking solution
 */
export class RadiosityRenderer {
    /**
     * Meshes involved in the radiosity solution process. Scene meshes that are not in this list will be ignored,
     * and therefore will not occlude or receive radiance.
     */
    public meshes: Mesh[];

    // Add some randomness to patch position to avoid banding effect
    public randomizePosition: boolean = true;
    private _cachePatches: boolean = false;
    private _filterMinEnergy: number = 1e-5;
    private _patchMapResolution: number = 2048;

    private _options: RadiosityRendererOptions;
    /**
     * Verbosity level for performance of the renderer
     * Accepted values are 0, 1, 2 or 3
     */
    public static PERFORMANCE_LOGS_LEVEL: number = 1;
    /**
     * Verbosity level for information about current radiosity solving
     * Accepted values are 0, 1 or 2
     */
    public static RADIOSITY_INFO_LOGS_LEVEL: number = 1;
    /**
     * Verbosity level for warnings
     * Accepted values are 0 or 1
     */
    public static WARNING_LOGS: number = 1;

    private static DIRECT_PASS = 0;
    private static INDIRECT_PASS = 1;

    private _activeShooters: Mesh[] = [];
    private _scene: Scene;
    private _patchMap: RenderTargetTexture;

    private _near: number;
    private _far: number;
    private _bias: number;
    private _normalBias: number;
    private _frameBuffer0: WebGLFramebuffer;
    private _frameBuffer1: WebGLFramebuffer;

    private _patchOffset: number = 0;
    private _patchedMeshes: Mesh[] = [];
    private _currentPatch: Patch;
    private _currentRenderedMap: RenderTargetTexture;
    private _nextShooterTexture: RenderTargetTexture;
    private _patchMapsUnbuilt: RenderTargetTexture[] = [];
    private _patchMaps: MultiRenderTarget[] = [];

    private _meshMap: { [key: number]: Mesh } = {};
    private _isBuildingPatches: boolean = false;

    private _radiosityEffectsManager: RadiosityEffectsManager;

    private _renderState: {
        nextPass: number,
        shooterMeshes: Mesh[],
        shooterPatches: Nullable<Patch[]>,
        shooterIndex: number,
        overTime: number
    };

    private getCurrentRenderWidth(): number {
        return this._currentRenderedMap.getRenderWidth();
    }

    private getCurrentRenderHeight(): number {
        return this._currentRenderedMap.getRenderHeight();
    }

    private squareToDiskArea(a: number) {
        return a * a * Math.PI / 4;
    }

    /**
     * Instanciates a radiosity renderer
     * @param scene The current scene
     * @param meshes The meshes to include in the radiosity solver
     */
    constructor(scene: Scene, meshes?: Mesh[], options?: RadiosityRendererOptions) {
        this._options = options || {};
        this._scene = scene;
        this._near = this._options.near || 0.1;
        this._far = this._options.far || 10000;
        this._bias = this._options.bias || 1e-4;
        this._normalBias = this._options.normalBias || 1e-4;
        this.meshes = meshes || [];

        this.resetRenderState();

        Patch.ProjectionMatrix = Matrix.PerspectiveFovLH(Patch.Fov,
            1, // squared texture
            this._near,
            this._far,
        );

        Patch.ProjectionMatrixPX = Patch.ProjectionMatrix.multiply(Matrix.FromValues(2, 0, 0, 0,
            0, 1, 0, 0,
            0, 0, 1, 0,
            1, 0, 0, 1
        ));

        Patch.ProjectionMatrixNX = Patch.ProjectionMatrix.multiply(Matrix.FromValues(2, 0, 0, 0,
            0, 1, 0, 0,
            0, 0, 1, 0,
            -1, 0, 0, 1
        ));

        Patch.ProjectionMatrixPY = Patch.ProjectionMatrix.multiply(Matrix.FromValues(1, 0, 0, 0,
            0, 2, 0, 0,
            0, 0, 1, 0,
            0, 1, 0, 1
        ));

        Patch.ProjectionMatrixNY = Patch.ProjectionMatrix.multiply(Matrix.FromValues(1, 0, 0, 0,
            0, 2, 0, 0,
            0, 0, 1, 0,
            0, -1, 0, 1
        ));

        this._frameBuffer0 = <WebGLFramebuffer>(scene.getEngine()._gl.createFramebuffer());
        this._frameBuffer1 = <WebGLFramebuffer>(scene.getEngine()._gl.createFramebuffer());

        this._radiosityEffectsManager = new RadiosityEffectsManager(this._scene);
        while (!this._radiosityEffectsManager.isReady()) {
        }
    }

    private resetRenderState(): void {
        this._renderState = {
            nextPass: RadiosityRenderer.DIRECT_PASS,
            shooterPatches: null,
            shooterIndex: 0,
            shooterMeshes: [],
            overTime: 0
        };
    }

    /**
     * Retesselates the meshes, so no triangle is above `areaThreshold`
     * Useful for hemispherical visibilty rendering
     * Meshes are replaced in `this.meshes` list
     * @param areaThreshold Maximum area of a triangle in the resulting scene
     */
    public createHTScene(areaThreshold: number) {
        let htMeshes = [];

        for (let i = this.meshes.length - 1; i >= 0; i--) {
            htMeshes.push(RadiosityUtils.RetesselateMesh(this.meshes[i], areaThreshold, this._scene));
        }
        this.meshes = <Mesh[]>htMeshes;
    }

    private renderPatchInfo = (uniformCallback: (effect: Effect, ...args: any[]) => void,
        subMesh: SubMesh,
        ...args: any[]): boolean => {

        var mesh = subMesh.getRenderingMesh();
        var scene = this._scene;
        var engine = scene.getEngine();
        var batch = mesh._getInstancesRenderList(subMesh._id);

        engine.setState(false);
        engine.setDirectViewport(0, 0, this.getCurrentRenderWidth(), this.getCurrentRenderHeight());

<<<<<<< HEAD
=======
        const hardwareInstancedRendering = Boolean(engine.getCaps().instancedArrays && batch.visibleInstances[subMesh._id]);
>>>>>>> cf16095d
        var effect = this._radiosityEffectsManager.radiosityEffect;

        if (!effect || !effect.isReady()) {
            return false;
        }

        engine.enableEffect(effect);
        mesh._bind(subMesh, effect, Material.TriangleFillMode);

        uniformCallback(effect, args);

        // Draw triangles
        mesh._processRendering(mesh, subMesh, effect, Material.TriangleFillMode, batch, false,
            (isInstance, world) => effect.setMatrix("world", world));

        // render edges
        mesh._bind(subMesh, effect, Material.WireFrameFillMode);
        mesh._processRendering(mesh, subMesh, effect, Material.WireFrameFillMode, batch, false,
            (isInstance, world) => effect.setMatrix("world", world));

        // // render points
        mesh._bind(subMesh, effect, Material.PointFillMode);
        mesh._processRendering(mesh, subMesh, effect, Material.PointFillMode, batch, false,
            (isInstance, world) => effect.setMatrix("world", world));
        return true;
    }

    /**
     * Prepare textures for radiosity
     */
    public createMaps() {
        // REFACTORING NECESSARY,
        // RENDER DIRECTLY, DONT WAIT FOR SCENE RENDER PASS
        // ONLY 1 MESH IS RENDERERED, SIMPLIFICATIONS ARE POSSIBLE
        this._nextShooterTexture = new RenderTargetTexture("nextShooter", 1, this._scene, false, true, Constants.TEXTURETYPE_FLOAT);
        var meshes = this.meshes;
        this._isBuildingPatches = true;

        for (let i = 0; i < meshes.length; i++) {
            var mesh = meshes[i];
            var size = mesh.radiosityInfo.lightmapSize;

            if (!size) {
                continue;
            }

            var residualTexture = new MultiRenderTarget("patch",
                size,
                7,
                this._scene,
                {
                    samplingModes: [Texture.NEAREST_NEAREST, Texture.NEAREST_NEAREST, Texture.NEAREST_NEAREST, Texture.LINEAR_LINEAR, Texture.LINEAR_LINEAR, Texture.LINEAR_LINEAR, Texture.LINEAR_LINEAR],
                    types: [Constants.TEXTURETYPE_FLOAT, Constants.TEXTURETYPE_FLOAT, Constants.TEXTURETYPE_UNSIGNED_INT, Constants.TEXTURETYPE_FLOAT, Constants.TEXTURETYPE_FLOAT, Constants.TEXTURETYPE_FLOAT, Constants.TEXTURETYPE_FLOAT],
                    generateMipMaps: false
                }
            );

            mesh.radiosityInfo.residualTexture = residualTexture;
            mesh.radiosityInfo._patchOffset = this._patchOffset;
            residualTexture.renderList = [mesh];
            residualTexture.refreshRate = 1;
            residualTexture.ignoreCameraViewport = true;

            this._meshMap[this._patchOffset] = meshes[i];
            mesh.radiosityInfo._lightMapId = RadiosityUtils.EncodeId(this._patchOffset).scaleInPlace(1 / 255);

            var uniformCb = (effect: Effect, data: any[]): void => {
                var mesh = (<SubMesh>data[0]).getRenderingMesh();
                var width = mesh.radiosityInfo.lightmapSize.width;

                effect.setFloat("texSize", width);
                effect.setFloat("patchOffset", mesh.radiosityInfo._patchOffset);

                if (mesh.radiosityInfo.color) {
                    effect.setVector3("color", mesh.radiosityInfo.color);
                } else {
                    effect.setVector3("color", new Vector3(0, 0, 0));
                }
                if (mesh.radiosityInfo.lightStrength) {
                    effect.setVector3("lightStrength", mesh.radiosityInfo.lightStrength);
                } else {
                    effect.setFloat("lightStrength", 0.0);
                }
            };

            residualTexture.customRenderFunction = (opaqueSubMeshes: SmartArray<SubMesh>, alphaTestSubMeshes: SmartArray<SubMesh>, transparentSubMeshes: SmartArray<SubMesh>, depthOnlySubMeshes: SmartArray<SubMesh>): void => {
                var index;
                this._scene.getEngine().clear(new Color4(0.0, 0.0, 0.0, 0.0), true, true, true);

                for (index = 0; index < opaqueSubMeshes.length; index++) {
                    this._currentRenderedMap = opaqueSubMeshes.data[index].getRenderingMesh().radiosityInfo.residualTexture as MultiRenderTarget;
                    if (this.renderPatchInfo(uniformCb, opaqueSubMeshes.data[index], opaqueSubMeshes.data[index])) {
                        this._scene.onAfterRenderObservable.add(this.buildPatchesForSubMesh.bind(this, opaqueSubMeshes.data[index]), -1, false, null, true);
                    }

                }

                for (index = 0; index < alphaTestSubMeshes.length; index++) {
                    this._currentRenderedMap = alphaTestSubMeshes.data[index].getRenderingMesh().radiosityInfo.residualTexture as MultiRenderTarget;
                    if (this.renderPatchInfo(uniformCb, alphaTestSubMeshes.data[index], alphaTestSubMeshes.data[index])) {
                        this._scene.onAfterRenderObservable.add(this.buildPatchesForSubMesh.bind(this, alphaTestSubMeshes.data[index]), -1, false, null, true);
                    }
                }

                for (index = 0; index < transparentSubMeshes.length; index++) {
                    this._currentRenderedMap = transparentSubMeshes.data[index].getRenderingMesh().radiosityInfo.residualTexture as MultiRenderTarget;
                    if (this.renderPatchInfo(uniformCb, transparentSubMeshes.data[index], transparentSubMeshes.data[index])) {
                        this._scene.onAfterRenderObservable.add(this.buildPatchesForSubMesh.bind(this, transparentSubMeshes.data[index]), -1, false, null, true);
                    }
                }

            };

            this._scene.customRenderTargets.push(residualTexture);
            this._patchMapsUnbuilt.push(residualTexture);

            if (RadiosityRenderer.RADIOSITY_INFO_LOGS_LEVEL >= 2) {
                console.log(`Offset ${this._patchOffset} is for mesh : ${mesh.name}.`);
            }
            this._patchOffset += 1;

        }

        this.buildVisibilityMapCube();

    }

    private renderToCombineLightmaps(subMesh: SubMesh, inputLightmap: Nullable<Texture>) {
        const mesh = subMesh.getRenderingMesh();
        const scene = this._scene;
        const engine = scene.getEngine();
        const batch = mesh._getInstancesRenderList(subMesh._id);
        const hardwareInstancedRendering = (engine.getCaps().instancedArrays) && (batch.visibleInstances[subMesh._id] !== null);
        const effect = this._radiosityEffectsManager.lightmapCombineEffect;

        engine.setDirectViewport(0, 0, this.getCurrentRenderWidth(), this.getCurrentRenderHeight());
        engine.enableEffect(effect);

        effect.setTexture("inputTexture", inputLightmap);

        mesh._bind(subMesh, effect, Material.TriangleFillMode);

        // Draw triangles
        mesh._processRendering(mesh, subMesh, effect, Material.TriangleFillMode, batch, hardwareInstancedRendering,
            (isInstance, world) => effect.setMatrix("world", world));
    }

    /**
     * Combine meshes lightmaps into one texture in order to debug the full lighting computations
     * @param {Mesh[]} meshes the meshes you want the lightmaps to be combine in the returned RT
     * @returns {RenderTargetTexture}
     */
    public generateCombinedLightmap(meshes: Mesh[]) {
        const combinedLightmap = new RenderTargetTexture("lightmapCombined", { width: this.meshes[1].radiosityInfo.lightmapSize.width, height: this.meshes[1].radiosityInfo.lightmapSize.height }, this._scene, false, true, Constants.TEXTURETYPE_FLOAT, false, Texture.NEAREST_SAMPLINGMODE, false, false, false, Constants.TEXTUREFORMAT_RGBA, false);
        combinedLightmap.refreshRate = 1;
        combinedLightmap.renderList = meshes;

        combinedLightmap.customRenderFunction = (opaqueSubMeshes: SmartArray<SubMesh>, alphaTestSubMeshes: SmartArray<SubMesh>, transparentSubMeshes: SmartArray<SubMesh>, depthOnlySubMeshes: SmartArray<SubMesh>): void => {
            this._scene.getEngine().clear(new Color4(0.0, 0.0, 0.0, 0.0), true, true, true);

            for (let index = 0; index < opaqueSubMeshes.length; index++) {
                const mesh = opaqueSubMeshes.data[index].getRenderingMesh();
                this.renderToCombineLightmaps(opaqueSubMeshes.data[index], mesh.getRadiosityTexture());
            }

            for (let index = 0; index < alphaTestSubMeshes.length; index++) {
                const mesh = alphaTestSubMeshes.data[index].getRenderingMesh();
                this.renderToCombineLightmaps(alphaTestSubMeshes.data[index], mesh.getRadiosityTexture());
            }

            for (let index = 0; index < transparentSubMeshes.length; index++) {
                const mesh = transparentSubMeshes.data[index].getRenderingMesh();
                this.renderToCombineLightmaps(transparentSubMeshes.data[index], mesh.getRadiosityTexture());
            }
        };

        combinedLightmap.render();

        return combinedLightmap;
    }

    private renderToRadiosityTexture(mesh: Mesh, patch: Patch, patchArea: number, doNotWriteToGathering = false) {
        var deltaArea = patchArea;
        var mrt: MultiRenderTarget = mesh.radiosityInfo.residualTexture as MultiRenderTarget;
        var destResidualTexture = mrt.textures[5]._texture as InternalTexture;
        var destGatheringTexture = mrt.textures[6]._texture as InternalTexture;
        var engine = this._scene.getEngine();
        engine.enableEffect(this._radiosityEffectsManager.shootEffect);

        this._radiosityEffectsManager.shootEffect.setTexture("itemBuffer", this._patchMap);
        this._radiosityEffectsManager.shootEffect.setTexture("worldPosBuffer", mrt.textures[0]);
        this._radiosityEffectsManager.shootEffect.setTexture("worldNormalBuffer", mrt.textures[1]);
        this._radiosityEffectsManager.shootEffect.setTexture("idBuffer", mrt.textures[2]);
        this._radiosityEffectsManager.shootEffect.setTexture("residualBuffer", mrt.textures[3]);
        this._radiosityEffectsManager.shootEffect.setFloat("gatheringScale", doNotWriteToGathering ? 0.0 : 1.0);
        this._radiosityEffectsManager.shootEffect.setFloat("residualScale", 1.0);
        this._radiosityEffectsManager.shootEffect.setTexture("gatheringBuffer", mrt.textures[4]);
        this._radiosityEffectsManager.shootEffect.setFloat2("nearFar", this._near, this._far);

        this._radiosityEffectsManager.shootEffect.setVector3("shootPos", this.randomizePosition ? patch.perturbPosition() : patch.position);
        this._radiosityEffectsManager.shootEffect.setVector3("shootNormal", patch.normal);
        this._radiosityEffectsManager.shootEffect.setVector3("shootEnergy", patch.residualEnergy);
        this._radiosityEffectsManager.shootEffect.setFloat("shootDArea", deltaArea);
        this._radiosityEffectsManager.shootEffect.setFloat("normalBias", this._normalBias);
        this._radiosityEffectsManager.shootEffect.setMatrix("view", patch.viewMatrix);

        if (RadiosityRenderer.PERFORMANCE_LOGS_LEVEL >= 3) {
            console.log(`Lightmap size for this submesh : ${mrt.getSize().width} x ${mrt.getSize().height}`);
        }

        engine.setDirectViewport(0, 0, destResidualTexture.width, destResidualTexture.height);
        engine.setState(false);
        var gl = engine._gl;
        let fb = this._frameBuffer0;

        gl.bindFramebuffer(gl.FRAMEBUFFER, fb);
        gl.framebufferTexture2D(gl.DRAW_FRAMEBUFFER, gl.COLOR_ATTACHMENT0, gl.TEXTURE_2D, destResidualTexture._webGLTexture, 0);
        gl.framebufferTexture2D(gl.DRAW_FRAMEBUFFER, gl.COLOR_ATTACHMENT1, gl.TEXTURE_2D, destGatheringTexture._webGLTexture, 0);
        gl.drawBuffers([
            gl.COLOR_ATTACHMENT0,
            gl.COLOR_ATTACHMENT1
        ]);

        var subMeshes = mesh.subMeshes;

        for (let i = 0; i < subMeshes.length; i++) {
            var subMesh = subMeshes[i];
            var batch = mesh._getInstancesRenderList(subMesh._id);

            if (batch.mustReturn) {
                return;
            }

            var hardwareInstancedRendering = Boolean(engine.getCaps().instancedArrays && batch.visibleInstances[subMesh._id]);
            mesh._bind(subMesh, this._radiosityEffectsManager.shootEffect, Material.TriangleFillMode);
            mesh._processRendering(mesh, subMesh, this._radiosityEffectsManager.shootEffect, Material.TriangleFillMode, batch, hardwareInstancedRendering,
                (isInstance, world) => this._radiosityEffectsManager.shootEffect.setMatrix("world", world));
        }

        // Twice, for mipmaps
        engine.unBindFramebuffer(destResidualTexture);
        engine.unBindFramebuffer(destGatheringTexture);
        gl.bindFramebuffer(gl.FRAMEBUFFER, null);

        // Dilates to origin, swapping buffers in the process
        this.dilate(1, mrt.textures[6], mrt.textures[4]);

        // Swap buffers that should not be dilated
        this.swap(mrt.textures, 3, 5);
        this.swap(mrt.internalTextures, 3, 5);
    }

    private swap<T>(textureArray: T[], i: number, j: number) {
        var t = textureArray[i];
        textureArray[i] = textureArray[j];
        textureArray[j] = t;
    }

    private cleanAfterRender(dateBegin = 0, duration = 0) {
        var engine = this._scene.getEngine();
        engine.restoreDefaultFramebuffer();
        engine.setViewport((<Camera>this._scene.activeCamera).viewport);

        if (dateBegin) {
            this._renderState.overTime -= duration - (Date.now() - dateBegin);
        }
    }

    /**
     * Gathers radiance for a limited duration
     * @param duration duration
     * @param energyLeftThreshold radiance threshold for stopping the process
     * @returns true if there is still remaining radiance to shoot
     */
    public gatherFor(duration: number, energyLeftThreshold = 1): boolean {
        let dateBegin = Date.now();

        if (!this._renderState.shooterPatches || !this._renderState.shooterPatches.length) {
            if (!this._renderState.shooterMeshes.length) {
                if (this._renderState.nextPass === RadiosityRenderer.DIRECT_PASS) {
                    this.nextShooter(true);
                    this._renderState.shooterMeshes = this._activeShooters.slice();
                    this._renderState.nextPass = RadiosityRenderer.INDIRECT_PASS;
                } else {
                    let m = this.nextShooter(false);
                    if (!m) {
                        this.cleanAfterRender(dateBegin, duration);
                        return false;
                    }
                    this._renderState.shooterMeshes = [m];
                }
            }

            this._renderState.shooterPatches = this.getNextPatches(this._renderState.shooterMeshes[0], energyLeftThreshold);

            if (!this._renderState.shooterPatches) {
                // Gathering is over
                this.cleanAfterRender(dateBegin, duration);
                return false;
            }
        }

        while (Date.now() - dateBegin < (duration - this._renderState.overTime)) {
            if (this._renderState.shooterIndex >= this._renderState.shooterPatches.length) {
                // We are over with this emitting mesh
                this._renderState.shooterMeshes.shift();
                this._renderState.shooterPatches = null;
                this._renderState.shooterIndex = 0;
                // We are shortening this pass to avoid being out of time budget
                this.cleanAfterRender(dateBegin, duration);
                return true;
            }
            this.renderPatches(this._renderState.shooterPatches, this._renderState.shooterMeshes[0], this._renderState.shooterIndex, this._renderState.shooterIndex + 1);
            // return false;
            this._renderState.shooterIndex++;
        }

        this.cleanAfterRender(dateBegin, duration);
        return true;
    }

    private getNextPatches(mesh: Mesh, energyLeftThreshold: number) {
        let o = this.updatePatches(mesh);
        let patches = o.patches;
        let energyLeft = o.energyLeft;

        if (energyLeft < energyLeftThreshold) {
            return null;
        }
        this.consumeEnergyInTexture(mesh);

        return patches;
    }

    private postProcessLightmap(texture: MultiRenderTarget) {
        var textureArray = texture.textures;

        this.toneMap(textureArray[4], textureArray[6]);
        this.swap(textureArray, 4, 6);
        this.swap(texture.internalTextures, 4, 6);
    }

    /**
     * Bakes only direct light on lightmaps
     * @returns true if energy has been shot. (false meaning that there was no emitter)
     */
    public gatherDirectLightOnly(): boolean {
        if (!this.isReady()) {
            if (RadiosityRenderer.WARNING_LOGS) {
                console.log("Not ready yet");
            }

            return true;
        }

        this.nextShooter(true);

        let emissiveMeshes = this._activeShooters;

        // Shooting ALL direct light in no particular order
        let shooter;
        let hasShot = false;
        for (let k = 0; k < emissiveMeshes.length; k++) {
            shooter = emissiveMeshes[k];

            let patches = this.getNextPatches(shooter, 0);

            if (patches) {
                this.renderPatches(patches, shooter);
                hasShot = true;
            }
        }

        for (let i = 0; i < this._patchMaps.length; i++) {
            this.postProcessLightmap(this._patchMaps[i]);
        }

        this.cleanAfterRender();
        return hasShot;
    }

    /**
     * Gathers radiance the next "most bright" mesh
     * @param energyLeftThreshold radiance threshold for stopping the process
     * @returns true if there is still remaining radiance to shoot
     */
    public gatherRadiosity(energyLeftThreshold = 1): boolean {
        if (!this.isReady()) {
            if (RadiosityRenderer.WARNING_LOGS) {
                console.log("Not ready yet");
            }
            return true;
        }

        let duration;
        let dateBegin = Date.now();
        let nextShooterDate = Date.now();

        if (RadiosityRenderer.PERFORMANCE_LOGS_LEVEL >= 1) {
            console.log(`BEGINNING RADIOSITY PASS FOR ${this.meshes.length} MESHES...`);
        }

        var shooter = this.nextShooter();

        if (!shooter) {
            if (RadiosityRenderer.WARNING_LOGS) {
                console.log("No shooter");
            }
            return true;
        }

        if (RadiosityRenderer.PERFORMANCE_LOGS_LEVEL >= 1) {
            duration = Date.now() - nextShooterDate;
            console.log(`Find next shooter took ${duration}ms.`);
        }

        let updatePatchDate = Date.now();

        let patches = this.getNextPatches(shooter, energyLeftThreshold);

        if (!patches) {
            return false;
        }

        if (RadiosityRenderer.PERFORMANCE_LOGS_LEVEL >= 1) {
            duration = Date.now() - updatePatchDate;
            console.log(`Updating patches and consuming energy for shooter took ${duration}ms.`);
            console.log(`Now shooting radiosity for ${patches.length} patches.`);
        }

        let shootingDate = Date.now();

        this.renderPatches(patches, shooter);

        if (RadiosityRenderer.PERFORMANCE_LOGS_LEVEL >= 1) {
            duration = Date.now() - shootingDate;
            console.log(`Shooting radiosity for all patches took ${duration}ms.`);
            console.log(`Currently shooting ${patches.length * 1000 / duration} patches/s.`);
            console.log("\n========================");
            console.log("ENDING RADIOSITY PASS");
            console.log("========================");
            duration = Date.now() - dateBegin;
            console.log(`Total pass took : ${duration / 1000}s.`);
        }

        this.cleanAfterRender();
        return true;
    }

    /**
     * Checks if the renderer is ready
     * @returns True if the renderer is ready
     */
    public isReady() {
        return (this._radiosityEffectsManager.isReady() && !this._isBuildingPatches);
    }

    private renderPatches(patches: Patch[], shooter: Mesh, indexBegin = 0, indexEnd = patches.length) {
        let duration;

        for (let i = indexBegin; i < indexEnd; i++) {
            this._currentPatch = patches[i];

            if (this._filterMinEnergy && !this._cachePatches && this._currentPatch.getResidualEnergySum() * shooter.radiosityInfo.texelWorldSize * shooter.radiosityInfo.texelWorldSize < this._filterMinEnergy) {
                if (RadiosityRenderer.PERFORMANCE_LOGS_LEVEL >= 1) {
                    this._renderState.shooterIndex = patches.length;
                    console.log(`Ended pass early after treating ${i} shooters amongst ${patches.length} shooters.`);
                    return;
                }
            }

            let patchMapDate = Date.now();

            this.renderVisibilityMapCube();

            if (RadiosityRenderer.PERFORMANCE_LOGS_LEVEL >= 2) {
                duration = Date.now() - patchMapDate;
                console.log(`Rendering patch map for 1 patch took ${duration}ms.`);
            }

            // this._scene.customRenderTargets.push(this._patchMap);
            // return false;

            let patchShooting = Date.now();
            for (let j = 0; j < this._patchedMeshes.length; j++) {

                let subMeshDate = Date.now();
                this.renderToRadiosityTexture(this._patchedMeshes[j], patches[i], this.squareToDiskArea(patches[i].size));

                if (RadiosityRenderer.PERFORMANCE_LOGS_LEVEL >= 3) {
                    duration = Date.now() - subMeshDate;
                    console.log(`Shooting radiosity for ${this._patchedMeshes[j].name} took ${duration}ms.`);
                }
            }

            // return false;

            if (RadiosityRenderer.PERFORMANCE_LOGS_LEVEL >= 2) {
                duration = Date.now() - patchShooting;
                console.log(`Total shooting radiosity for ${this._patchedMeshes.length} submeshes took ${duration}ms.`);
            }
        }
    }

    private consumeEnergyInTexture(shooter: Mesh) {
        var mrt = shooter.radiosityInfo.residualTexture as MultiRenderTarget;
        var residualEnergyTexture = mrt.textures[3];
        var engine = this._scene.getEngine();
        var gl = engine._gl;
        var data = [];
        for (let i = 0; i < mrt.getRenderWidth(); i++) {
            for (let j = 0; j < mrt.getRenderHeight(); j++) {
                data.push(0, 0, 0, 1.0);
            }
        }
        var buffer = new Float32Array(data);
        engine._bindTextureDirectly(gl.TEXTURE_2D, residualEnergyTexture._texture!);
        gl.texSubImage2D(
            gl.TEXTURE_2D, 0, 0, 0, mrt.getRenderWidth(), mrt.getRenderHeight(), gl.RGBA,
            gl.FLOAT, buffer);
        gl.generateMipmap(gl.TEXTURE_2D);
        engine._bindTextureDirectly(gl.TEXTURE_2D, null);
    }

    private nextShooter(trackShooters = false): Nullable<Mesh> {
        var engine = this._scene.getEngine();
        engine.enableEffect(this._radiosityEffectsManager.nextShooterEffect);
        engine.setState(false);
        engine.bindFramebuffer(<InternalTexture>(this._nextShooterTexture._texture));
        engine.clear(new Color4(0.0, 0.0, 0.0, 0.0), true, true, true);

        let vb: any = {};
        vb[VertexBuffer.PositionKind] = this._radiosityEffectsManager.screenQuadVB;
        engine.bindBuffers(vb, this._radiosityEffectsManager.screenQuadIB, this._radiosityEffectsManager.nextShooterEffect);

        if (trackShooters) {
            this._activeShooters.length = 0;
        }

        for (let i = 0; i < this.meshes.length; i++) {
            const mesh = this.meshes[i];
            const mrt: MultiRenderTarget = mesh.radiosityInfo.residualTexture as MultiRenderTarget;
            const texelWorldArea : number = mesh.radiosityInfo.texelWorldSize * mesh.radiosityInfo.texelWorldSize;
            const polygonTexelCount = mesh.radiosityInfo.polygonWorldArea / texelWorldArea;
            const texelArea = (1 / mesh.radiosityInfo.lightmapSize.width) / (1 / mesh.radiosityInfo.lightmapSize.height);
            const polygonArea: number = (polygonTexelCount * texelArea) || (mrt.getRenderWidth() * mrt.getRenderHeight());

            if (!mrt) {
                continue;
            }

            var unshotTexture: Texture = mrt.textures[3];
            var polygonId = mesh.radiosityInfo._lightMapId;
            var lod = Math.round(Math.log(mrt.getRenderWidth()) / Math.log(2));
            this._radiosityEffectsManager.nextShooterEffect.setVector3("polygonId", polygonId);
            this._radiosityEffectsManager.nextShooterEffect.setTexture("unshotRadiositySampler", unshotTexture);
            this._radiosityEffectsManager.nextShooterEffect.setFloat("lod", lod);
            this._radiosityEffectsManager.nextShooterEffect.setFloat("area", polygonArea);

            engine.setDirectViewport(0, 0, 1, 1);
            engine.drawElementsType(Material.TriangleFillMode, 0, 6);

            if (RadiosityRenderer.RADIOSITY_INFO_LOGS_LEVEL >= 2) {
                console.log(`Mesh ${mesh.name} has for Lod ${lod} and dimensions : ${mrt.getRenderWidth()} x ${mrt.getRenderWidth()}`);
                console.log("Current value of the nextShooter texture readback : ");
                console.log(engine.readPixelsFloat(0, 0, 1, 1));
            }

            if (trackShooters) {
                let invEnergy = engine.readPixelsFloat(0, 0, 1, 1)[3];
                if (invEnergy !== 1) {
                    this._activeShooters.push(this.meshes[i]);
                }
                engine.clear(new Color4(0.0, 0.0, 0.0, 0.0), true, true, true);
            }
        }
        // Read result directly after render
        var pixels = engine.readPixelsFloat(0, 0, 1, 1);
        let id = Math.round(RadiosityUtils.DecodeId(Vector3.FromArray(pixels)) * 255);
        let shaderValue = (1 / (pixels[3] / 255) - 1) / 3;
        if (RadiosityRenderer.RADIOSITY_INFO_LOGS_LEVEL >= 1) {
            console.log("Next shooter ID : " + id);
            console.log("Residual energy gathered from shader : " + shaderValue);
        }

        engine.unBindFramebuffer(<InternalTexture>(this._nextShooterTexture._texture));

        return this._meshMap[id];
    }

    private dilate(padding: number = 1, origin: Texture, dest: Texture) {
        // TODO padding unused
        var engine = this._scene.getEngine();
        var effect = this._radiosityEffectsManager.dilateEffect;
        engine.enableEffect(effect);
        engine.setState(false);
        let gl = engine._gl;
        let fb = this._frameBuffer1;
        gl.bindFramebuffer(gl.FRAMEBUFFER, fb);
        gl.framebufferTexture2D(gl.DRAW_FRAMEBUFFER, gl.COLOR_ATTACHMENT0, gl.TEXTURE_2D, (<InternalTexture>dest._texture)._webGLTexture, 0);

        engine.clear(new Color4(0.0, 0.0, 0.0, 0.0), true, true, true);
        let vb: any = {};
        vb[VertexBuffer.PositionKind] = this._radiosityEffectsManager.screenQuadVB;
        effect.setTexture("inputTexture", origin);
        effect.setFloat2("texelSize", 1 / dest.getSize().width, 1 / dest.getSize().height);
        engine.bindBuffers(vb, this._radiosityEffectsManager.screenQuadIB, effect);

        engine.setDirectViewport(0, 0, dest.getSize().width, dest.getSize().height);
        engine.drawElementsType(Material.TriangleFillMode, 0, 6);
        gl.bindFramebuffer(gl.FRAMEBUFFER, null);
    }

    private toneMap(origin: Texture, dest: Texture) {
        var engine = this._scene.getEngine();
        var effect = this._radiosityEffectsManager.radiosityPostProcessEffect;
        engine.enableEffect(effect);
        engine.setState(false);
        let gl = engine._gl;
        let fb = this._frameBuffer1;
        gl.bindFramebuffer(gl.FRAMEBUFFER, fb);
        gl.framebufferTexture2D(gl.DRAW_FRAMEBUFFER, gl.COLOR_ATTACHMENT0, gl.TEXTURE_2D, (<InternalTexture>dest._texture)._webGLTexture, 0);

        engine.clear(new Color4(0.0, 0.0, 0.0, 0.0), true, true, true);
        let vb: any = {};
        vb[VertexBuffer.PositionKind] = this._radiosityEffectsManager.screenQuadVB;
        effect.setTexture("inputTexture", origin);
<<<<<<< HEAD
        effect.setFloat("_ExposureAdjustment", 0.85); // TODO
=======
        effect.setFloat("_ExposureAdjustment", 1); // TODO
>>>>>>> cf16095d
        effect.setColor3("ambientColor", new Color3(0.4, 0.4, 0.4)); // TODO
        engine.bindBuffers(vb, this._radiosityEffectsManager.screenQuadIB, effect);

        engine.setDirectViewport(0, 0, dest.getSize().width, dest.getSize().height);
        engine.drawElementsType(Material.TriangleFillMode, 0, 6);
        // Tools.DumpFramebuffer(dest.getSize().width, dest.getSize().height, engine);

        gl.bindFramebuffer(gl.FRAMEBUFFER, null);
    }

    private buildPatchesForSubMesh(subMesh: SubMesh) {
        var mesh = subMesh.getRenderingMesh();
        var map = (<MultiRenderTarget>mesh.radiosityInfo.residualTexture);

        if (this._patchedMeshes.indexOf(mesh) === -1) {
            if (this._cachePatches && !mesh.radiosityInfo.radiosityPatches) {
                mesh.radiosityInfo.radiosityPatches = [];

                var size = map.getSize();
                var width = size.width;
                var height = size.height;
                var engine = this._scene.getEngine();

                var positions = <Float32Array>engine._readTexturePixels(<InternalTexture>map.internalTextures[0], width, height);
                var normals = <Float32Array>engine._readTexturePixels(<InternalTexture>map.internalTextures[1], width, height);
                var ids = <Uint8Array>engine._readTexturePixels(<InternalTexture>map.internalTextures[2], width, height);
                var residualEnergy = <Uint8Array>engine._readTexturePixels(<InternalTexture>map.internalTextures[3], width, height);

                for (let i = 0; i < positions.length; i += 4) {
                    if (positions[i + 3] === 0) {
                        // add only rendered patches
                        continue;
                    }
                    let patch = new Patch(new Vector3(positions[i], positions[i + 1], positions[i + 2]),
                        new Vector3(normals[i], normals[i + 1], normals[i + 2]),
                        RadiosityUtils.DecodeId(new Vector3(ids[i], ids[i + 1], ids[i + 2])),
                        new Vector3(residualEnergy[i] / 255., residualEnergy[i + 1] / 255., residualEnergy[i + 2] / 255.));
                    mesh.radiosityInfo.radiosityPatches.push(patch);
                    patch.size = mesh.radiosityInfo.texelWorldSize;
                }
            }

            this._patchedMeshes.push(mesh);
            this._patchMaps.push(map);
        }

        let index = this._scene.customRenderTargets.indexOf(map);
        if (index !== -1) {
            this._scene.customRenderTargets.splice(index, 1);
        }

        index = this._patchMapsUnbuilt.indexOf(map);
        if (index !== -1) {
            this._patchMapsUnbuilt.splice(index, 1);
        }

        if (!this._patchMapsUnbuilt.length) {
            this._isBuildingPatches = false;
        }
    }

    private updatePatches(mesh: Mesh) {
        // Requires residualTexture to be filled
        var map = (<MultiRenderTarget>mesh.radiosityInfo.residualTexture);
        var size = map.getSize();
        var width = size.width;
        var height = size.height;
        var engine = this._scene.getEngine();
        var residualEnergy = <Float32Array>engine._readTexturePixels(<InternalTexture>map.internalTextures[3], width, height);
        var positions, normals, ids;
        var patches: Patch[];

        if (!this._cachePatches) {
            positions = <Float32Array>engine._readTexturePixels(<InternalTexture>map.internalTextures[0], width, height);
            normals = <Float32Array>engine._readTexturePixels(<InternalTexture>map.internalTextures[1], width, height);
            ids = <Uint8Array>engine._readTexturePixels(<InternalTexture>map.internalTextures[2], width, height);
            patches = [];
        } else {
            patches = mesh.radiosityInfo.radiosityPatches;
        }

        var energyLeft = 0;
        var currentIndex = 0;

        if (RadiosityRenderer.PERFORMANCE_LOGS_LEVEL >= 1) {
            console.log(`Updating ${residualEnergy.length / 4} patches...`);
        }

        for (let i = 0; i < residualEnergy.length; i += 4) {
            if (residualEnergy[i + 3] === 0) {
                // add only rendered patches
                continue;
            }

            if (this._cachePatches) {
                patches[currentIndex].residualEnergy.copyFromFloats(residualEnergy[i], residualEnergy[i + 1], residualEnergy[i + 2]);
            } else {
                let patch = new Patch(new Vector3((<Float32Array>positions)[i], (<Float32Array>positions)[i + 1], (<Float32Array>positions)[i + 2]),
                    new Vector3((<Float32Array>normals)[i], (<Float32Array>normals)[i + 1], (<Float32Array>normals)[i + 2]),
                    RadiosityUtils.DecodeId(new Vector3((<Float32Array>ids)[i], (<Float32Array>ids)[i + 1], (<Float32Array>ids)[i + 2])),
                    new Vector3(residualEnergy[i], residualEnergy[i + 1], residualEnergy[i + 2]));
                patches.push(patch);
                patch.size = mesh.radiosityInfo.texelWorldSize;
            }

            energyLeft += (residualEnergy[i] + residualEnergy[i + 1] + residualEnergy[i + 2]) / 3;
            currentIndex++;
        }

        energyLeft *= this.squareToDiskArea(mesh.radiosityInfo.texelWorldSize);
        if (RadiosityRenderer.RADIOSITY_INFO_LOGS_LEVEL >= 1) {
            console.log("Residual energy gathered from surface : " + energyLeft);
        }

        if (this._filterMinEnergy && ! this._cachePatches) {
            patches.sort((a: Patch, b: Patch) => b.getResidualEnergySum() - a.getResidualEnergySum());
        }

        return { patches, energyLeft };
    }

    private renderSubMesh = (subMesh: SubMesh, effect: Effect) => {
        let engine = this._scene.getEngine();
        let mesh = subMesh.getRenderingMesh();
        let material = subMesh.getMaterial();

        if (!material || subMesh.verticesCount === 0) {
            return;
        }

        mesh._bind(subMesh, effect, Material.TriangleFillMode);
        engine.setState(material.backFaceCulling);

        var batch = mesh._getInstancesRenderList(subMesh._id);

        if (batch.mustReturn) {
            return;
        }

        // Draw triangles
        var hardwareInstancedRendering = Boolean(engine.getCaps().instancedArrays && batch.visibleInstances[subMesh._id]);
        mesh._processRendering(mesh, subMesh, effect, Material.TriangleFillMode, batch, hardwareInstancedRendering,
            (isInstance, world) => effect.setMatrix("world", world));
    }

    private buildVisibilityMapCube() {
        this._patchMap = new RenderTargetTexture("patch", this._patchMapResolution, this._scene, false, true, Constants.TEXTURETYPE_FLOAT, true, Texture.NEAREST_SAMPLINGMODE, true, false, false, Constants.TEXTUREFORMAT_RGBA, false);
        // this._patchMap = new RenderTargetTexture("patch", this._patchMapResolution, this._scene, false, true, Constants.TEXTURETYPE_FLOAT, true, undefined, true, false);
        // this._patchMap.createDepthStencilTexture(Constants.LESS, true);
        this._patchMap.renderList = this.meshes;
        this._patchMap.wrapU = Texture.CLAMP_ADDRESSMODE;
        this._patchMap.wrapV = Texture.CLAMP_ADDRESSMODE;
        this._patchMap.anisotropicFilteringLevel = 1;
        // this._patchMap.updateSamplingMode(Texture.BILINEAR_SAMPLINGMODE);
        this._patchMap.renderParticles = false;
        this._patchMap.ignoreCameraViewport = true;
        this._patchMap.activeCamera = null;
        this._patchMap.useCameraPostProcesses = false;
    }

    private _setCubeVisibilityUniforms(effect: Effect, patch: Patch, mesh: Mesh, view: Matrix, projection: Matrix) {
        effect.setMatrix("view", view);
        effect.setMatrix("projection", projection);
        effect.setFloat2("nearFar", this._near, this._far);
        effect.setFloat("bias", this._bias);
    }

    private renderVisibilityMapCube() {
        let engine = this._scene.getEngine();

        let gl = engine._gl;
        let internalTexture = <InternalTexture>this._patchMap._texture;

        gl.bindFramebuffer(gl.FRAMEBUFFER, internalTexture._framebuffer);

        let viewMatrices = [this._currentPatch.viewMatrix,
            this._currentPatch.viewMatrixPX,
            this._currentPatch.viewMatrixNX,
            this._currentPatch.viewMatrixPY,
            this._currentPatch.viewMatrixNY
        ];

        let projectionMatrices = [Patch.ProjectionMatrix,
        Patch.ProjectionMatrixPX,
        Patch.ProjectionMatrixNX,
        Patch.ProjectionMatrixPY,
        Patch.ProjectionMatrixNY
        ];

        let viewportMultipliers = [
            [1, 1],
            [0.5, 1],
            [0.5, 1],
            [1, 0.5],
            [1, 0.5],
        ];
        let viewportOffsets = [
            [0, 0],
            [0, 0],
            [0.5, 0],
            [0, 0],
            [0, 0.5],
        ];
        let cubeSides = [
            gl.TEXTURE_CUBE_MAP_POSITIVE_Z,
            gl.TEXTURE_CUBE_MAP_POSITIVE_X,
            gl.TEXTURE_CUBE_MAP_NEGATIVE_X,
            gl.TEXTURE_CUBE_MAP_NEGATIVE_Y,
            gl.TEXTURE_CUBE_MAP_POSITIVE_Y,
        ];

        engine.enableEffect(this._radiosityEffectsManager.visibilityEffect);

        for (let j = 0; j < 5; j++) {
            // Full cube viewport when rendering the front face
            engine.setDirectViewport(viewportOffsets[j][0] * this._patchMap.getRenderWidth(), viewportOffsets[j][1] * this._patchMap.getRenderHeight(), this._patchMap.getRenderWidth() * viewportMultipliers[j][0], this._patchMap.getRenderHeight() * viewportMultipliers[j][1]);
            // Render on each face of the hemicube
            gl.framebufferTexture2D(gl.FRAMEBUFFER, gl.COLOR_ATTACHMENT0, cubeSides[j], internalTexture._webGLTexture, 0);
            engine.clear(new Color4(0, 0, 0, 0), true, true);
            for (let i = 0; i < this.meshes.length; i++) {
                for (let k = 0; k < this.meshes[i].subMeshes.length; k++) {
                    this._setCubeVisibilityUniforms(this._radiosityEffectsManager.visibilityEffect, this._currentPatch, this.meshes[i], viewMatrices[j], projectionMatrices[j]);
                    this.renderSubMesh(this.meshes[i].subMeshes[k], this._radiosityEffectsManager.visibilityEffect);
                }
            }
            // Tools.DumpFramebuffer(this._patchMap.getRenderWidth(), this._patchMap.getRenderHeight(), this._scene.getEngine());
        }
        gl.bindFramebuffer(gl.FRAMEBUFFER, null);
    }

    /**
     * Disposes of the radiosity renderer.
     */
    public dispose(): void {
        var gl = this._scene.getEngine()._gl;
        this._patchMap.dispose();
        this._nextShooterTexture.dispose();
        gl.deleteFramebuffer(this._frameBuffer0);
        gl.deleteFramebuffer(this._frameBuffer1);
    }
}<|MERGE_RESOLUTION|>--- conflicted
+++ resolved
@@ -181,9 +181,6 @@
         /** Inits the `radiosityInfo` object */
         initForRadiosity() : void;
 
-        /** Reset radiosity textures */
-        resetForRadiosity() : void;
-
         /** Gets radiosity texture
          * @return the radiosity texture. Can be fully black if the radiosity process has not been run yet.
          */
@@ -394,10 +391,7 @@
         engine.setState(false);
         engine.setDirectViewport(0, 0, this.getCurrentRenderWidth(), this.getCurrentRenderHeight());
 
-<<<<<<< HEAD
-=======
         const hardwareInstancedRendering = Boolean(engine.getCaps().instancedArrays && batch.visibleInstances[subMesh._id]);
->>>>>>> cf16095d
         var effect = this._radiosityEffectsManager.radiosityEffect;
 
         if (!effect || !effect.isReady()) {
@@ -410,18 +404,19 @@
         uniformCallback(effect, args);
 
         // Draw triangles
-        mesh._processRendering(mesh, subMesh, effect, Material.TriangleFillMode, batch, false,
+        mesh._processRendering(mesh, subMesh, effect, Material.TriangleFillMode, batch, hardwareInstancedRendering,
             (isInstance, world) => effect.setMatrix("world", world));
 
+        // Commented as it looks like it adds an ssao effect
         // render edges
-        mesh._bind(subMesh, effect, Material.WireFrameFillMode);
-        mesh._processRendering(mesh, subMesh, effect, Material.WireFrameFillMode, batch, false,
-            (isInstance, world) => effect.setMatrix("world", world));
-
-        // // render points
-        mesh._bind(subMesh, effect, Material.PointFillMode);
-        mesh._processRendering(mesh, subMesh, effect, Material.PointFillMode, batch, false,
-            (isInstance, world) => effect.setMatrix("world", world));
+        // mesh._bind(subMesh, effect, Material.WireFrameFillMode);
+        // mesh._processRendering(mesh, subMesh, effect, Material.WireFrameFillMode, batch, false,
+        //     (isInstance, world) => effect.setMatrix("world", world));
+
+        // // // render points
+        // mesh._bind(subMesh, effect, Material.PointFillMode);
+        // mesh._processRendering(mesh, subMesh, effect, Material.PointFillMode, batch, false,
+        //     (isInstance, world) => effect.setMatrix("world", world));
         return true;
     }
 
@@ -1025,11 +1020,7 @@
         let vb: any = {};
         vb[VertexBuffer.PositionKind] = this._radiosityEffectsManager.screenQuadVB;
         effect.setTexture("inputTexture", origin);
-<<<<<<< HEAD
-        effect.setFloat("_ExposureAdjustment", 0.85); // TODO
-=======
         effect.setFloat("_ExposureAdjustment", 1); // TODO
->>>>>>> cf16095d
         effect.setColor3("ambientColor", new Color3(0.4, 0.4, 0.4)); // TODO
         engine.bindBuffers(vb, this._radiosityEffectsManager.screenQuadIB, effect);
 
