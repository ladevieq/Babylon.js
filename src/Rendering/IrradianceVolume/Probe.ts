--- conflicted
+++ resolved
@@ -443,8 +443,7 @@
         this.sphericalHarmonic.l2_1 = this.sphericalHarmonic.l2_1.multiplyByFloats(weight, weight, weight);
         this.sphericalHarmonic.l2_2 = this.sphericalHarmonic.l2_2.multiplyByFloats(weight, weight, weight);
     }
-<<<<<<< HEAD
-*/
+
 
     public useIrradianceGradient(){
         let tempr : Vector3;
@@ -539,7 +538,4 @@
         }
         this._computeProbeIrradiance();
     }
-} 
-=======
-}
->>>>>>> 3b47b398
+} 