import { Scene } from '../../scene';
import { Probe } from './Probe';
import { Mesh } from '../../Meshes/mesh';
import { Material } from '../../Materials/material';
import { Nullable } from '../../types';
import { ShaderMaterial } from '../../Materials/shaderMaterial';
import { VertexBuffer } from '../../Meshes/buffer';
import { Effect } from '../../Materials/effect';
import { Vector3 } from '../../Maths/math.vector';
import { MeshDictionary } from './meshDictionary';
import { RawTexture } from '../../Materials/Textures/rawTexture';
import { Engine } from '../../Engines/engine';
import { Color4 } from '../../Maths/math.color';

import "./../../Shaders/irradianceVolumeIrradianceLightmap.fragment";
import "./../../Shaders/irradianceVolumeIrradianceLightmap.vertex";
import { ProbeIrradianceGradient } from './ProbeIrradianceGradient';
/**
 * Class that aims to take care of everything with regard to the irradiance for the irradiance volume
 */
export class Irradiance {

    private _scene : Scene;

    private _uniformNumberProbes: Vector3;
    private _uniformBottomLeft : Vector3;
    private _uniformBoxSize : Vector3;

    /**
     * The list of probes that are part of this irradiance volume
     */
    public probeList : Array<Probe>;

    public probeIrradianceGradientList : Array<ProbeIrradianceGradient>;

    /**
     * The meshes that are render by the probes
     */
    public meshes : Array<Mesh>;

    private _promise : Promise<void>;

    /**
     * The effect that will be use to render the environment of each probes. It will be given to every probes of the volume
     */
    public uvEffect : Effect;

    /**
     * The effect used to render the irradiance from each probe.
     */
    public bounceEffect : Effect;

    /**
     * The dictionary that stores the lightmaps linked to each mesh
     */
    public dictionary : MeshDictionary;

    /**
     * The number of bounces we want to add to the scene
     */
    public numberBounces : number;

    /**
     * Value that will be set to true once the rendering is finish.
     * Can be used to check if the rendering is finished outiside of this class, because we use Promess
     */
    public finish = false;

    private _shTexture : RawTexture;

    /**
     * Initializer of the irradiance class
     * @param scene The scene of the meshes
     * @param probes The probes that are used to render irradiance
     * 
     * @param meshes The meshes that are used to render irradiance
     * @param dictionary The dictionary that contains information about meshes
     * @param numberBounces The number of bounces we want to render
     * @param probeDisposition A vec3 representing the number of probes on each axis of the volume
     * @param bottomLeft    A position representing the position of the probe on the bottom left of the irradiance volume
     * @param volumeSize A vec3 containing the volume width, height and depth
     */
<<<<<<< HEAD
    constructor(scene : Scene, probes : Array<Probe>, probesForGradient : Array<ProbeIrradianceGradient>, meshes : Array<Mesh>, dictionary : MeshDictionary, numberBounces : number,
        probeDisposition : Vector3, bottomLeft : Vector3, volumeSize : Vector3 ) {
=======
    constructor(scene : Scene, probes : Array<Probe>, meshes : Array<Mesh>, dictionary : MeshDictionary, numberBounces : number,
        probeDisposition : Vector3, bottomLeft : Vector3, volumeSize : Vector3) {
>>>>>>> 3b47b398
        this._scene = scene;
        this.probeList = probes;
        this.probeIrradianceGradientList = probesForGradient;
        this.meshes = [];
        for (let mesh of meshes) {
            this.meshes.push(mesh);
        }

        this.dictionary = dictionary;
        this.numberBounces = numberBounces;
        this._uniformNumberProbes = probeDisposition;
        this._uniformBottomLeft = bottomLeft;
        this._uniformBoxSize = volumeSize;
        dictionary.initLightmapTextures();
        //We can only initialize the irradiance lightmap after setting the uniforms attributes, as it is needed for the material
        this._initIrradianceLightMap();
        this._promise = this._createPromise();
    }

    /**
     * Function that launch the render process
     */
    public render() : void {

        // When all we need is ready
        this._promise.then(() => {
            for (let probe of this.probeList) {
                // Init the renderTargetTexture needed for each probes
                probe.render(this.meshes, this.dictionary, this.uvEffect, this.bounceEffect);
                probe.renderBounce(this.meshes);
            }
            for (let probe of this.probeIrradianceGradientList) {
                // Init the renderTargetTexture needed for each probes
                probe.render(this.meshes, this.dictionary, this.uvEffect, this.bounceEffect);
                probe.renderBounce(this.meshes);
            }

            let currentBounce = 0;
            for (let probe of this.probeList) {
                // Set these value to false to ensure that the promess will finish when we want it too
                probe.sphericalHarmonicChanged = false;
            }
<<<<<<< HEAD
            for (let probe of this.probeIrradianceGradientList) {
                probe.sphericalHarmonicChanged = false;
            }
            if (this.numberBounces > 0){
=======
            if (this.numberBounces > 0) {
>>>>>>> 3b47b398
                // Call the recursive function that will render each bounce
                this._renderBounce(currentBounce + 1);
            }
            else {
                // We are done with the rendering process, finish has to be set to true
                this.dictionary.render();
                this.finish = true;
            }
        });
    }

    private _renderBounce(currentBounce : number) {
        let renderTime = 0;
        let shTime = 0;
        let beginBounce = new Date().getTime();

        for (let probe of this.probeList) {
            if (probe.probeInHouse == Probe.INSIDE_HOUSE) {
                probe.tempBounce.isCube = false;
                probe.tempBounce.render();
                probe.tempBounce.isCube = true;
                renderTime += probe.renderTime;
                shTime += probe.shTime;
            }
        }

        for (let probe of this.probeIrradianceGradientList) {
            if (probe.probeInHouse == Probe.INSIDE_HOUSE){
                probe.tempBounce.isCube = false;
                probe.tempBounce.render();
                probe.tempBounce.isCube = true;
                renderTime += probe.renderTime;
                shTime += probe.shTime;
            }
        }


        for (let probe of this.probeList){
            probe.useIrradianceGradient();
        }

// Pour les probes dans la liste d'irradiance, on fait aussi le rendu. Mais le rendu est spécial
// -> On rend toutes les probes, on fait le caclul des nouvelles sh + du gradient
// Ensuite, on parcours les probes de nouveau, celles qui sont de type 2, ont leur affecte des sh en fonction de leur probe irradiance gradient associée

        let endProbeEnv = new Date().getTime();

        this.updateShTexture();
        for (let value of this.dictionary.values()) {
            value.irradianceLightmap.render();
        }

        let endBounce = new Date().getTime();

        console.log("___________________ \n bounce : " + currentBounce);
        console.log("Temps total : " + (endBounce - beginBounce));
        console.log("Rendu de tous les environnements des probes : " + (endProbeEnv - beginBounce));
        console.log("Rendu de l'irradiance sur la scène : " + (endBounce - endProbeEnv));
        console.log("Temps total capture environnement : " + renderTime);
        console.log("Temps total sh coef : " + shTime);

        if (currentBounce < this.numberBounces) {
            this._renderBounce(currentBounce + 1);
        }
        else {
            this.dictionary.render();
            this.finish = true;
        }

    }

    /**
     * Method called to store the spherical harmonics coefficient into a texture,
     * allowing to have less uniforms in our shader
     */
    public updateShTexture() : void {
        let shArray = new Float32Array(this.probeList.length * 9  * 4);
        for (let i = 0; i < this.probeList.length; i++) {
            let probe = this.probeList[i];
<<<<<<< HEAD
            if (probe.probeInHouse != Probe.OUTSIDE_HOUSE){
=======
            if (probe.probeInHouse == Probe.INSIDE_HOUSE) {
>>>>>>> 3b47b398
                let index = i * 9 * 4;

                shArray[index] =  probe.sphericalHarmonic.l00.x;
                shArray[index + 1] =  probe.sphericalHarmonic.l00.y;
                shArray[index + 2] = probe.sphericalHarmonic.l00.z;
                shArray[index + 3] = 1;

                shArray[index + 4] = probe.sphericalHarmonic.l11.x;
                shArray[index + 5] = probe.sphericalHarmonic.l11.y;
                shArray[index + 6] = probe.sphericalHarmonic.l11.z;
                shArray[index + 7] = 1;

                shArray[index + 8] = probe.sphericalHarmonic.l10.x;
                shArray[index + 9] =  probe.sphericalHarmonic.l10.y;
                shArray[index + 10] =  probe.sphericalHarmonic.l10.z;
                shArray[index + 11] = 1;

                shArray[index + 12] =  probe.sphericalHarmonic.l1_1.x;
                shArray[index + 13] =  probe.sphericalHarmonic.l1_1.y;
                shArray[index + 14] = probe.sphericalHarmonic.l1_1.z;
                shArray[index + 15] = 1;

                shArray[index + 16] =  probe.sphericalHarmonic.l22.x;
                shArray[index + 17] =  probe.sphericalHarmonic.l22.y;
                shArray[index + 18] =  probe.sphericalHarmonic.l22.z;
                shArray[index + 19] = 1;

                shArray[index + 20] =  probe.sphericalHarmonic.l21.x;
                shArray[index + 21] =  probe.sphericalHarmonic.l21.y;
                shArray[index + 22] =  probe.sphericalHarmonic.l21.z;
                shArray[index + 23] = 1;

                shArray[index + 24] =  probe.sphericalHarmonic.l20.x;
                shArray[index + 25] =  probe.sphericalHarmonic.l20.y;
                shArray[index + 26] =  probe.sphericalHarmonic.l20.z;
                shArray[index + 27] = 1;

                shArray[index + 28] =  probe.sphericalHarmonic.l2_1.x;
                shArray[index + 29] =  probe.sphericalHarmonic.l2_1.y;
                shArray[index + 30] =  probe.sphericalHarmonic.l2_1.z;
                shArray[index + 31] = 1;

                shArray[index + 32] =  probe.sphericalHarmonic.l2_2.x;
                shArray[index + 33] =  probe.sphericalHarmonic.l2_2.y;
                shArray[index + 34] =  probe.sphericalHarmonic.l2_2.z;
                shArray[index + 35] =  1;
            }
            else {
                let index = i * 9 * 4;
                for (let j = 0; j < 36; j++) {
                    shArray[index + j] = 0.;
                }
            }
<<<<<<< HEAD
=======

>>>>>>> 3b47b398
        }
        this._shTexture.update(shArray);
    }

    private _initIrradianceLightMap() : void {
        let irradianceMaterial = new ShaderMaterial("irradianceMaterial", this._scene,
        "irradianceVolumeIrradianceLightmap", {
            attributes : ["position", "normal", "uv2"],
            uniforms : ["world", "isUniform", "numberProbesInSpace", "boxSize", "bottomLeft", "probePosition"],
            defines : ["#define NUM_PROBES " + this.probeList.length],
            samplers : ["shText"]
        });

        irradianceMaterial.setInt("isUniform", 1);
        irradianceMaterial.setVector3("numberProbesInSpace", this._uniformNumberProbes);
        irradianceMaterial.setVector3("boxSize", this._uniformBoxSize);
        irradianceMaterial.setVector3("bottomLeft", this._uniformBottomLeft);
        irradianceMaterial.backFaceCulling = false;

        this.dictionary.initIrradianceLightmapMaterial(irradianceMaterial);

        for (let mesh of this.dictionary.keys()) {
            let value = this.dictionary.getValue(mesh);
            if (value != null) {

                // value.irradianceLightmap.wrapU = 2;
                // value.irradianceLightmap.wrapV = 2;
                value.irradianceLightmap.clearColor = new Color4(0., 0., 0., 0.);
                value.irradianceLightmap.renderList = [mesh];
                let previousMaterial : Nullable<Material>;
                value.irradianceLightmap.onBeforeRenderObservable.add(() => {
                    let probePosition = [];
                    // let shCoef = [];
                    for (let probe of  this.probeList) {
                        probePosition.push(probe.sphere.position.x);
                        probePosition.push(probe.sphere.position.y);
                        probePosition.push(probe.sphere.position.z);
<<<<<<< HEAD
                        if (probe.probeInHouse != Probe.OUTSIDE_HOUSE){
=======
                        if (probe.probeInHouse == Probe.INSIDE_HOUSE) {
>>>>>>> 3b47b398
                            probePosition.push(1.);
                        }
                        else {
                            probePosition.push(0.);
                        }
                    }
                    irradianceMaterial.setArray4("probePosition", probePosition);
                    irradianceMaterial.setTexture("shText", this._shTexture);

                    //Add the right material to the mesh
                    previousMaterial = mesh.material;
                    mesh.material = irradianceMaterial;
                });

                value.irradianceLightmap.onAfterRenderObservable.add(() => {
                    //Put the previous material on the meshes
                    mesh.material = previousMaterial;
                    // value.sumOfBoth.render();
                });
            }
        }
    }

    private _createPromise() : Promise<void> {
        return new Promise((resolve, reject) => {
            this._initProbesPromise();
            let initArray = new Float32Array(this.probeList.length * 9 * 4);
            this._shTexture = new RawTexture(initArray, 9, this.probeList.length, Engine.TEXTUREFORMAT_RGBA, this._scene, false, false, 0, Engine.TEXTURETYPE_FLOAT);
            let interval = setInterval(() => {
                let readyStates = [
                    this._isRawTextReady(),
                    this._areIrradianceLightMapReady(),
                    this._areProbesReady(),
                    this._isUVEffectReady(),
                    this._isBounceEffectReady(),
                    this.dictionary.areMaterialReady()
                ];
                for (let i = 0 ; i < readyStates.length; i++) {
                    if (!readyStates[i]) {
                        return ;
                    }
                }
                clearInterval(interval);
                resolve();
            }, 200);
        });
    }

    private _initProbesPromise() : void {
        for (let probe of this.probeList) {
            probe.initPromise();
        }
        for (let probe of this.probeIrradianceGradientList) {
            probe.initPromise();
        }
    }

    private _isRawTextReady() : boolean {
        return this._shTexture.isReady();
    }

    private _areProbesReady() : boolean {
        let ready = true;
        for (let probe of this.probeList) {
            ready = probe.isProbeReady() && ready;
            if (!ready) {
                return false;
            }
        }
        for (let probe of this.probeIrradianceGradientList){
            ready = probe.isProbeReady() && ready;
            if (!ready){
                return false;
            }
        }
        return true;
    }

    private _isUVEffectReady() : boolean {
        var attribs = [VertexBuffer.PositionKind, VertexBuffer.NormalKind, VertexBuffer.UVKind, VertexBuffer.UV2Kind];
        var uniforms = ["world", "projection", "view", "probePosition", "albedoColor", "hasTexture", "lightmapNumber"];
        var samplers = ["albedoTexture"];
        this.uvEffect = this._scene.getEngine().createEffect("irradianceVolumeProbeEnv",
            attribs,
            uniforms,
            samplers);

        return this.uvEffect.isReady();
    }

    private _isBounceEffectReady() : boolean {
        // var attribs = [VertexBuffer.PositionKind, VertexBuffer.UVKind];
        var attribs = [VertexBuffer.PositionKind, VertexBuffer.NormalKind, VertexBuffer.UVKind, VertexBuffer.UV2Kind];
        // var samplers = ["envMap", "envMapUV", "irradianceMapArray", "directIlluminationLightMapArray"];
        var samplers = ["envMap", "envMapUV", "irradianceMap", "albedoTexture", "directIlluminationLightmap"];

        // var uniform = ["world", "rotation", "numberLightmap"];
        var uniform = ["projection", "view", "probePosition", "albedoColor", "hasTexture", "world",  "numberLightmap", "envMultiplicator"];
        this.bounceEffect = this._scene.getEngine().createEffect("irradianceVolumeUpdateProbeBounceEnv",
            attribs, uniform,
            samplers);

        return this.bounceEffect.isReady();
    }

    private _areIrradianceLightMapReady() : boolean {
        for (let value of this.dictionary.values()) {
            if (!value.irradianceLightmap.isReady()) {
                return false;
            }
            if (value.directLightmap != null && !value.directLightmap.isReady()) {
                return false;
            }
        }
        return true;
    }

/*
    private  _areProbesEnvMapReady() : boolean {
        for (let probe of this.probeList) {
            if (probe.envCubeMapRendered == false) {
                return false;
            }
        }
        return true;
    }
*/
/*
    private _areShCoeffReady() : boolean {
        for (let probe of this.probeList) {
            if (! probe.sphericalHarmonicChanged) {
                return false;
            }
        }
        return true;
    }
*/

    /**
     * Method to call when you want to update the number of bounces, after the irradiance rendering has been done
     * @param numberBounces
     */
    public updateNumberBounces(numberBounces : number) {
        if (this.numberBounces < numberBounces) {
            this.finish = false;
            let currentBounce = this.numberBounces + 1;
            this.numberBounces = numberBounces;
            this._renderBounce(currentBounce);
        }
        else if (this.numberBounces > numberBounces) {
            this.finish = false;
            this.numberBounces = numberBounces;
            let engine = this._scene.getEngine();
            for (let value of this.dictionary.values()) {
                let internal = value.irradianceLightmap.getInternalTexture();
                if (internal != null) {
                    engine.bindFramebuffer(internal);
                    engine.clear(new Color4(0., 0., 0., 1.), true, true, true);
                    engine.unBindFramebuffer(internal);
                }
            }

            if (this.numberBounces == 0) {
                this.dictionary.render();
            }
            else {
                this._renderBounce(1);
            }
        }
        else {
            console.log("same");
            return;
        }

    }

    public updateDirectIllumForEnv(envMultiplicator : number) {
        for (let probe of this.probeList) {
            probe.envMultiplicator = envMultiplicator;
        }
        if (this.numberBounces > 0) {
            let engine = this._scene.getEngine();
            for (let value of this.dictionary.values()) {
                let internal = value.irradianceLightmap.getInternalTexture();
                if (internal != null) {
                    engine.bindFramebuffer(internal);
                    engine.clear(new Color4(0., 0., 0., 1.), true, true, true);
                    engine.unBindFramebuffer(internal);
                }
            }
            this._renderBounce(1);
        }
    }

}
<|MERGE_RESOLUTION|>--- conflicted
+++ resolved
@@ -1,517 +1,496 @@
-import { Scene } from '../../scene';
-import { Probe } from './Probe';
-import { Mesh } from '../../Meshes/mesh';
-import { Material } from '../../Materials/material';
-import { Nullable } from '../../types';
-import { ShaderMaterial } from '../../Materials/shaderMaterial';
-import { VertexBuffer } from '../../Meshes/buffer';
-import { Effect } from '../../Materials/effect';
-import { Vector3 } from '../../Maths/math.vector';
-import { MeshDictionary } from './meshDictionary';
-import { RawTexture } from '../../Materials/Textures/rawTexture';
-import { Engine } from '../../Engines/engine';
-import { Color4 } from '../../Maths/math.color';
-
-import "./../../Shaders/irradianceVolumeIrradianceLightmap.fragment";
-import "./../../Shaders/irradianceVolumeIrradianceLightmap.vertex";
-import { ProbeIrradianceGradient } from './ProbeIrradianceGradient';
-/**
- * Class that aims to take care of everything with regard to the irradiance for the irradiance volume
- */
-export class Irradiance {
-
-    private _scene : Scene;
-
-    private _uniformNumberProbes: Vector3;
-    private _uniformBottomLeft : Vector3;
-    private _uniformBoxSize : Vector3;
-
-    /**
-     * The list of probes that are part of this irradiance volume
-     */
-    public probeList : Array<Probe>;
-
-    public probeIrradianceGradientList : Array<ProbeIrradianceGradient>;
-
-    /**
-     * The meshes that are render by the probes
-     */
-    public meshes : Array<Mesh>;
-
-    private _promise : Promise<void>;
-
-    /**
-     * The effect that will be use to render the environment of each probes. It will be given to every probes of the volume
-     */
-    public uvEffect : Effect;
-
-    /**
-     * The effect used to render the irradiance from each probe.
-     */
-    public bounceEffect : Effect;
-
-    /**
-     * The dictionary that stores the lightmaps linked to each mesh
-     */
-    public dictionary : MeshDictionary;
-
-    /**
-     * The number of bounces we want to add to the scene
-     */
-    public numberBounces : number;
-
-    /**
-     * Value that will be set to true once the rendering is finish.
-     * Can be used to check if the rendering is finished outiside of this class, because we use Promess
-     */
-    public finish = false;
-
-    private _shTexture : RawTexture;
-
-    /**
-     * Initializer of the irradiance class
-     * @param scene The scene of the meshes
-     * @param probes The probes that are used to render irradiance
-     * 
-     * @param meshes The meshes that are used to render irradiance
-     * @param dictionary The dictionary that contains information about meshes
-     * @param numberBounces The number of bounces we want to render
-     * @param probeDisposition A vec3 representing the number of probes on each axis of the volume
-     * @param bottomLeft    A position representing the position of the probe on the bottom left of the irradiance volume
-     * @param volumeSize A vec3 containing the volume width, height and depth
-     */
-<<<<<<< HEAD
-    constructor(scene : Scene, probes : Array<Probe>, probesForGradient : Array<ProbeIrradianceGradient>, meshes : Array<Mesh>, dictionary : MeshDictionary, numberBounces : number,
-        probeDisposition : Vector3, bottomLeft : Vector3, volumeSize : Vector3 ) {
-=======
-    constructor(scene : Scene, probes : Array<Probe>, meshes : Array<Mesh>, dictionary : MeshDictionary, numberBounces : number,
-        probeDisposition : Vector3, bottomLeft : Vector3, volumeSize : Vector3) {
->>>>>>> 3b47b398
-        this._scene = scene;
-        this.probeList = probes;
-        this.probeIrradianceGradientList = probesForGradient;
-        this.meshes = [];
-        for (let mesh of meshes) {
-            this.meshes.push(mesh);
-        }
-
-        this.dictionary = dictionary;
-        this.numberBounces = numberBounces;
-        this._uniformNumberProbes = probeDisposition;
-        this._uniformBottomLeft = bottomLeft;
-        this._uniformBoxSize = volumeSize;
-        dictionary.initLightmapTextures();
-        //We can only initialize the irradiance lightmap after setting the uniforms attributes, as it is needed for the material
-        this._initIrradianceLightMap();
-        this._promise = this._createPromise();
-    }
-
-    /**
-     * Function that launch the render process
-     */
-    public render() : void {
-
-        // When all we need is ready
-        this._promise.then(() => {
-            for (let probe of this.probeList) {
-                // Init the renderTargetTexture needed for each probes
-                probe.render(this.meshes, this.dictionary, this.uvEffect, this.bounceEffect);
-                probe.renderBounce(this.meshes);
-            }
-            for (let probe of this.probeIrradianceGradientList) {
-                // Init the renderTargetTexture needed for each probes
-                probe.render(this.meshes, this.dictionary, this.uvEffect, this.bounceEffect);
-                probe.renderBounce(this.meshes);
-            }
-
-            let currentBounce = 0;
-            for (let probe of this.probeList) {
-                // Set these value to false to ensure that the promess will finish when we want it too
-                probe.sphericalHarmonicChanged = false;
-            }
-<<<<<<< HEAD
-            for (let probe of this.probeIrradianceGradientList) {
-                probe.sphericalHarmonicChanged = false;
-            }
-            if (this.numberBounces > 0){
-=======
-            if (this.numberBounces > 0) {
->>>>>>> 3b47b398
-                // Call the recursive function that will render each bounce
-                this._renderBounce(currentBounce + 1);
-            }
-            else {
-                // We are done with the rendering process, finish has to be set to true
-                this.dictionary.render();
-                this.finish = true;
-            }
-        });
-    }
-
-    private _renderBounce(currentBounce : number) {
-        let renderTime = 0;
-        let shTime = 0;
-        let beginBounce = new Date().getTime();
-
-        for (let probe of this.probeList) {
-            if (probe.probeInHouse == Probe.INSIDE_HOUSE) {
-                probe.tempBounce.isCube = false;
-                probe.tempBounce.render();
-                probe.tempBounce.isCube = true;
-                renderTime += probe.renderTime;
-                shTime += probe.shTime;
-            }
-        }
-
-        for (let probe of this.probeIrradianceGradientList) {
-            if (probe.probeInHouse == Probe.INSIDE_HOUSE){
-                probe.tempBounce.isCube = false;
-                probe.tempBounce.render();
-                probe.tempBounce.isCube = true;
-                renderTime += probe.renderTime;
-                shTime += probe.shTime;
-            }
-        }
-
-
-        for (let probe of this.probeList){
-            probe.useIrradianceGradient();
-        }
-
-// Pour les probes dans la liste d'irradiance, on fait aussi le rendu. Mais le rendu est spécial
-// -> On rend toutes les probes, on fait le caclul des nouvelles sh + du gradient
-// Ensuite, on parcours les probes de nouveau, celles qui sont de type 2, ont leur affecte des sh en fonction de leur probe irradiance gradient associée
-
-        let endProbeEnv = new Date().getTime();
-
-        this.updateShTexture();
-        for (let value of this.dictionary.values()) {
-            value.irradianceLightmap.render();
-        }
-
-        let endBounce = new Date().getTime();
-
-        console.log("___________________ \n bounce : " + currentBounce);
-        console.log("Temps total : " + (endBounce - beginBounce));
-        console.log("Rendu de tous les environnements des probes : " + (endProbeEnv - beginBounce));
-        console.log("Rendu de l'irradiance sur la scène : " + (endBounce - endProbeEnv));
-        console.log("Temps total capture environnement : " + renderTime);
-        console.log("Temps total sh coef : " + shTime);
-
-        if (currentBounce < this.numberBounces) {
-            this._renderBounce(currentBounce + 1);
-        }
-        else {
-            this.dictionary.render();
-            this.finish = true;
-        }
-
-    }
-
-    /**
-     * Method called to store the spherical harmonics coefficient into a texture,
-     * allowing to have less uniforms in our shader
-     */
-    public updateShTexture() : void {
-        let shArray = new Float32Array(this.probeList.length * 9  * 4);
-        for (let i = 0; i < this.probeList.length; i++) {
-            let probe = this.probeList[i];
-<<<<<<< HEAD
-            if (probe.probeInHouse != Probe.OUTSIDE_HOUSE){
-=======
-            if (probe.probeInHouse == Probe.INSIDE_HOUSE) {
->>>>>>> 3b47b398
-                let index = i * 9 * 4;
-
-                shArray[index] =  probe.sphericalHarmonic.l00.x;
-                shArray[index + 1] =  probe.sphericalHarmonic.l00.y;
-                shArray[index + 2] = probe.sphericalHarmonic.l00.z;
-                shArray[index + 3] = 1;
-
-                shArray[index + 4] = probe.sphericalHarmonic.l11.x;
-                shArray[index + 5] = probe.sphericalHarmonic.l11.y;
-                shArray[index + 6] = probe.sphericalHarmonic.l11.z;
-                shArray[index + 7] = 1;
-
-                shArray[index + 8] = probe.sphericalHarmonic.l10.x;
-                shArray[index + 9] =  probe.sphericalHarmonic.l10.y;
-                shArray[index + 10] =  probe.sphericalHarmonic.l10.z;
-                shArray[index + 11] = 1;
-
-                shArray[index + 12] =  probe.sphericalHarmonic.l1_1.x;
-                shArray[index + 13] =  probe.sphericalHarmonic.l1_1.y;
-                shArray[index + 14] = probe.sphericalHarmonic.l1_1.z;
-                shArray[index + 15] = 1;
-
-                shArray[index + 16] =  probe.sphericalHarmonic.l22.x;
-                shArray[index + 17] =  probe.sphericalHarmonic.l22.y;
-                shArray[index + 18] =  probe.sphericalHarmonic.l22.z;
-                shArray[index + 19] = 1;
-
-                shArray[index + 20] =  probe.sphericalHarmonic.l21.x;
-                shArray[index + 21] =  probe.sphericalHarmonic.l21.y;
-                shArray[index + 22] =  probe.sphericalHarmonic.l21.z;
-                shArray[index + 23] = 1;
-
-                shArray[index + 24] =  probe.sphericalHarmonic.l20.x;
-                shArray[index + 25] =  probe.sphericalHarmonic.l20.y;
-                shArray[index + 26] =  probe.sphericalHarmonic.l20.z;
-                shArray[index + 27] = 1;
-
-                shArray[index + 28] =  probe.sphericalHarmonic.l2_1.x;
-                shArray[index + 29] =  probe.sphericalHarmonic.l2_1.y;
-                shArray[index + 30] =  probe.sphericalHarmonic.l2_1.z;
-                shArray[index + 31] = 1;
-
-                shArray[index + 32] =  probe.sphericalHarmonic.l2_2.x;
-                shArray[index + 33] =  probe.sphericalHarmonic.l2_2.y;
-                shArray[index + 34] =  probe.sphericalHarmonic.l2_2.z;
-                shArray[index + 35] =  1;
-            }
-            else {
-                let index = i * 9 * 4;
-                for (let j = 0; j < 36; j++) {
-                    shArray[index + j] = 0.;
-                }
-            }
-<<<<<<< HEAD
-=======
-
->>>>>>> 3b47b398
-        }
-        this._shTexture.update(shArray);
-    }
-
-    private _initIrradianceLightMap() : void {
-        let irradianceMaterial = new ShaderMaterial("irradianceMaterial", this._scene,
-        "irradianceVolumeIrradianceLightmap", {
-            attributes : ["position", "normal", "uv2"],
-            uniforms : ["world", "isUniform", "numberProbesInSpace", "boxSize", "bottomLeft", "probePosition"],
-            defines : ["#define NUM_PROBES " + this.probeList.length],
-            samplers : ["shText"]
-        });
-
-        irradianceMaterial.setInt("isUniform", 1);
-        irradianceMaterial.setVector3("numberProbesInSpace", this._uniformNumberProbes);
-        irradianceMaterial.setVector3("boxSize", this._uniformBoxSize);
-        irradianceMaterial.setVector3("bottomLeft", this._uniformBottomLeft);
-        irradianceMaterial.backFaceCulling = false;
-
-        this.dictionary.initIrradianceLightmapMaterial(irradianceMaterial);
-
-        for (let mesh of this.dictionary.keys()) {
-            let value = this.dictionary.getValue(mesh);
-            if (value != null) {
-
-                // value.irradianceLightmap.wrapU = 2;
-                // value.irradianceLightmap.wrapV = 2;
-                value.irradianceLightmap.clearColor = new Color4(0., 0., 0., 0.);
-                value.irradianceLightmap.renderList = [mesh];
-                let previousMaterial : Nullable<Material>;
-                value.irradianceLightmap.onBeforeRenderObservable.add(() => {
-                    let probePosition = [];
-                    // let shCoef = [];
-                    for (let probe of  this.probeList) {
-                        probePosition.push(probe.sphere.position.x);
-                        probePosition.push(probe.sphere.position.y);
-                        probePosition.push(probe.sphere.position.z);
-<<<<<<< HEAD
-                        if (probe.probeInHouse != Probe.OUTSIDE_HOUSE){
-=======
-                        if (probe.probeInHouse == Probe.INSIDE_HOUSE) {
->>>>>>> 3b47b398
-                            probePosition.push(1.);
-                        }
-                        else {
-                            probePosition.push(0.);
-                        }
-                    }
-                    irradianceMaterial.setArray4("probePosition", probePosition);
-                    irradianceMaterial.setTexture("shText", this._shTexture);
-
-                    //Add the right material to the mesh
-                    previousMaterial = mesh.material;
-                    mesh.material = irradianceMaterial;
-                });
-
-                value.irradianceLightmap.onAfterRenderObservable.add(() => {
-                    //Put the previous material on the meshes
-                    mesh.material = previousMaterial;
-                    // value.sumOfBoth.render();
-                });
-            }
-        }
-    }
-
-    private _createPromise() : Promise<void> {
-        return new Promise((resolve, reject) => {
-            this._initProbesPromise();
-            let initArray = new Float32Array(this.probeList.length * 9 * 4);
-            this._shTexture = new RawTexture(initArray, 9, this.probeList.length, Engine.TEXTUREFORMAT_RGBA, this._scene, false, false, 0, Engine.TEXTURETYPE_FLOAT);
-            let interval = setInterval(() => {
-                let readyStates = [
-                    this._isRawTextReady(),
-                    this._areIrradianceLightMapReady(),
-                    this._areProbesReady(),
-                    this._isUVEffectReady(),
-                    this._isBounceEffectReady(),
-                    this.dictionary.areMaterialReady()
-                ];
-                for (let i = 0 ; i < readyStates.length; i++) {
-                    if (!readyStates[i]) {
-                        return ;
-                    }
-                }
-                clearInterval(interval);
-                resolve();
-            }, 200);
-        });
-    }
-
-    private _initProbesPromise() : void {
-        for (let probe of this.probeList) {
-            probe.initPromise();
-        }
-        for (let probe of this.probeIrradianceGradientList) {
-            probe.initPromise();
-        }
-    }
-
-    private _isRawTextReady() : boolean {
-        return this._shTexture.isReady();
-    }
-
-    private _areProbesReady() : boolean {
-        let ready = true;
-        for (let probe of this.probeList) {
-            ready = probe.isProbeReady() && ready;
-            if (!ready) {
-                return false;
-            }
-        }
-        for (let probe of this.probeIrradianceGradientList){
-            ready = probe.isProbeReady() && ready;
-            if (!ready){
-                return false;
-            }
-        }
-        return true;
-    }
-
-    private _isUVEffectReady() : boolean {
-        var attribs = [VertexBuffer.PositionKind, VertexBuffer.NormalKind, VertexBuffer.UVKind, VertexBuffer.UV2Kind];
-        var uniforms = ["world", "projection", "view", "probePosition", "albedoColor", "hasTexture", "lightmapNumber"];
-        var samplers = ["albedoTexture"];
-        this.uvEffect = this._scene.getEngine().createEffect("irradianceVolumeProbeEnv",
-            attribs,
-            uniforms,
-            samplers);
-
-        return this.uvEffect.isReady();
-    }
-
-    private _isBounceEffectReady() : boolean {
-        // var attribs = [VertexBuffer.PositionKind, VertexBuffer.UVKind];
-        var attribs = [VertexBuffer.PositionKind, VertexBuffer.NormalKind, VertexBuffer.UVKind, VertexBuffer.UV2Kind];
-        // var samplers = ["envMap", "envMapUV", "irradianceMapArray", "directIlluminationLightMapArray"];
-        var samplers = ["envMap", "envMapUV", "irradianceMap", "albedoTexture", "directIlluminationLightmap"];
-
-        // var uniform = ["world", "rotation", "numberLightmap"];
-        var uniform = ["projection", "view", "probePosition", "albedoColor", "hasTexture", "world",  "numberLightmap", "envMultiplicator"];
-        this.bounceEffect = this._scene.getEngine().createEffect("irradianceVolumeUpdateProbeBounceEnv",
-            attribs, uniform,
-            samplers);
-
-        return this.bounceEffect.isReady();
-    }
-
-    private _areIrradianceLightMapReady() : boolean {
-        for (let value of this.dictionary.values()) {
-            if (!value.irradianceLightmap.isReady()) {
-                return false;
-            }
-            if (value.directLightmap != null && !value.directLightmap.isReady()) {
-                return false;
-            }
-        }
-        return true;
-    }
-
-/*
-    private  _areProbesEnvMapReady() : boolean {
-        for (let probe of this.probeList) {
-            if (probe.envCubeMapRendered == false) {
-                return false;
-            }
-        }
-        return true;
-    }
-*/
-/*
-    private _areShCoeffReady() : boolean {
-        for (let probe of this.probeList) {
-            if (! probe.sphericalHarmonicChanged) {
-                return false;
-            }
-        }
-        return true;
-    }
-*/
-
-    /**
-     * Method to call when you want to update the number of bounces, after the irradiance rendering has been done
-     * @param numberBounces
-     */
-    public updateNumberBounces(numberBounces : number) {
-        if (this.numberBounces < numberBounces) {
-            this.finish = false;
-            let currentBounce = this.numberBounces + 1;
-            this.numberBounces = numberBounces;
-            this._renderBounce(currentBounce);
-        }
-        else if (this.numberBounces > numberBounces) {
-            this.finish = false;
-            this.numberBounces = numberBounces;
-            let engine = this._scene.getEngine();
-            for (let value of this.dictionary.values()) {
-                let internal = value.irradianceLightmap.getInternalTexture();
-                if (internal != null) {
-                    engine.bindFramebuffer(internal);
-                    engine.clear(new Color4(0., 0., 0., 1.), true, true, true);
-                    engine.unBindFramebuffer(internal);
-                }
-            }
-
-            if (this.numberBounces == 0) {
-                this.dictionary.render();
-            }
-            else {
-                this._renderBounce(1);
-            }
-        }
-        else {
-            console.log("same");
-            return;
-        }
-
-    }
-
-    public updateDirectIllumForEnv(envMultiplicator : number) {
-        for (let probe of this.probeList) {
-            probe.envMultiplicator = envMultiplicator;
-        }
-        if (this.numberBounces > 0) {
-            let engine = this._scene.getEngine();
-            for (let value of this.dictionary.values()) {
-                let internal = value.irradianceLightmap.getInternalTexture();
-                if (internal != null) {
-                    engine.bindFramebuffer(internal);
-                    engine.clear(new Color4(0., 0., 0., 1.), true, true, true);
-                    engine.unBindFramebuffer(internal);
-                }
-            }
-            this._renderBounce(1);
-        }
-    }
-
-}
+import { Scene } from '../../scene';
+import { Probe } from './Probe';
+import { Mesh } from '../../Meshes/mesh';
+import { Material } from '../../Materials/material';
+import { Nullable } from '../../types';
+import { ShaderMaterial } from '../../Materials/shaderMaterial';
+import { VertexBuffer } from '../../Meshes/buffer';
+import { Effect } from '../../Materials/effect';
+import { Vector3 } from '../../Maths/math.vector';
+import { MeshDictionary } from './meshDictionary';
+import { RawTexture } from '../../Materials/Textures/rawTexture';
+import { Engine } from '../../Engines/engine';
+import { Color4 } from '../../Maths/math.color';
+
+import "./../../Shaders/irradianceVolumeIrradianceLightmap.fragment";
+import "./../../Shaders/irradianceVolumeIrradianceLightmap.vertex";
+import { ProbeIrradianceGradient } from './ProbeIrradianceGradient';
+/**
+ * Class that aims to take care of everything with regard to the irradiance for the irradiance volume
+ */
+export class Irradiance {
+
+    private _scene : Scene;
+
+    private _uniformNumberProbes: Vector3;
+    private _uniformBottomLeft : Vector3;
+    private _uniformBoxSize : Vector3;
+
+    /**
+     * The list of probes that are part of this irradiance volume
+     */
+    public probeList : Array<Probe>;
+
+    public probeIrradianceGradientList : Array<ProbeIrradianceGradient>;
+
+    /**
+     * The meshes that are render by the probes
+     */
+    public meshes : Array<Mesh>;
+
+    private _promise : Promise<void>;
+
+    /**
+     * The effect that will be use to render the environment of each probes. It will be given to every probes of the volume
+     */
+    public uvEffect : Effect;
+
+    /**
+     * The effect used to render the irradiance from each probe.
+     */
+    public bounceEffect : Effect;
+
+    /**
+     * The dictionary that stores the lightmaps linked to each mesh
+     */
+    public dictionary : MeshDictionary;
+
+    /**
+     * The number of bounces we want to add to the scene
+     */
+    public numberBounces : number;
+
+    /**
+     * Value that will be set to true once the rendering is finish.
+     * Can be used to check if the rendering is finished outiside of this class, because we use Promess
+     */
+    public finish = false;
+
+    private _shTexture : RawTexture;
+
+    /**
+     * Initializer of the irradiance class
+     * @param scene The scene of the meshes
+     * @param probes The probes that are used to render irradiance
+     * 
+     * @param meshes The meshes that are used to render irradiance
+     * @param dictionary The dictionary that contains information about meshes
+     * @param numberBounces The number of bounces we want to render
+     * @param probeDisposition A vec3 representing the number of probes on each axis of the volume
+     * @param bottomLeft    A position representing the position of the probe on the bottom left of the irradiance volume
+     * @param volumeSize A vec3 containing the volume width, height and depth
+     */
+    constructor(scene : Scene, probes : Array<Probe>, probesForGradient : Array<ProbeIrradianceGradient>, meshes : Array<Mesh>, dictionary : MeshDictionary, numberBounces : number,
+        probeDisposition : Vector3, bottomLeft : Vector3, volumeSize : Vector3 ) {
+        this._scene = scene;
+        this.probeList = probes;
+        this.probeIrradianceGradientList = probesForGradient;
+        this.meshes = [];
+        for (let mesh of meshes) {
+            this.meshes.push(mesh);
+        }
+
+        this.dictionary = dictionary;
+        this.numberBounces = numberBounces;
+        this._uniformNumberProbes = probeDisposition;
+        this._uniformBottomLeft = bottomLeft;
+        this._uniformBoxSize = volumeSize;
+        dictionary.initLightmapTextures();
+        //We can only initialize the irradiance lightmap after setting the uniforms attributes, as it is needed for the material
+        this._initIrradianceLightMap();
+        this._promise = this._createPromise();
+    }
+
+    /**
+     * Function that launch the render process
+     */
+    public render() : void {
+
+        // When all we need is ready
+        this._promise.then(() => {
+            for (let probe of this.probeList) {
+                // Init the renderTargetTexture needed for each probes
+                probe.render(this.meshes, this.dictionary, this.uvEffect, this.bounceEffect);
+                probe.renderBounce(this.meshes);
+            }
+            for (let probe of this.probeIrradianceGradientList) {
+                // Init the renderTargetTexture needed for each probes
+                probe.render(this.meshes, this.dictionary, this.uvEffect, this.bounceEffect);
+                probe.renderBounce(this.meshes);
+            }
+
+            let currentBounce = 0;
+            for (let probe of this.probeList) {
+                // Set these value to false to ensure that the promess will finish when we want it too
+                probe.sphericalHarmonicChanged = false;
+            }
+            for (let probe of this.probeIrradianceGradientList) {
+                probe.sphericalHarmonicChanged = false;
+            }
+            if (this.numberBounces > 0){
+                // Call the recursive function that will render each bounce
+                this._renderBounce(currentBounce + 1);
+            }
+            else {
+                // We are done with the rendering process, finish has to be set to true
+                this.dictionary.render();
+                this.finish = true;
+            }
+        });
+    }
+
+    private _renderBounce(currentBounce : number) {
+        let renderTime = 0;
+        let shTime = 0;
+        let beginBounce = new Date().getTime();
+
+        for (let probe of this.probeList) {
+            if (probe.probeInHouse == Probe.INSIDE_HOUSE) {
+                probe.tempBounce.isCube = false;
+                probe.tempBounce.render();
+                probe.tempBounce.isCube = true;
+                renderTime += probe.renderTime;
+                shTime += probe.shTime;
+            }
+        }
+
+        for (let probe of this.probeIrradianceGradientList) {
+            if (probe.probeInHouse == Probe.INSIDE_HOUSE){
+                probe.tempBounce.isCube = false;
+                probe.tempBounce.render();
+                probe.tempBounce.isCube = true;
+                renderTime += probe.renderTime;
+                shTime += probe.shTime;
+            }
+        }
+
+
+        for (let probe of this.probeList){
+            probe.useIrradianceGradient();
+        }
+
+// Pour les probes dans la liste d'irradiance, on fait aussi le rendu. Mais le rendu est spécial
+// -> On rend toutes les probes, on fait le caclul des nouvelles sh + du gradient
+// Ensuite, on parcours les probes de nouveau, celles qui sont de type 2, ont leur affecte des sh en fonction de leur probe irradiance gradient associée
+
+        let endProbeEnv = new Date().getTime();
+
+        this.updateShTexture();
+        for (let value of this.dictionary.values()) {
+            value.irradianceLightmap.render();
+        }
+
+        let endBounce = new Date().getTime();
+
+        console.log("___________________ \n bounce : " + currentBounce);
+        console.log("Temps total : " + (endBounce - beginBounce));
+        console.log("Rendu de tous les environnements des probes : " + (endProbeEnv - beginBounce));
+        console.log("Rendu de l'irradiance sur la scène : " + (endBounce - endProbeEnv));
+        console.log("Temps total capture environnement : " + renderTime);
+        console.log("Temps total sh coef : " + shTime);
+
+        if (currentBounce < this.numberBounces) {
+            this._renderBounce(currentBounce + 1);
+        }
+        else {
+            this.dictionary.render();
+            this.finish = true;
+        }
+
+    }
+
+    /**
+     * Method called to store the spherical harmonics coefficient into a texture,
+     * allowing to have less uniforms in our shader
+     */
+    public updateShTexture() : void {
+        let shArray = new Float32Array(this.probeList.length * 9  * 4);
+        for (let i = 0; i < this.probeList.length; i++) {
+            let probe = this.probeList[i];
+            if (probe.probeInHouse != Probe.OUTSIDE_HOUSE){
+                let index = i * 9 * 4;
+
+                shArray[index] =  probe.sphericalHarmonic.l00.x;
+                shArray[index + 1] =  probe.sphericalHarmonic.l00.y;
+                shArray[index + 2] = probe.sphericalHarmonic.l00.z;
+                shArray[index + 3] = 1;
+
+                shArray[index + 4] = probe.sphericalHarmonic.l11.x;
+                shArray[index + 5] = probe.sphericalHarmonic.l11.y;
+                shArray[index + 6] = probe.sphericalHarmonic.l11.z;
+                shArray[index + 7] = 1;
+
+                shArray[index + 8] = probe.sphericalHarmonic.l10.x;
+                shArray[index + 9] =  probe.sphericalHarmonic.l10.y;
+                shArray[index + 10] =  probe.sphericalHarmonic.l10.z;
+                shArray[index + 11] = 1;
+
+                shArray[index + 12] =  probe.sphericalHarmonic.l1_1.x;
+                shArray[index + 13] =  probe.sphericalHarmonic.l1_1.y;
+                shArray[index + 14] = probe.sphericalHarmonic.l1_1.z;
+                shArray[index + 15] = 1;
+
+                shArray[index + 16] =  probe.sphericalHarmonic.l22.x;
+                shArray[index + 17] =  probe.sphericalHarmonic.l22.y;
+                shArray[index + 18] =  probe.sphericalHarmonic.l22.z;
+                shArray[index + 19] = 1;
+
+                shArray[index + 20] =  probe.sphericalHarmonic.l21.x;
+                shArray[index + 21] =  probe.sphericalHarmonic.l21.y;
+                shArray[index + 22] =  probe.sphericalHarmonic.l21.z;
+                shArray[index + 23] = 1;
+
+                shArray[index + 24] =  probe.sphericalHarmonic.l20.x;
+                shArray[index + 25] =  probe.sphericalHarmonic.l20.y;
+                shArray[index + 26] =  probe.sphericalHarmonic.l20.z;
+                shArray[index + 27] = 1;
+
+                shArray[index + 28] =  probe.sphericalHarmonic.l2_1.x;
+                shArray[index + 29] =  probe.sphericalHarmonic.l2_1.y;
+                shArray[index + 30] =  probe.sphericalHarmonic.l2_1.z;
+                shArray[index + 31] = 1;
+
+                shArray[index + 32] =  probe.sphericalHarmonic.l2_2.x;
+                shArray[index + 33] =  probe.sphericalHarmonic.l2_2.y;
+                shArray[index + 34] =  probe.sphericalHarmonic.l2_2.z;
+                shArray[index + 35] =  1;
+            }
+            else {
+                let index = i * 9 * 4;
+                for (let j = 0; j < 36; j++) {
+                    shArray[index + j] = 0.;
+                }
+            }
+        }
+        this._shTexture.update(shArray);
+    }
+
+    private _initIrradianceLightMap() : void {
+        let irradianceMaterial = new ShaderMaterial("irradianceMaterial", this._scene,
+        "irradianceVolumeIrradianceLightmap", {
+            attributes : ["position", "normal", "uv2"],
+            uniforms : ["world", "isUniform", "numberProbesInSpace", "boxSize", "bottomLeft", "probePosition"],
+            defines : ["#define NUM_PROBES " + this.probeList.length],
+            samplers : ["shText"]
+        });
+
+        irradianceMaterial.setInt("isUniform", 1);
+        irradianceMaterial.setVector3("numberProbesInSpace", this._uniformNumberProbes);
+        irradianceMaterial.setVector3("boxSize", this._uniformBoxSize);
+        irradianceMaterial.setVector3("bottomLeft", this._uniformBottomLeft);
+        irradianceMaterial.backFaceCulling = false;
+
+        this.dictionary.initIrradianceLightmapMaterial(irradianceMaterial);
+
+        for (let mesh of this.dictionary.keys()) {
+            let value = this.dictionary.getValue(mesh);
+            if (value != null) {
+
+                // value.irradianceLightmap.wrapU = 2;
+                // value.irradianceLightmap.wrapV = 2;
+                value.irradianceLightmap.clearColor = new Color4(0., 0., 0., 0.);
+                value.irradianceLightmap.renderList = [mesh];
+                let previousMaterial : Nullable<Material>;
+                value.irradianceLightmap.onBeforeRenderObservable.add(() => {
+                    let probePosition = [];
+                    // let shCoef = [];
+                    for (let probe of  this.probeList) {
+                        probePosition.push(probe.sphere.position.x);
+                        probePosition.push(probe.sphere.position.y);
+                        probePosition.push(probe.sphere.position.z);
+                        if (probe.probeInHouse != Probe.OUTSIDE_HOUSE){
+                            probePosition.push(1.);
+                        }
+                        else {
+                            probePosition.push(0.);
+                        }
+                    }
+                    irradianceMaterial.setArray4("probePosition", probePosition);
+                    irradianceMaterial.setTexture("shText", this._shTexture);
+
+                    //Add the right material to the mesh
+                    previousMaterial = mesh.material;
+                    mesh.material = irradianceMaterial;
+                });
+
+                value.irradianceLightmap.onAfterRenderObservable.add(() => {
+                    //Put the previous material on the meshes
+                    mesh.material = previousMaterial;
+                    // value.sumOfBoth.render();
+                });
+            }
+        }
+    }
+
+    private _createPromise() : Promise<void> {
+        return new Promise((resolve, reject) => {
+            this._initProbesPromise();
+            let initArray = new Float32Array(this.probeList.length * 9 * 4);
+            this._shTexture = new RawTexture(initArray, 9, this.probeList.length, Engine.TEXTUREFORMAT_RGBA, this._scene, false, false, 0, Engine.TEXTURETYPE_FLOAT);
+            let interval = setInterval(() => {
+                let readyStates = [
+                    this._isRawTextReady(),
+                    this._areIrradianceLightMapReady(),
+                    this._areProbesReady(),
+                    this._isUVEffectReady(),
+                    this._isBounceEffectReady(),
+                    this.dictionary.areMaterialReady()
+                ];
+                for (let i = 0 ; i < readyStates.length; i++) {
+                    if (!readyStates[i]) {
+                        return ;
+                    }
+                }
+                clearInterval(interval);
+                resolve();
+            }, 200);
+        });
+    }
+
+    private _initProbesPromise() : void {
+        for (let probe of this.probeList) {
+            probe.initPromise();
+        }
+        for (let probe of this.probeIrradianceGradientList) {
+            probe.initPromise();
+        }
+    }
+
+    private _isRawTextReady() : boolean {
+        return this._shTexture.isReady();
+    }
+
+    private _areProbesReady() : boolean {
+        let ready = true;
+        for (let probe of this.probeList) {
+            ready = probe.isProbeReady() && ready;
+            if (!ready) {
+                return false;
+            }
+        }
+        for (let probe of this.probeIrradianceGradientList){
+            ready = probe.isProbeReady() && ready;
+            if (!ready){
+                return false;
+            }
+        }
+        return true;
+    }
+
+    private _isUVEffectReady() : boolean {
+        var attribs = [VertexBuffer.PositionKind, VertexBuffer.NormalKind, VertexBuffer.UVKind, VertexBuffer.UV2Kind];
+        var uniforms = ["world", "projection", "view", "probePosition", "albedoColor", "hasTexture", "lightmapNumber"];
+        var samplers = ["albedoTexture"];
+        this.uvEffect = this._scene.getEngine().createEffect("irradianceVolumeProbeEnv",
+            attribs,
+            uniforms,
+            samplers);
+
+        return this.uvEffect.isReady();
+    }
+
+    private _isBounceEffectReady() : boolean {
+        // var attribs = [VertexBuffer.PositionKind, VertexBuffer.UVKind];
+        var attribs = [VertexBuffer.PositionKind, VertexBuffer.NormalKind, VertexBuffer.UVKind, VertexBuffer.UV2Kind];
+        // var samplers = ["envMap", "envMapUV", "irradianceMapArray", "directIlluminationLightMapArray"];
+        var samplers = ["envMap", "envMapUV", "irradianceMap", "albedoTexture", "directIlluminationLightmap"];
+
+        // var uniform = ["world", "rotation", "numberLightmap"];
+        var uniform = ["projection", "view", "probePosition", "albedoColor", "hasTexture", "world",  "numberLightmap", "envMultiplicator"];
+        this.bounceEffect = this._scene.getEngine().createEffect("irradianceVolumeUpdateProbeBounceEnv",
+            attribs, uniform,
+            samplers);
+
+        return this.bounceEffect.isReady();
+    }
+
+    private _areIrradianceLightMapReady() : boolean {
+        for (let value of this.dictionary.values()) {
+            if (!value.irradianceLightmap.isReady()) {
+                return false;
+            }
+            if (value.directLightmap != null && !value.directLightmap.isReady()) {
+                return false;
+            }
+        }
+        return true;
+    }
+
+/*
+    private  _areProbesEnvMapReady() : boolean {
+        for (let probe of this.probeList) {
+            if (probe.envCubeMapRendered == false) {
+                return false;
+            }
+        }
+        return true;
+    }
+*/
+/*
+    private _areShCoeffReady() : boolean {
+        for (let probe of this.probeList) {
+            if (! probe.sphericalHarmonicChanged) {
+                return false;
+            }
+        }
+        return true;
+    }
+*/
+
+    /**
+     * Method to call when you want to update the number of bounces, after the irradiance rendering has been done
+     * @param numberBounces
+     */
+    public updateNumberBounces(numberBounces : number) {
+        if (this.numberBounces < numberBounces) {
+            this.finish = false;
+            let currentBounce = this.numberBounces + 1;
+            this.numberBounces = numberBounces;
+            this._renderBounce(currentBounce);
+        }
+        else if (this.numberBounces > numberBounces) {
+            this.finish = false;
+            this.numberBounces = numberBounces;
+            let engine = this._scene.getEngine();
+            for (let value of this.dictionary.values()) {
+                let internal = value.irradianceLightmap.getInternalTexture();
+                if (internal != null) {
+                    engine.bindFramebuffer(internal);
+                    engine.clear(new Color4(0., 0., 0., 1.), true, true, true);
+                    engine.unBindFramebuffer(internal);
+                }
+            }
+
+            if (this.numberBounces == 0) {
+                this.dictionary.render();
+            }
+            else {
+                this._renderBounce(1);
+            }
+        }
+        else {
+            console.log("same");
+            return;
+        }
+
+    }
+
+    public updateDirectIllumForEnv(envMultiplicator : number) {
+        for (let probe of this.probeList) {
+            probe.envMultiplicator = envMultiplicator;
+        }
+        if (this.numberBounces > 0) {
+            let engine = this._scene.getEngine();
+            for (let value of this.dictionary.values()) {
+                let internal = value.irradianceLightmap.getInternalTexture();
+                if (internal != null) {
+                    engine.bindFramebuffer(internal);
+                    engine.clear(new Color4(0., 0., 0., 1.), true, true, true);
+                    engine.unBindFramebuffer(internal);
+                }
+            }
+            this._renderBounce(1);
+        }
+    }
+
+}