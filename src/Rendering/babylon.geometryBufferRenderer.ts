module BABYLON {
    export class GeometryBufferRenderer {
        private _scene: Scene;
        private _multiRenderTarget: MultiRenderTarget;
        private _effect: Effect;
        private _ratio: number;

        private _viewMatrix = Matrix.Zero();
        private _projectionMatrix = Matrix.Zero();
        private _transformMatrix = Matrix.Zero();
        private _worldViewProjection = Matrix.Zero();

        private _cachedDefines: string;

        private _enablePosition: boolean = false;

        public set renderList(meshes: Mesh[]) {
            this._multiRenderTarget.renderList = meshes;
        }

        public get isSupported(): boolean {
            return this._multiRenderTarget.isSupported;
        }

        public get enablePosition(): boolean {
            return this._enablePosition;
        }

        public set enablePosition(enable: boolean) {
            this._enablePosition = enable;
            this.dispose();
            this._createRenderTargets();
        }

        constructor(scene: Scene, ratio: number = 1) {
            this._scene = scene;
            this._ratio = ratio;

            // Render target
<<<<<<< HEAD
            this._createRenderTargets();
=======
            this._multiRenderTarget = new MultiRenderTarget("gBuffer", { width: engine.getRenderWidth() * ratio, height: engine.getRenderHeight() * ratio }, 2, this._scene, { generateMipMaps : false, generateDepthTexture: true });
            if (!this.isSupported) {
                return null;
            }
            this._multiRenderTarget.wrapU = Texture.CLAMP_ADDRESSMODE;
            this._multiRenderTarget.wrapV = Texture.CLAMP_ADDRESSMODE;
            this._multiRenderTarget.refreshRate = 1;
            this._multiRenderTarget.renderParticles = false;
            this._multiRenderTarget.renderList = null;

            
            // set default depth value to 1.0 (far away)
            this._multiRenderTarget.onClearObservable.add((engine: Engine) => {
                engine.clear(new Color4(0.0, 0.0, 0.0, 1.0), true, true, true);
            });

            // Custom render function
            var renderSubMesh = (subMesh: SubMesh): void => {
                var mesh = subMesh.getRenderingMesh();
                var scene = this._scene;
                var engine = scene.getEngine();

                // Culling
                engine.setState(subMesh.getMaterial().backFaceCulling);

                // Managing instances
                var batch = mesh._getInstancesRenderList(subMesh._id);

                if (batch.mustReturn) {
                    return;
                }

                var hardwareInstancedRendering = (engine.getCaps().instancedArrays) && (batch.visibleInstances[subMesh._id] !== null);

                if (this.isReady(subMesh, hardwareInstancedRendering)) {
                    engine.enableEffect(this._effect);
                    mesh._bind(subMesh, this._effect, Material.TriangleFillMode);
                    var material = subMesh.getMaterial();

                    this._effect.setMatrix("viewProjection", scene.getTransformMatrix());
                    this._effect.setMatrix("view", scene.getViewMatrix());

                    // Alpha test
                    if (material && material.needAlphaTesting()) {
                        var alphaTexture = material.getAlphaTestTexture();
                        this._effect.setTexture("diffuseSampler", alphaTexture);
                        this._effect.setMatrix("diffuseMatrix", alphaTexture.getTextureMatrix());
                    }

                    // Bones
                    if (mesh.useBones && mesh.computeBonesUsingShaders) {
                        this._effect.setMatrices("mBones", mesh.skeleton.getTransformMatrices(mesh));
                    }

                    // Draw
                    mesh._processRendering(subMesh, this._effect, Material.TriangleFillMode, batch, hardwareInstancedRendering,
                        (isInstance, world) => this._effect.setMatrix("world", world));
                }
            };

            this._multiRenderTarget.customRenderFunction = (opaqueSubMeshes: SmartArray<SubMesh>, alphaTestSubMeshes: SmartArray<SubMesh>): void => {
                var index;

                for (index = 0; index < opaqueSubMeshes.length; index++) {
                    renderSubMesh(opaqueSubMeshes.data[index]);
                }

                for (index = 0; index < alphaTestSubMeshes.length; index++) {
                    renderSubMesh(alphaTestSubMeshes.data[index]);
                }
            };

>>>>>>> 6338ee9e
        }

        public isReady(subMesh: SubMesh, useInstances: boolean): boolean {
            var material: any = subMesh.getMaterial();

            if (material && material.disableDepthWrite) {
                return false;
            }

            var defines = [];

            var attribs = [VertexBuffer.PositionKind, VertexBuffer.NormalKind];

            var mesh = subMesh.getMesh();
            var scene = mesh.getScene();

            // Alpha test
            if (material && material.needAlphaTesting()) {
                defines.push("#define ALPHATEST");
                if (mesh.isVerticesDataPresent(VertexBuffer.UVKind)) {
                    attribs.push(VertexBuffer.UVKind);
                    defines.push("#define UV1");
                }
                if (mesh.isVerticesDataPresent(VertexBuffer.UV2Kind)) {
                    attribs.push(VertexBuffer.UV2Kind);
                    defines.push("#define UV2");
                }
            }

            // Buffers
            if (this._enablePosition) {
                defines.push("#define POSITION");
            }

            // Bones
            if (mesh.useBones && mesh.computeBonesUsingShaders) {
                attribs.push(VertexBuffer.MatricesIndicesKind);
                attribs.push(VertexBuffer.MatricesWeightsKind);
                if (mesh.numBoneInfluencers > 4) {
                    attribs.push(VertexBuffer.MatricesIndicesExtraKind);
                    attribs.push(VertexBuffer.MatricesWeightsExtraKind);
                }
                defines.push("#define NUM_BONE_INFLUENCERS " + mesh.numBoneInfluencers);
                defines.push("#define BonesPerMesh " + (mesh.skeleton.bones.length + 1));
            } else {
                defines.push("#define NUM_BONE_INFLUENCERS 0");
            }

            // Instances
            if (useInstances) {
                defines.push("#define INSTANCES");
                attribs.push("world0");
                attribs.push("world1");
                attribs.push("world2");
                attribs.push("world3");
            }

            // Get correct effect      
            var join = defines.join("\n");
            if (this._cachedDefines !== join) {
                this._cachedDefines = join;
                this._effect = this._scene.getEngine().createEffect("geometry",
                    attribs,
                    ["world", "mBones", "viewProjection", "diffuseMatrix", "view"],
                    ["diffuseSampler"], join);
            }

            return this._effect.isReady();
        }

        public getGBuffer(): MultiRenderTarget {
            return this._multiRenderTarget;
        }

        // Methods
        public dispose(): void {
            this.getGBuffer().dispose();
        }

        private _createRenderTargets(): void {
            var engine = this._scene.getEngine();
            var count = this._enablePosition ? 3 : 2;

            this._multiRenderTarget = new MultiRenderTarget("gBuffer", { width: engine.getRenderWidth() * this._ratio, height: engine.getRenderHeight() * this._ratio }, count, this._scene, { generateMipMaps : false, generateDepthTexture: true });
            if (!this.isSupported) {
                return null;
            }
            this._multiRenderTarget.wrapU = Texture.CLAMP_ADDRESSMODE;
            this._multiRenderTarget.wrapV = Texture.CLAMP_ADDRESSMODE;
            this._multiRenderTarget.refreshRate = 1;
            this._multiRenderTarget.renderParticles = false;
            this._multiRenderTarget.renderList = null;

            
            // set default depth value to 1.0 (far away)
            this._multiRenderTarget.onClearObservable.add((engine: Engine) => {
                engine.clear(new Color4(0.0, 0.0, 0.0, 1.0), true, true, true);
            });

            // Custom render function
            var renderSubMesh = (subMesh: SubMesh): void => {
                var mesh = subMesh.getRenderingMesh();
                var scene = this._scene;
                var engine = scene.getEngine();

                // Culling
                engine.setState(subMesh.getMaterial().backFaceCulling);

                // Managing instances
                var batch = mesh._getInstancesRenderList(subMesh._id);

                if (batch.mustReturn) {
                    return;
                }

                var hardwareInstancedRendering = (engine.getCaps().instancedArrays !== null) && (batch.visibleInstances[subMesh._id] !== null);

                if (this.isReady(subMesh, hardwareInstancedRendering)) {
                    engine.enableEffect(this._effect);
                    mesh._bind(subMesh, this._effect, Material.TriangleFillMode);
                    var material = subMesh.getMaterial();

                    this._effect.setMatrix("viewProjection", scene.getTransformMatrix());
                    this._effect.setMatrix("view", scene.getViewMatrix());

                    // Alpha test
                    if (material && material.needAlphaTesting()) {
                        var alphaTexture = material.getAlphaTestTexture();
                        this._effect.setTexture("diffuseSampler", alphaTexture);
                        this._effect.setMatrix("diffuseMatrix", alphaTexture.getTextureMatrix());
                    }

                    // Bones
                    if (mesh.useBones && mesh.computeBonesUsingShaders) {
                        this._effect.setMatrices("mBones", mesh.skeleton.getTransformMatrices(mesh));
                    }

                    // Draw
                    mesh._processRendering(subMesh, this._effect, Material.TriangleFillMode, batch, hardwareInstancedRendering,
                        (isInstance, world) => this._effect.setMatrix("world", world));
                }
            };

            this._multiRenderTarget.customRenderFunction = (opaqueSubMeshes: SmartArray<SubMesh>, alphaTestSubMeshes: SmartArray<SubMesh>): void => {
                var index;

                for (index = 0; index < opaqueSubMeshes.length; index++) {
                    renderSubMesh(opaqueSubMeshes.data[index]);
                }

                for (index = 0; index < alphaTestSubMeshes.length; index++) {
                    renderSubMesh(alphaTestSubMeshes.data[index]);
                }
            };
        }
    }
} <|MERGE_RESOLUTION|>--- conflicted
+++ resolved
@@ -1,272 +1,196 @@
-module BABYLON {
-    export class GeometryBufferRenderer {
-        private _scene: Scene;
-        private _multiRenderTarget: MultiRenderTarget;
-        private _effect: Effect;
-        private _ratio: number;
-
-        private _viewMatrix = Matrix.Zero();
-        private _projectionMatrix = Matrix.Zero();
-        private _transformMatrix = Matrix.Zero();
-        private _worldViewProjection = Matrix.Zero();
-
-        private _cachedDefines: string;
-
-        private _enablePosition: boolean = false;
-
-        public set renderList(meshes: Mesh[]) {
-            this._multiRenderTarget.renderList = meshes;
-        }
-
-        public get isSupported(): boolean {
-            return this._multiRenderTarget.isSupported;
-        }
-
-        public get enablePosition(): boolean {
-            return this._enablePosition;
-        }
-
-        public set enablePosition(enable: boolean) {
-            this._enablePosition = enable;
-            this.dispose();
-            this._createRenderTargets();
-        }
-
-        constructor(scene: Scene, ratio: number = 1) {
-            this._scene = scene;
-            this._ratio = ratio;
-
-            // Render target
-<<<<<<< HEAD
-            this._createRenderTargets();
-=======
-            this._multiRenderTarget = new MultiRenderTarget("gBuffer", { width: engine.getRenderWidth() * ratio, height: engine.getRenderHeight() * ratio }, 2, this._scene, { generateMipMaps : false, generateDepthTexture: true });
-            if (!this.isSupported) {
-                return null;
-            }
-            this._multiRenderTarget.wrapU = Texture.CLAMP_ADDRESSMODE;
-            this._multiRenderTarget.wrapV = Texture.CLAMP_ADDRESSMODE;
-            this._multiRenderTarget.refreshRate = 1;
-            this._multiRenderTarget.renderParticles = false;
-            this._multiRenderTarget.renderList = null;
-
-            
-            // set default depth value to 1.0 (far away)
-            this._multiRenderTarget.onClearObservable.add((engine: Engine) => {
-                engine.clear(new Color4(0.0, 0.0, 0.0, 1.0), true, true, true);
-            });
-
-            // Custom render function
-            var renderSubMesh = (subMesh: SubMesh): void => {
-                var mesh = subMesh.getRenderingMesh();
-                var scene = this._scene;
-                var engine = scene.getEngine();
-
-                // Culling
-                engine.setState(subMesh.getMaterial().backFaceCulling);
-
-                // Managing instances
-                var batch = mesh._getInstancesRenderList(subMesh._id);
-
-                if (batch.mustReturn) {
-                    return;
-                }
-
-                var hardwareInstancedRendering = (engine.getCaps().instancedArrays) && (batch.visibleInstances[subMesh._id] !== null);
-
-                if (this.isReady(subMesh, hardwareInstancedRendering)) {
-                    engine.enableEffect(this._effect);
-                    mesh._bind(subMesh, this._effect, Material.TriangleFillMode);
-                    var material = subMesh.getMaterial();
-
-                    this._effect.setMatrix("viewProjection", scene.getTransformMatrix());
-                    this._effect.setMatrix("view", scene.getViewMatrix());
-
-                    // Alpha test
-                    if (material && material.needAlphaTesting()) {
-                        var alphaTexture = material.getAlphaTestTexture();
-                        this._effect.setTexture("diffuseSampler", alphaTexture);
-                        this._effect.setMatrix("diffuseMatrix", alphaTexture.getTextureMatrix());
-                    }
-
-                    // Bones
-                    if (mesh.useBones && mesh.computeBonesUsingShaders) {
-                        this._effect.setMatrices("mBones", mesh.skeleton.getTransformMatrices(mesh));
-                    }
-
-                    // Draw
-                    mesh._processRendering(subMesh, this._effect, Material.TriangleFillMode, batch, hardwareInstancedRendering,
-                        (isInstance, world) => this._effect.setMatrix("world", world));
-                }
-            };
-
-            this._multiRenderTarget.customRenderFunction = (opaqueSubMeshes: SmartArray<SubMesh>, alphaTestSubMeshes: SmartArray<SubMesh>): void => {
-                var index;
-
-                for (index = 0; index < opaqueSubMeshes.length; index++) {
-                    renderSubMesh(opaqueSubMeshes.data[index]);
-                }
-
-                for (index = 0; index < alphaTestSubMeshes.length; index++) {
-                    renderSubMesh(alphaTestSubMeshes.data[index]);
-                }
-            };
-
->>>>>>> 6338ee9e
-        }
-
-        public isReady(subMesh: SubMesh, useInstances: boolean): boolean {
-            var material: any = subMesh.getMaterial();
-
-            if (material && material.disableDepthWrite) {
-                return false;
-            }
-
-            var defines = [];
-
-            var attribs = [VertexBuffer.PositionKind, VertexBuffer.NormalKind];
-
-            var mesh = subMesh.getMesh();
-            var scene = mesh.getScene();
-
-            // Alpha test
-            if (material && material.needAlphaTesting()) {
-                defines.push("#define ALPHATEST");
-                if (mesh.isVerticesDataPresent(VertexBuffer.UVKind)) {
-                    attribs.push(VertexBuffer.UVKind);
-                    defines.push("#define UV1");
-                }
-                if (mesh.isVerticesDataPresent(VertexBuffer.UV2Kind)) {
-                    attribs.push(VertexBuffer.UV2Kind);
-                    defines.push("#define UV2");
-                }
-            }
-
-            // Buffers
-            if (this._enablePosition) {
-                defines.push("#define POSITION");
-            }
-
-            // Bones
-            if (mesh.useBones && mesh.computeBonesUsingShaders) {
-                attribs.push(VertexBuffer.MatricesIndicesKind);
-                attribs.push(VertexBuffer.MatricesWeightsKind);
-                if (mesh.numBoneInfluencers > 4) {
-                    attribs.push(VertexBuffer.MatricesIndicesExtraKind);
-                    attribs.push(VertexBuffer.MatricesWeightsExtraKind);
-                }
-                defines.push("#define NUM_BONE_INFLUENCERS " + mesh.numBoneInfluencers);
-                defines.push("#define BonesPerMesh " + (mesh.skeleton.bones.length + 1));
-            } else {
-                defines.push("#define NUM_BONE_INFLUENCERS 0");
-            }
-
-            // Instances
-            if (useInstances) {
-                defines.push("#define INSTANCES");
-                attribs.push("world0");
-                attribs.push("world1");
-                attribs.push("world2");
-                attribs.push("world3");
-            }
-
-            // Get correct effect      
-            var join = defines.join("\n");
-            if (this._cachedDefines !== join) {
-                this._cachedDefines = join;
-                this._effect = this._scene.getEngine().createEffect("geometry",
-                    attribs,
-                    ["world", "mBones", "viewProjection", "diffuseMatrix", "view"],
-                    ["diffuseSampler"], join);
-            }
-
-            return this._effect.isReady();
-        }
-
-        public getGBuffer(): MultiRenderTarget {
-            return this._multiRenderTarget;
-        }
-
-        // Methods
-        public dispose(): void {
-            this.getGBuffer().dispose();
-        }
-
-        private _createRenderTargets(): void {
-            var engine = this._scene.getEngine();
-            var count = this._enablePosition ? 3 : 2;
-
-            this._multiRenderTarget = new MultiRenderTarget("gBuffer", { width: engine.getRenderWidth() * this._ratio, height: engine.getRenderHeight() * this._ratio }, count, this._scene, { generateMipMaps : false, generateDepthTexture: true });
-            if (!this.isSupported) {
-                return null;
-            }
-            this._multiRenderTarget.wrapU = Texture.CLAMP_ADDRESSMODE;
-            this._multiRenderTarget.wrapV = Texture.CLAMP_ADDRESSMODE;
-            this._multiRenderTarget.refreshRate = 1;
-            this._multiRenderTarget.renderParticles = false;
-            this._multiRenderTarget.renderList = null;
-
-            
-            // set default depth value to 1.0 (far away)
-            this._multiRenderTarget.onClearObservable.add((engine: Engine) => {
-                engine.clear(new Color4(0.0, 0.0, 0.0, 1.0), true, true, true);
-            });
-
-            // Custom render function
-            var renderSubMesh = (subMesh: SubMesh): void => {
-                var mesh = subMesh.getRenderingMesh();
-                var scene = this._scene;
-                var engine = scene.getEngine();
-
-                // Culling
-                engine.setState(subMesh.getMaterial().backFaceCulling);
-
-                // Managing instances
-                var batch = mesh._getInstancesRenderList(subMesh._id);
-
-                if (batch.mustReturn) {
-                    return;
-                }
-
-                var hardwareInstancedRendering = (engine.getCaps().instancedArrays !== null) && (batch.visibleInstances[subMesh._id] !== null);
-
-                if (this.isReady(subMesh, hardwareInstancedRendering)) {
-                    engine.enableEffect(this._effect);
-                    mesh._bind(subMesh, this._effect, Material.TriangleFillMode);
-                    var material = subMesh.getMaterial();
-
-                    this._effect.setMatrix("viewProjection", scene.getTransformMatrix());
-                    this._effect.setMatrix("view", scene.getViewMatrix());
-
-                    // Alpha test
-                    if (material && material.needAlphaTesting()) {
-                        var alphaTexture = material.getAlphaTestTexture();
-                        this._effect.setTexture("diffuseSampler", alphaTexture);
-                        this._effect.setMatrix("diffuseMatrix", alphaTexture.getTextureMatrix());
-                    }
-
-                    // Bones
-                    if (mesh.useBones && mesh.computeBonesUsingShaders) {
-                        this._effect.setMatrices("mBones", mesh.skeleton.getTransformMatrices(mesh));
-                    }
-
-                    // Draw
-                    mesh._processRendering(subMesh, this._effect, Material.TriangleFillMode, batch, hardwareInstancedRendering,
-                        (isInstance, world) => this._effect.setMatrix("world", world));
-                }
-            };
-
-            this._multiRenderTarget.customRenderFunction = (opaqueSubMeshes: SmartArray<SubMesh>, alphaTestSubMeshes: SmartArray<SubMesh>): void => {
-                var index;
-
-                for (index = 0; index < opaqueSubMeshes.length; index++) {
-                    renderSubMesh(opaqueSubMeshes.data[index]);
-                }
-
-                for (index = 0; index < alphaTestSubMeshes.length; index++) {
-                    renderSubMesh(alphaTestSubMeshes.data[index]);
-                }
-            };
-        }
-    }
+module BABYLON {
+    export class GeometryBufferRenderer {
+        private _scene: Scene;
+        private _multiRenderTarget: MultiRenderTarget;
+        private _effect: Effect;
+        private _ratio: number;
+
+        private _viewMatrix = Matrix.Zero();
+        private _projectionMatrix = Matrix.Zero();
+        private _transformMatrix = Matrix.Zero();
+        private _worldViewProjection = Matrix.Zero();
+
+        private _cachedDefines: string;
+
+        private _enablePosition: boolean = false;
+
+        public set renderList(meshes: Mesh[]) {
+            this._multiRenderTarget.renderList = meshes;
+        }
+
+        public get isSupported(): boolean {
+            return this._multiRenderTarget.isSupported;
+        }
+
+        public get enablePosition(): boolean {
+            return this._enablePosition;
+        }
+
+        public set enablePosition(enable: boolean) {
+            this._enablePosition = enable;
+            this.dispose();
+            this._createRenderTargets();
+        }
+
+        constructor(scene: Scene, ratio: number = 1) {
+            this._scene = scene;
+            this._ratio = ratio;
+
+            // Render target
+            this._createRenderTargets();
+        }
+
+        public isReady(subMesh: SubMesh, useInstances: boolean): boolean {
+            var material: any = subMesh.getMaterial();
+
+            if (material && material.disableDepthWrite) {
+                return false;
+            }
+
+            var defines = [];
+
+            var attribs = [VertexBuffer.PositionKind, VertexBuffer.NormalKind];
+
+            var mesh = subMesh.getMesh();
+            var scene = mesh.getScene();
+
+            // Alpha test
+            if (material && material.needAlphaTesting()) {
+                defines.push("#define ALPHATEST");
+                if (mesh.isVerticesDataPresent(VertexBuffer.UVKind)) {
+                    attribs.push(VertexBuffer.UVKind);
+                    defines.push("#define UV1");
+                }
+                if (mesh.isVerticesDataPresent(VertexBuffer.UV2Kind)) {
+                    attribs.push(VertexBuffer.UV2Kind);
+                    defines.push("#define UV2");
+                }
+            }
+
+            // Buffers
+            if (this._enablePosition) {
+                defines.push("#define POSITION");
+            }
+
+            // Bones
+            if (mesh.useBones && mesh.computeBonesUsingShaders) {
+                attribs.push(VertexBuffer.MatricesIndicesKind);
+                attribs.push(VertexBuffer.MatricesWeightsKind);
+                if (mesh.numBoneInfluencers > 4) {
+                    attribs.push(VertexBuffer.MatricesIndicesExtraKind);
+                    attribs.push(VertexBuffer.MatricesWeightsExtraKind);
+                }
+                defines.push("#define NUM_BONE_INFLUENCERS " + mesh.numBoneInfluencers);
+                defines.push("#define BonesPerMesh " + (mesh.skeleton.bones.length + 1));
+            } else {
+                defines.push("#define NUM_BONE_INFLUENCERS 0");
+            }
+
+            // Instances
+            if (useInstances) {
+                defines.push("#define INSTANCES");
+                attribs.push("world0");
+                attribs.push("world1");
+                attribs.push("world2");
+                attribs.push("world3");
+            }
+
+            // Get correct effect      
+            var join = defines.join("\n");
+            if (this._cachedDefines !== join) {
+                this._cachedDefines = join;
+                this._effect = this._scene.getEngine().createEffect("geometry",
+                    attribs,
+                    ["world", "mBones", "viewProjection", "diffuseMatrix", "view"],
+                    ["diffuseSampler"], join);
+            }
+
+            return this._effect.isReady();
+        }
+
+        public getGBuffer(): MultiRenderTarget {
+            return this._multiRenderTarget;
+        }
+
+        // Methods
+        public dispose(): void {
+            this.getGBuffer().dispose();
+        }
+
+        private _createRenderTargets(): void {
+            var engine = this._scene.getEngine();
+            var count = this._enablePosition ? 3 : 2;
+
+            this._multiRenderTarget = new MultiRenderTarget("gBuffer", { width: engine.getRenderWidth() * this._ratio, height: engine.getRenderHeight() * this._ratio }, count, this._scene, { generateMipMaps : false, generateDepthTexture: true });
+            if (!this.isSupported) {
+                return null;
+            }
+            this._multiRenderTarget.wrapU = Texture.CLAMP_ADDRESSMODE;
+            this._multiRenderTarget.wrapV = Texture.CLAMP_ADDRESSMODE;
+            this._multiRenderTarget.refreshRate = 1;
+            this._multiRenderTarget.renderParticles = false;
+            this._multiRenderTarget.renderList = null;
+            
+            // set default depth value to 1.0 (far away)
+            this._multiRenderTarget.onClearObservable.add((engine: Engine) => {
+                engine.clear(new Color4(0.0, 0.0, 0.0, 1.0), true, true, true);
+            });
+
+            // Custom render function
+            var renderSubMesh = (subMesh: SubMesh): void => {
+                var mesh = subMesh.getRenderingMesh();
+                var scene = this._scene;
+                var engine = scene.getEngine();
+
+                // Culling
+                engine.setState(subMesh.getMaterial().backFaceCulling);
+
+                // Managing instances
+                var batch = mesh._getInstancesRenderList(subMesh._id);
+
+                if (batch.mustReturn) {
+                    return;
+                }
+
+                var hardwareInstancedRendering = (engine.getCaps().instancedArrays) && (batch.visibleInstances[subMesh._id] !== null);
+
+                if (this.isReady(subMesh, hardwareInstancedRendering)) {
+                    engine.enableEffect(this._effect);
+                    mesh._bind(subMesh, this._effect, Material.TriangleFillMode);
+                    var material = subMesh.getMaterial();
+
+                    this._effect.setMatrix("viewProjection", scene.getTransformMatrix());
+                    this._effect.setMatrix("view", scene.getViewMatrix());
+
+                    // Alpha test
+                    if (material && material.needAlphaTesting()) {
+                        var alphaTexture = material.getAlphaTestTexture();
+                        this._effect.setTexture("diffuseSampler", alphaTexture);
+                        this._effect.setMatrix("diffuseMatrix", alphaTexture.getTextureMatrix());
+                    }
+
+                    // Bones
+                    if (mesh.useBones && mesh.computeBonesUsingShaders) {
+                        this._effect.setMatrices("mBones", mesh.skeleton.getTransformMatrices(mesh));
+                    }
+
+                    // Draw
+                    mesh._processRendering(subMesh, this._effect, Material.TriangleFillMode, batch, hardwareInstancedRendering,
+                        (isInstance, world) => this._effect.setMatrix("world", world));
+                }
+            };
+
+            this._multiRenderTarget.customRenderFunction = (opaqueSubMeshes: SmartArray<SubMesh>, alphaTestSubMeshes: SmartArray<SubMesh>): void => {
+                var index;
+
+                for (index = 0; index < opaqueSubMeshes.length; index++) {
+                    renderSubMesh(opaqueSubMeshes.data[index]);
+                }
+
+                for (index = 0; index < alphaTestSubMeshes.length; index++) {
+                    renderSubMesh(alphaTestSubMeshes.data[index]);
+                }
+            };
+        }
+    }
 } 