import { Mesh } from "../Meshes/mesh";
import { SubMesh } from "../Meshes/subMesh";
import { VertexBuffer } from "../Meshes/buffer";
import { SmartArray } from "../Misc/smartArray";
import { Scene } from "../scene";
import { Texture } from "../Materials/Textures/texture";
import { RenderTargetTexture } from "../Materials/Textures/renderTargetTexture";
import { MultiRenderTarget } from "../Materials/Textures/multiRenderTarget";
import { InternalTexture } from "../Materials/Textures/internalTexture";
import { Effect } from "../Materials/effect";
import { Material } from "../Materials/material";
import { Constants } from "../Engines/constants";
import { Vector3 } from "../Maths/math"
import { Color4 } from "../Maths/math"
import { Matrix } from "../Maths/math"
import { Camera } from "../Cameras/camera"
import { RadiosityUtils } from "./radiosityUtils";
import { RadiosityEffectsManager } from "./radiosityEffectsManager";

import { Nullable } from "../types";
// import { Tools } from "../misc/tools"
import "../Shaders/depth.fragment";
import "../Shaders/depth.vertex";
import { _DevTools } from '../Misc/devTools';
import { UvMapper } from "../misc/uvMapper";


/**
 * This represents a depth renderer in Babylon.
 * A depth renderer will render to it's depth map every frame which can be displayed or used in post processing
 */

class Patch {
    constructor(p: Vector3, n: Vector3, id: number, residualEnergy: Vector3) {
        // World space
        this.position = p.clone();
        this.normal = n.clone().normalize();
        this.id = id;
        this.residualEnergy = residualEnergy;

        // TODO : test is LH or RH
        // TODO : for hemicube, orientate with dFdy in tangent space ?
        this.viewMatrix = Matrix.LookAtLH(this.position, this.position.add(this.normal), Vector3.Up());
        let xAxis = new Vector3(this.viewMatrix.m[0], this.viewMatrix.m[4], this.viewMatrix.m[8]); // Tangent
        let yAxis = new Vector3(this.viewMatrix.m[1], this.viewMatrix.m[5], this.viewMatrix.m[9]); // "Up"
        let zAxis = new Vector3(this.viewMatrix.m[2], this.viewMatrix.m[6], this.viewMatrix.m[10]); // depth

        // TODO : could be optimized, but for now this is not the performance bottleneck
        this.viewMatrixPX = Matrix.LookAtLH(this.position, this.position.add(xAxis), yAxis);
        this.viewMatrixNX = Matrix.LookAtLH(this.position, this.position.subtract(xAxis), yAxis);
        this.viewMatrixPY = Matrix.LookAtLH(this.position, this.position.add(yAxis), zAxis.scale(-1));
        this.viewMatrixNY = Matrix.LookAtLH(this.position, this.position.subtract(yAxis), zAxis);
        // this.viewMatrix.invert();

        // this.viewProjectionMatrix = this.viewMatrix.multiply(Patch.projectionMatrix);
        // this.viewProjectionPX = viewMatrixPX.multiply(Patch.projectionMatrix).multiply(Patch.projectionMatrixPX);
        // this.viewProjectionNX = viewMatrixNX.multiply(Patch.projectionMatrix).multiply(Patch.projectionMatrixNX);
        // this.viewProjectionPY = viewMatrixPY.multiply(Patch.projectionMatrix).multiply(Patch.projectionMatrixPY);
        // this.viewProjectionNY = viewMatrixNY.multiply(Patch.projectionMatrix).multiply(Patch.projectionMatrixNY);
    }

    public toString() {
        return `Position: ${this.position.x} ${this.position.y} ${this.position.z}\n` +
            `Normal: ${this.normal.x} ${this.normal.y} ${this.normal.z}\n` +
            `Id: ${this.id}\n`;
    }

    public id: number;
    public position: Vector3
    public normal: Vector3;
    public viewMatrix: Matrix;
    public viewMatrixPX: Matrix;
    public viewMatrixNX: Matrix;
    public viewMatrixPY: Matrix;
    public viewMatrixNY: Matrix;
    public residualEnergy: Vector3;

    public static readonly fov: number = 90 * Math.PI / 180;
    public static projectionMatrix: Matrix;
    public static projectionMatrixPX: Matrix;
    public static projectionMatrixNX: Matrix;
    public static projectionMatrixPY: Matrix;
    public static projectionMatrixNY: Matrix;
}
declare module "../meshes/submesh" {
    export interface SubMesh {
        /** @hidden (Backing field) */
        residualTexture: MultiRenderTarget;

        /**
         * Gets or Sets the current geometry buffer associated to the scene.
         */
        radiosityPatches: Patch[];
        surfaceId: number;
    }

}

// Scene.prototype.disableGeometryBufferRenderer = function(): void {

export class PatchRenderer {

    public useDepthCompare: boolean = true;
    public useHemicube: boolean = true;
    private _cachePatches: boolean = false;
    private _patchMapResolution: number = 512;

    public static PERFORMANCE_LOGS_LEVEL: number = 1;
    public static RADIOSITY_INFO_LOGS_LEVEL: number = 1;
    public static WARNING_LOGS: number = 1;

    private _activeShooters: Mesh[] = [];
    private _scene: Scene;
    // private _htScene: Scene; // Higher tesselated scene
    private _meshes: Mesh[];
    private _patchMap: RenderTargetTexture;

    private _near: number;
    private _far: number;
    private _texelSize: number;
    private _frameBuffer0: WebGLFramebuffer;
    private _frameBuffer1: WebGLFramebuffer;

    // private _patches: Patch[] = [];
    private _patchOffset: number = 0;
    private _patchedSubMeshes: SubMesh[] = [];
    private _currentPatch: Patch;
    private _currentRenderedMap: RenderTargetTexture;
    private _nextShooterTexture: RenderTargetTexture;
    private _patchMaps: RenderTargetTexture[] = [];

    private _submeshMap: { [key: number]: SubMesh } = {};
    private _isCurrentlyGathering: boolean = false;
    private _isBuildingPatches: boolean = false;

    private _radiosityEffectsManager: RadiosityEffectsManager;

    /** @hidden */
    public static _SceneComponentInitialization: (scene: Scene) => void = (_) => {
        throw _DevTools.WarnImport("patchRendererSceneComponent");
    }

    public getCurrentRenderWidth(): number {
        return this._currentRenderedMap.getRenderWidth()
    }

    public getCurrentRenderHeight(): number {
        return this._currentRenderedMap.getRenderHeight()
    }

    /**
     * Instantiates a depth renderer
     * @param scene The scene the renderer belongs to
     * @param type The texture type of the depth map (default: Engine.TEXTURETYPE_FLOAT)
     * @param camera The camera to be used to render the depth map (default: scene's active camera)
     */
    constructor(scene: Scene, meshes: Mesh[], texelSize: number) {

        // DEBUG UVMapper
        let uvm = new UvMapper(scene);
        
        this._scene = scene;
        this._near = 0.1;
        this._far = 1000;
        this._texelSize = texelSize;
        this._meshes = meshes;

        // PatchRenderer._SceneComponentInitialization(this._scene);
        Patch.projectionMatrix = Matrix.PerspectiveFovLH(Patch.fov,
            1, // squared texture
            this._near,
            this._far,
        );

        Patch.projectionMatrixPX = Patch.projectionMatrix.multiply(Matrix.FromValues(2, 0, 0, 0,
            0, 1, 0, 0,
            0, 0, 1, 0,
            1, 0, 0, 1
        ));

        Patch.projectionMatrixNX = Patch.projectionMatrix.multiply(Matrix.FromValues(2, 0, 0, 0,
            0, 1, 0, 0,
            0, 0, 1, 0,
            -1, 0, 0, 1
        ));

        Patch.projectionMatrixPY = Patch.projectionMatrix.multiply(Matrix.FromValues(1, 0, 0, 0,
            0, 2, 0, 0,
            0, 0, 1, 0,
            0, 1, 0, 1
        ));

        Patch.projectionMatrixNY = Patch.projectionMatrix.multiply(Matrix.FromValues(1, 0, 0, 0,
            0, 2, 0, 0,
            0, 0, 1, 0,
            0, -1, 0, 1
        ));

        // this.createMaps();

        scene.getEngine().disableTextureBindingOptimization = true;
        this._frameBuffer0 = <WebGLFramebuffer>(scene.getEngine()._gl.createFramebuffer());
        this._frameBuffer1 = <WebGLFramebuffer>(scene.getEngine()._gl.createFramebuffer());

        // this.createHTScene();

        this._radiosityEffectsManager = new RadiosityEffectsManager(this._scene, this.useHemicube, this.useDepthCompare);
    }

    public createHTScene(areaThreshold: number) {
        var scene = this._scene;

        for (let i = scene.meshes.length - 1; i >= 0; i--) {
            RadiosityUtils.retesselateMesh(scene.meshes[i], areaThreshold, this._scene);
        }

        this._meshes = <Mesh[]>(scene.meshes);
    }

    private _renderRadiosity = (uniformCallback: (effect: Effect, ...args: any[]) => void,
        subMesh: SubMesh,
        ...args: any[]): boolean => {

        var mesh = subMesh.getRenderingMesh();
        var scene = this._scene;
        var engine = scene.getEngine();
        var batch = mesh._getInstancesRenderList(subMesh._id);

        // Culling and reverse (right handed system)
        engine.setState(false, 0, true, scene.useRightHandedSystem); // TODO : BFC
        engine.setDirectViewport(0, 0, this.getCurrentRenderWidth(), this.getCurrentRenderHeight())

        var hardwareInstancedRendering = (engine.getCaps().instancedArrays) && (batch.visibleInstances[subMesh._id] !== null);
        var effect = this._radiosityEffectsManager.radiosityEffect;

        if (!effect || !effect.isReady()) {
            return false;
        }

        engine.enableEffect(effect);
        mesh._bind(subMesh, effect, Material.TriangleFillMode);

        uniformCallback(effect, args);

        // Draw triangles
        mesh._processRendering(subMesh, effect, Material.TriangleFillMode, batch, hardwareInstancedRendering,
            (isInstance, world) => effect.setMatrix("world", world));

        // render edges
        // mesh._bind(subMesh, effect, Material.WireFrameFillMode);
        // mesh._processRendering(subMesh, effect, Material.WireFrameFillMode, batch, hardwareInstancedRendering,
        //     (isInstance, world) => effect.setMatrix("world", world));

        // // render points
        // mesh._bind(subMesh, effect, Material.PointFillMode);
        // mesh._processRendering(subMesh, effect, Material.PointFillMode, batch, hardwareInstancedRendering,
        //     (isInstance, world) => effect.setMatrix("world", world));
        return true;
    };

    public createMaps() {
        this._nextShooterTexture = new RenderTargetTexture("nextShooter", 1, this._scene, false, true, Constants.TEXTURETYPE_FLOAT);
        this._isBuildingPatches = true;
        var meshes = this._meshes;

        for (let i = 0; i < meshes.length; i++) {
            var mesh = meshes[i];

            var size = (<any>mesh).__lightmapSize; // todo : clean that up

            if (!size) {
                continue;
            }

            var residualTexture = new MultiRenderTarget("patch",
                size,
                7,
                this._scene,
                {
                    samplingModes: [Texture.NEAREST_NEAREST, Texture.NEAREST_NEAREST, Texture.NEAREST_NEAREST, Texture.LINEAR_LINEAR_MIPNEAREST, Texture.LINEAR_LINEAR_MIPNEAREST, Texture.LINEAR_LINEAR_MIPNEAREST, Texture.LINEAR_LINEAR_MIPNEAREST],
                    types: [Constants.TEXTURETYPE_FLOAT, Constants.TEXTURETYPE_FLOAT, Constants.TEXTURETYPE_UNSIGNED_INT, Constants.TEXTURETYPE_FLOAT, Constants.TEXTURETYPE_FLOAT, Constants.TEXTURETYPE_FLOAT, Constants.TEXTURETYPE_FLOAT],
                    generateMipMaps: true
                }
            );
            // TODO : prettify these <any>)
            (<any>mesh).residualTexture = residualTexture;
            residualTexture.renderList = [mesh];
            residualTexture.refreshRate = 1;
            residualTexture.ignoreCameraViewport = true;
            (<any>residualTexture).patchOffset = this._patchOffset;
            meshes[i].subMeshes[0].surfaceId = this._patchOffset;
            this._submeshMap[this._patchOffset] = meshes[i].subMeshes[0];
            (<any>meshes[i]).__lightMapId = RadiosityUtils.encodeId(this._patchOffset).scaleInPlace(1 / 255);

            // TODO : merge functions ?
            var uniformCb = (effect: Effect, data: any[]): void => {
                var mesh = (<SubMesh>data[0]).getMesh();
                var width = (<any>mesh).__lightmapSize.width; // TODO : necessary only on individual patches mode
                var res = (<any>mesh).residualTexture;
                effect.setFloat("texSize", width);
                effect.setFloat("patchOffset", res.patchOffset);

                if ((<any>mesh).color) {
                    effect.setVector3("color", (<any>mesh).color);
                } else {
                    effect.setVector3("color", new Vector3(0, 0, 0));
                }
                if ((<any>mesh).lightStrength) {
                    effect.setVector3("lightStrength", (<any>mesh).lightStrength);
                } else {
                    effect.setFloat("lightStrength", 0.0);
                }
            }

            residualTexture.customRenderFunction = (opaqueSubMeshes: SmartArray<SubMesh>, alphaTestSubMeshes: SmartArray<SubMesh>, transparentSubMeshes: SmartArray<SubMesh>, depthOnlySubMeshes: SmartArray<SubMesh>): void => {
                var index;
                this._scene.getEngine().clear(new Color4(0.0, 0.0, 0.0, 0.0), true, true, true);

                // var testPatch = new Patch(this._scene.activeCamera ? this._scene.activeCamera.position : new Vector3(0, 0, 0), new Vector3(0, -1, 0));
                for (index = 0; index < opaqueSubMeshes.length; index++) {
                    this._currentRenderedMap = (<any>opaqueSubMeshes.data[index].getMesh()).residualTexture;
                    if (this._renderRadiosity(uniformCb, opaqueSubMeshes.data[index], opaqueSubMeshes.data[index])) {
                        this._scene.onAfterRenderObservable.add(this.buildPatchesForSubMesh.bind(this, opaqueSubMeshes.data[index]), -1, false, null, true);
                    }

                }

                for (index = 0; index < alphaTestSubMeshes.length; index++) {
                    this._currentRenderedMap = (<any>alphaTestSubMeshes.data[index].getMesh()).residualTexture;
                    if (this._renderRadiosity(uniformCb, alphaTestSubMeshes.data[index], alphaTestSubMeshes.data[index])) {
                        this._scene.onAfterRenderObservable.add(this.buildPatchesForSubMesh.bind(this, alphaTestSubMeshes.data[index]), -1, false, null, true);
                    }
                }

            };

            this._scene.customRenderTargets.push(residualTexture);
            this._patchMaps.push(residualTexture);

            if (PatchRenderer.RADIOSITY_INFO_LOGS_LEVEL >= 2) {
                console.log(`Offset ${this._patchOffset} is for mesh : ${mesh.name}.`);
            }
            this._patchOffset += 1;

        }

        if (this.useHemicube) {
            this.buildVisibilityMapCube();
        } else {
            this.buildVisibilityMap();
        }
    }

<<<<<<< HEAD
    public renderToRadiosityTexture(subMesh: SubMesh, patch: Patch, doNotWriteToGathering = false) {
        if (!this.isGatheringEffectReady()) {
            return;
        }

=======
    public renderToRadiosityTexture(subMesh: SubMesh, patch: Patch) {
>>>>>>> ec0ecd1e
        var mesh = subMesh.getRenderingMesh();
        var area = this._texelSize * this._texelSize * Math.PI / 8; // TODO : check why /4 diverges
        var mrt: MultiRenderTarget = (<any>mesh).residualTexture;
        var destResidualTexture = mrt.textures[5]._texture as InternalTexture;
        var destGatheringTexture = mrt.textures[6]._texture as InternalTexture;
        var engine = this._scene.getEngine();
<<<<<<< HEAD
        engine.enableEffect(this._shootEffect);
        this._shootEffect.setTexture("itemBuffer", this._patchMap);
        this._shootEffect.setTexture("worldPosBuffer", mrt.textures[0]);
        this._shootEffect.setTexture("worldNormalBuffer", mrt.textures[1]);
        this._shootEffect.setTexture("idBuffer", mrt.textures[2]);
        this._shootEffect.setTexture("residualBuffer", mrt.textures[3]);
        this._shootEffect.setTexture("gatheringBuffer", mrt.textures[4]);

        this._shootEffect.setVector3("shootPos", patch.position);
        this._shootEffect.setVector3("shootNormal", patch.normal);
        this._shootEffect.setVector3("shootEnergy", patch.residualEnergy);
        this._shootEffect.setFloat("shootDArea", area); // TODO
        this._shootEffect.setMatrix("view", patch.viewMatrix);
        this._shootEffect.setFloat("gatheringScale", doNotWriteToGathering ? 0.0 : 1.0);
=======
        engine.enableEffect(this._radiosityEffectsManager.shootEffect);

        this._radiosityEffectsManager.shootEffect.setTexture("itemBuffer", this._patchMap);
        this._radiosityEffectsManager.shootEffect.setTexture("worldPosBuffer", mrt.textures[0]);
        this._radiosityEffectsManager.shootEffect.setTexture("worldNormalBuffer", mrt.textures[1]);
        this._radiosityEffectsManager.shootEffect.setTexture("idBuffer", mrt.textures[2]);
        this._radiosityEffectsManager.shootEffect.setTexture("residualBuffer", mrt.textures[3]);
        this._radiosityEffectsManager.shootEffect.setTexture("gatheringBuffer", mrt.textures[4]);
        this._radiosityEffectsManager.shootEffect.setFloat2("nearFar", this._near, this._far);

        this._radiosityEffectsManager.shootEffect.setVector3("shootPos", patch.position);
        this._radiosityEffectsManager.shootEffect.setVector3("shootNormal", patch.normal);
        this._radiosityEffectsManager.shootEffect.setVector3("shootEnergy", patch.residualEnergy);
        this._radiosityEffectsManager.shootEffect.setFloat("shootDArea", area); // TODO
        this._radiosityEffectsManager.shootEffect.setMatrix("view", patch.viewMatrix);
>>>>>>> ec0ecd1e

        if (PatchRenderer.PERFORMANCE_LOGS_LEVEL >= 3) {
            console.log(`Lightmap size for this submesh : ${mrt.getSize().width} x ${mrt.getSize().height}`);
        }

        engine.setDirectViewport(0, 0, destResidualTexture.width, destResidualTexture.height);
        engine.setState(false); // TODO : no BFC ?
        var gl = engine._gl;
        let fb = this._frameBuffer0;

        gl.bindFramebuffer(gl.FRAMEBUFFER, fb);
        gl.framebufferTexture2D(gl.DRAW_FRAMEBUFFER, gl.COLOR_ATTACHMENT0, gl.TEXTURE_2D, destResidualTexture._webGLTexture, 0);
        gl.framebufferTexture2D(gl.DRAW_FRAMEBUFFER, gl.COLOR_ATTACHMENT1, gl.TEXTURE_2D, destGatheringTexture._webGLTexture, 0);
        gl.drawBuffers([
            gl.COLOR_ATTACHMENT0,
            gl.COLOR_ATTACHMENT1
        ]);
        var batch = mesh._getInstancesRenderList(subMesh._id);

        if (batch.mustReturn) {
            return;
        }

        var hardwareInstancedRendering = (engine.getCaps().instancedArrays) && (batch.visibleInstances[subMesh._id] !== null);
        mesh._bind(subMesh, this._radiosityEffectsManager.shootEffect, Material.TriangleFillMode);
        mesh._processRendering(subMesh, this._radiosityEffectsManager.shootEffect, Material.TriangleFillMode, batch, hardwareInstancedRendering,
            (isInstance, world) => this._radiosityEffectsManager.shootEffect.setMatrix("world", world));

        // Twice, for mipmaps
        engine.unBindFramebuffer(destResidualTexture);
        engine.unBindFramebuffer(destGatheringTexture);
        gl.bindFramebuffer(gl.FRAMEBUFFER, null);

        // Dilates to origin, swapping buffers in the process
        this.dilate(1, mrt.textures[6], mrt.textures[4]);

        // Swap buffers that should not be dilated
        var t = mrt.textures[3];
        mrt.textures[3] = mrt.textures[5];
        mrt.textures[5] = t;

        var it = mrt.internalTextures[3];
        mrt.internalTextures[3] = mrt.internalTextures[5];
        mrt.internalTextures[5] = it;

        // t = mrt.textures[4];
        // mrt.textures[4] = mrt.textures[6];
        // mrt.textures[6] = t;

        // it = mrt.internalTextures[4];
        // mrt.internalTextures[4] = mrt.internalTextures[6];
        // mrt.internalTextures[6] = it;
    }

<<<<<<< HEAD
    public isGatheringEffectReady() {
        // var material: any = subMesh.getMaterial();
        // var defines = [];

        var attribs = [VertexBuffer.PositionKind, VertexBuffer.UV2Kind];
        var uniforms = ["view", "shootPos", "shootNormal", "shootEnergy", "shootDArea", "gatheringScale"]; // ["world", "mBones", "view", "nearFar"]
        var samplers = ["itemBuffer", "worldPosBuffer", "worldNormalBuffer", "idBuffer", "residualBuffer", "gatheringBuffer"];
        // var mesh = subMesh.getMesh();

        // Bones
        // if (mesh.useBones && mesh.computeBonesUsingShaders) {
        //     attribs.push(VertexBuffer.MatricesIndicesKind);
        //     attribs.push(VertexBuffer.MatricesWeightsKind);
        //     if (mesh.numBoneInfluencers > 4) {
        //         attribs.push(VertexBuffer.MatricesIndicesExtraKind);
        //         attribs.push(VertexBuffer.MatricesWeightsExtraKind);
        //     }
        //     defines.push("#define NUM_BONE_INFLUENCERS " + mesh.numBoneInfluencers);
        //     defines.push("#define BonesPerMesh " + (mesh.skeleton ? mesh.skeleton.bones.length + 1 : 0));
        // } else {
        //     defines.push("#define NUM_BONE_INFLUENCERS 0");
        // }

        // // Instances
        // if (useInstances) {
        //     defines.push("#define INSTANCES");
        //     attribs.push("world0");
        //     attribs.push("world1");
        //     attribs.push("world2");
        //     attribs.push("world3");
        // }

        // Get correct effect
        // var join = defines.join("\n");
        // if (this._cachedDefines !== join) {
        //     this._cachedDefines = join;
        this._shootEffect = this._scene.getEngine().createEffect("radiosity",
            attribs,
            uniforms,
            samplers);
        // }

        if (this._shootEffect.isReady()) {
            return this._shootEffect;
        }

        return null;
    }

    public gatherDirectLightOnly() : { hasShot: boolean, energyShot: number } {
        if (!this.isRadiosityDataEffectReady() || !this.isGatheringEffectReady() || !this.isPatchEffectReady() || !this.isDilateEffectReady() || !this.isNextShooterEffectReady()) {
            if (PatchRenderer.WARNING_LOGS) {
                console.log("Not ready yet");
            }

            return {
                hasShot: false,
                energyShot: 0
            };
        }

        this.nextShooter(true);

        let emissiveMeshes = this._activeShooters;

        // Shooting ALL direct light in no particular order
        let shooter;
        let energyShot = 0;
        for (let k = 0; k < emissiveMeshes.length; k++) {
            shooter = emissiveMeshes[k].subMeshes[0]; // TODO : mesh ? submesh ?

            // TODO : factorize code with gatherRadiosity
            energyShot += this.updatePatches(shooter);
            this.consumeEnergyInTexture(shooter);

            for (let i = 0; i < shooter.radiosityPatches.length; i++) {
                this._currentPatch = shooter.radiosityPatches[i];
                this._patchMap.render(false);

                for (let j = 0; j < this._patchedSubMeshes.length; j++) {
                    if (this._patchedSubMeshes[j] === shooter) {
                        continue;
                    }

                    this.renderToRadiosityTexture(this._patchedSubMeshes[j], shooter.radiosityPatches[i], true);
                }
            }
        }

        return {
            hasShot: true,
            energyShot: energyShot
        };
    }

    public gatherRadiosity(): boolean {
=======
    public gatherRadiosity(directOnly = false): boolean {
>>>>>>> ec0ecd1e
        if (this._isCurrentlyGathering) {
            if (PatchRenderer.WARNING_LOGS) {
                console.log("Still gathering radiosity for current submesh. Skipping.");
            }
            return true;
        }

        if (!this._radiosityEffectsManager.isReady() || this._isBuildingPatches) {
            if (PatchRenderer.WARNING_LOGS) {
                console.log("Not ready yet");
            }
            return true;
        }

        let duration;
        let dateBegin = Date.now();
        let nextShooterDate = Date.now();

        if (PatchRenderer.PERFORMANCE_LOGS_LEVEL >= 1) {
            console.log(`BEGINNING RADIOSITY PASS FOR ${this._meshes.length} MESHES...`);
        }

        var shooter = this.nextShooter();

        if (!shooter) {
            if (PatchRenderer.WARNING_LOGS) {
                console.log("No shooter");
            }
            return true;
        }

        if (PatchRenderer.PERFORMANCE_LOGS_LEVEL >= 1) {
            duration = Date.now() - nextShooterDate;
            console.log(`Find next shooter took ${duration}ms.`);
        }

        let updatePatchDate = Date.now();

        var { patches, energyLeft } = this.updatePatches(shooter);

        if (PatchRenderer.PERFORMANCE_LOGS_LEVEL >= 1) {
            duration = Date.now() - updatePatchDate;
            console.log(`Updating patches for shooter took ${duration}ms.`);
        }

        if (energyLeft < 0.01) {
            return false;
        }

        this._isCurrentlyGathering = true;

        let consumeEnergyDate = Date.now();

        this.consumeEnergyInTexture(shooter);

        if (PatchRenderer.PERFORMANCE_LOGS_LEVEL >= 1) {
            duration = Date.now() - consumeEnergyDate;
            console.log(`Consuming energy for shooter took ${duration}ms.`);
            console.log(`Now shooting radiosity for ${patches.length} patches.`)
        }

        let shootingDate = Date.now();

        for (let i = 0; i < patches.length; i++) {
            this._currentPatch = patches[i];

            let patchMapDate = Date.now();

            if (this.useHemicube) {
                this.renderVisibilityMapCube();
            } else {
                this._patchMap.render(false);
            }

            if (PatchRenderer.PERFORMANCE_LOGS_LEVEL >= 2) {
                duration = Date.now() - patchMapDate;
                console.log(`Rendering patch map for 1 patch took ${duration}ms.`);
            }

            // this._scene.customRenderTargets.push(this._patchMap);
            // return false;

            let patchShooting = Date.now();
            for (let j = 0; j < this._patchedSubMeshes.length; j++) {
                if (this._patchedSubMeshes[j] === shooter) {
                    continue;
                }

                let subMeshDate = Date.now();
                this.renderToRadiosityTexture(this._patchedSubMeshes[j], patches[i]);

                if (PatchRenderer.PERFORMANCE_LOGS_LEVEL >= 3) {
                    duration = Date.now() - subMeshDate;
                    console.log(`Shooting radiosity for ${this._patchedSubMeshes[j].getMesh().name} took ${duration}ms.`);
                }
            }

            // return false;

            if (PatchRenderer.PERFORMANCE_LOGS_LEVEL >= 2) {
                duration = Date.now() - patchShooting;
                console.log(`Total shooting radiosity for ${this._patchedSubMeshes.length} submeshes took ${duration}ms.`);
            }
        }

        if (directOnly) {
            // TODO : this is wrong, only takes 1 shooter mesh into account
            // find and merge code from desktop, where passes are separated
            return false;
        }

        if (PatchRenderer.PERFORMANCE_LOGS_LEVEL >= 1) {
            duration = Date.now() - shootingDate;
            console.log(`Shooting radiosity for all patches took ${duration}ms.`);
            console.log(`Currently shooting ${patches.length * 1000 / duration} patches/s.`);
            console.log("\n========================")
            console.log("ENDING RADIOSITY PASS")
            console.log("========================")
            duration = Date.now() - dateBegin;
            console.log(`Total pass took : ${duration / 1000}s.`)
        }

        var engine = this._scene.getEngine();
        engine.restoreDefaultFramebuffer();
        engine.setViewport((<Camera>this._scene.activeCamera).viewport);
        this._isCurrentlyGathering = false;
        return true;
    }

    public consumeEnergyInTexture(shooter: SubMesh) {
        var mrt = (<any>shooter.getMesh()).residualTexture as MultiRenderTarget;
        var residualEnergyTexture = mrt.textures[3];
        var engine = this._scene.getEngine();
        var gl = engine._gl;
        var data = [];
        for (let i = 0; i < mrt.getRenderWidth(); i++) {
            for (let j = 0; j < mrt.getRenderHeight(); j++) {
                data.push(0, 0, 0, 1.0);
            }
        }
        var buffer = new Float32Array(data);
        gl.bindTexture(gl.TEXTURE_2D, (<InternalTexture>residualEnergyTexture._texture)._webGLTexture);
        gl.texSubImage2D(
            gl.TEXTURE_2D, 0, 0, 0, mrt.getRenderWidth(), mrt.getRenderHeight(), gl.RGBA,
            gl.FLOAT, buffer);
        gl.generateMipmap(gl.TEXTURE_2D);
        gl.bindTexture(gl.TEXTURE_2D, null);
    }

<<<<<<< HEAD
    public nextShooter(trackShooters = false): Nullable<SubMesh> {
        if (!this.isNextShooterEffectReady()) {
            return null;
        }

=======
    public nextShooter(): Nullable<SubMesh> {
>>>>>>> ec0ecd1e
        // TODO : turn into postprocess
        var engine = this._scene.getEngine();
        engine.enableEffect(this._radiosityEffectsManager.nextShooterEffect);
        engine.setState(false);
        engine.bindFramebuffer(<InternalTexture>(this._nextShooterTexture._texture));
        engine.clear(new Color4(0.0, 0.0, 0.0, 0.0), true, true, true);

        let vb: any = {};
        vb[VertexBuffer.PositionKind] = this._radiosityEffectsManager.screenQuadVB;
        engine.bindBuffers(vb, this._radiosityEffectsManager.screenQuadIB, this._radiosityEffectsManager.nextShooterEffect);

        if (trackShooters) {
            this._activeShooters.length = 0;
        }

        for (let i = 0; i < this._meshes.length; i++) {
            var mesh = this._meshes[i];
            var mrt: MultiRenderTarget = (<any>mesh).residualTexture;

            if (!mrt) {
                continue;
            }

            var unshotTexture: Texture = mrt.textures[3];
            var polygonId = (<any>mesh).__lightMapId; // TODO : prettify
            var lod = Math.round(Math.log(mrt.getRenderWidth()) / Math.log(2));
            this._radiosityEffectsManager.nextShooterEffect.setVector3("polygonId", polygonId);
            this._radiosityEffectsManager.nextShooterEffect.setTexture("unshotRadiositySampler", unshotTexture);
            this._radiosityEffectsManager.nextShooterEffect.setFloat("lod", lod);
            this._radiosityEffectsManager.nextShooterEffect.setFloat("area", mrt.getRenderWidth() * mrt.getRenderHeight()); // TODO : REAL POLYGON AREA

            engine.setDirectViewport(0, 0, 1, 1);
            engine.drawElementsType(Material.TriangleFillMode, 0, 6);

            if (PatchRenderer.RADIOSITY_INFO_LOGS_LEVEL >= 2) {
                console.log(`Mesh ${mesh.name} has for Lod ${lod} and dimensions : ${mrt.getRenderWidth()} x ${mrt.getRenderWidth()}`);
                console.log("Current value of the nextShooter texture readback : ");
                console.log(engine.readPixelsFloat(0, 0, 1, 1));
            }

            if (trackShooters) {
                let invEnergy = engine.readPixelsFloat(0, 0, 1, 1)[3];
                if (invEnergy !== 1) {
                    this._activeShooters.push(this._meshes[i]);
                }
                engine.clear(new Color4(0.0, 0.0, 0.0, 0.0), true, true, true);
            }
        }
        // Read result directly after render
        var pixels = engine.readPixelsFloat(0, 0, 1, 1);
        let id = Math.round(RadiosityUtils.decodeId(Vector3.FromArray(pixels)) * 255);
        let shaderValue = (1 / (pixels[3] / 255) - 1) / 3;
        if (PatchRenderer.RADIOSITY_INFO_LOGS_LEVEL >= 1) {
            console.log("Next shooter ID : " + id);
            console.log("Residual energy gathered from shader : " + shaderValue);
        }

        engine.unBindFramebuffer(<InternalTexture>(this._nextShooterTexture._texture));

        return this._submeshMap[id];
    }

    public dilate(padding: number = 1, origin: Texture, dest: Texture) {
        // TODO : turn into postprocess
        var engine = this._scene.getEngine();
        engine.enableEffect(this._radiosityEffectsManager.dilateEffect);
        engine.setState(false);
        let gl = engine._gl;
        let fb = this._frameBuffer1;
        gl.bindFramebuffer(gl.FRAMEBUFFER, fb)
        gl.framebufferTexture2D(gl.DRAW_FRAMEBUFFER, gl.COLOR_ATTACHMENT0, gl.TEXTURE_2D, (<InternalTexture>dest._texture)._webGLTexture, 0);

        engine.clear(new Color4(0.0, 0.0, 0.0, 0.0), true, true, true);
        let vb: any = {};
        vb[VertexBuffer.PositionKind] = this._radiosityEffectsManager.screenQuadVB;
        this._radiosityEffectsManager.dilateEffect.setTexture("inputTexture", origin);
        this._radiosityEffectsManager.dilateEffect.setFloat2("texelSize", 1 / dest.getSize().width, 1 / dest.getSize().height);
        engine.bindBuffers(vb, this._radiosityEffectsManager.screenQuadIB, this._radiosityEffectsManager.dilateEffect);

        engine.setDirectViewport(0, 0, dest.getSize().width, dest.getSize().height);
        engine.drawElementsType(Material.TriangleFillMode, 0, 6);
        gl.bindFramebuffer(gl.FRAMEBUFFER, null);
    }

    public buildPatchesForSubMesh(subMesh: SubMesh) {
        if (this._patchedSubMeshes.indexOf(subMesh) !== -1) {
            return;
        }

        var mesh = subMesh.getMesh();
        var map = (<MultiRenderTarget>(<any>mesh).residualTexture);

        if (this._cachePatches) {
            subMesh.radiosityPatches = [];

            var size = map.getSize();
            var width = size.width;
            var height = size.height;
            var engine = this._scene.getEngine();

            var positions = <Float32Array>engine._readTexturePixels(<InternalTexture>map.internalTextures[0], width, height);
            var normals = <Float32Array>engine._readTexturePixels(<InternalTexture>map.internalTextures[1], width, height);
            var ids = <Uint8Array>engine._readTexturePixels(<InternalTexture>map.internalTextures[2], width, height);
            var residualEnergy = <Uint8Array>engine._readTexturePixels(<InternalTexture>map.internalTextures[3], width, height);

            for (let i = 0; i < positions.length; i += 4) {
                if (positions[i + 3] === 0) {
                    // add only rendered patches
                    continue;
                }
                subMesh.radiosityPatches.push(new Patch(new Vector3(positions[i], positions[i + 1], positions[i + 2]),
                    new Vector3(normals[i], normals[i + 1], normals[i + 2]),
                    RadiosityUtils.decodeId(new Vector3(ids[i], ids[i + 1], ids[i + 2])),
                    new Vector3(residualEnergy[i] / 255., residualEnergy[i + 1] / 255., residualEnergy[i + 2] / 255.)));
            }
        }

        this._patchedSubMeshes.push(subMesh);
        this._scene.customRenderTargets.splice(this._scene.customRenderTargets.indexOf(map), 1);
        this._patchMaps.splice(this._patchMaps.indexOf(map), 1);
        if (!this._patchMaps.length) {
            this._isBuildingPatches = false;
        }
    }

    public updatePatches(subMesh: SubMesh) {
        // Requires residualTexture to be filled
        var mesh = subMesh.getMesh();
        var map = (<MultiRenderTarget>(<any>mesh).residualTexture);
        var size = map.getSize();
        var width = size.width;
        var height = size.height;
        var engine = this._scene.getEngine();
        var residualEnergy = <Float32Array>engine._readTexturePixels(<InternalTexture>map.internalTextures[3], width, height);
        var positions, normals, ids;
        var patches: Patch[];

        if (!this._cachePatches) {
            positions = <Float32Array>engine._readTexturePixels(<InternalTexture>map.internalTextures[0], width, height);
            normals = <Float32Array>engine._readTexturePixels(<InternalTexture>map.internalTextures[1], width, height);
            ids = <Uint8Array>engine._readTexturePixels(<InternalTexture>map.internalTextures[2], width, height);
            patches = [];
        } else {
            patches = subMesh.radiosityPatches;
        }

        var energyLeft = 0;
        var currentIndex = 0;

        if (PatchRenderer.PERFORMANCE_LOGS_LEVEL >= 1) {
            console.log(`Updating ${residualEnergy.length / 4} patches...`);
        }

        for (let i = 0; i < residualEnergy.length; i += 4) {
            if (residualEnergy[i + 3] === 0) {
                // add only rendered patches
                continue;
            }

            if (this._cachePatches) {
                patches[currentIndex].residualEnergy.copyFromFloats(residualEnergy[i], residualEnergy[i + 1], residualEnergy[i + 2]);
            } else {
                patches.push(new Patch(new Vector3((<Float32Array>positions)[i], (<Float32Array>positions)[i + 1], (<Float32Array>positions)[i + 2]),
                new Vector3((<Float32Array>normals)[i], (<Float32Array>normals)[i + 1], (<Float32Array>normals)[i + 2]),
                RadiosityUtils.decodeId(new Vector3((<Float32Array>ids)[i], (<Float32Array>ids)[i + 1], (<Float32Array>ids)[i + 2])),
                new Vector3(residualEnergy[i], residualEnergy[i + 1], residualEnergy[i + 2]))); // TODO : why not /255 ?
            }

            energyLeft += (residualEnergy[i] + residualEnergy[i + 1] + residualEnergy[i + 2]) / 3;
            currentIndex++;
        }

        if (PatchRenderer.RADIOSITY_INFO_LOGS_LEVEL >= 1) {
            console.log("Residual energy gathered from surface : " + energyLeft);
        }

        return { patches, energyLeft };
    }

    public buildVisibilityMapCube() {
        this._patchMap = new RenderTargetTexture("patch", this._patchMapResolution, this._scene, false, true, this.useDepthCompare ? Constants.TEXTURETYPE_FLOAT : Constants.TEXTURETYPE_UNSIGNED_INT, true, Texture.NEAREST_SAMPLINGMODE, true, false, false, Constants.TEXTUREFORMAT_RGBA, false)
        this._patchMap.renderParticles = false;
        this._patchMap.renderList = this._meshes;
        this._patchMap.activeCamera = null;
        this._patchMap.ignoreCameraViewport = true;
        this._patchMap.useCameraPostProcesses = false;
    }

    public renderVisibilityMapCube() {
        let scene = this._scene;
        let engine = this._scene.getEngine();

        var uniformCb = (effect: Effect, data: any[]) => {
            var patch = data[0] as Patch;
            var mesh = data[1].getMesh();

            if (this.useHemicube) {
                effect.setMatrix("view", data[2]);
                effect.setMatrix("projection", data[3]);
            } else {
                effect.setMatrix("view", patch.viewMatrix);
            }
            effect.setFloat2("nearFar", this._near, this._far);
            effect.setTexture("itemBuffer", mesh.residualTexture.textures[2]);

        };

        var renderWithDepth = (subMesh: SubMesh, patch: Patch, view: Matrix, projection: Matrix) => {
            engine.enableEffect(this._radiosityEffectsManager.uV2Effect);

            let mesh = subMesh.getRenderingMesh();
            mesh._bind(subMesh, this._radiosityEffectsManager.uV2Effect, Material.TriangleFillMode);
            uniformCb(this._radiosityEffectsManager.uV2Effect, [this._currentPatch, subMesh, view, projection]);

            var batch = mesh._getInstancesRenderList(subMesh._id);

            if (batch.mustReturn) {
                return;
            }

            // Draw triangles
            var hardwareInstancedRendering = (engine.getCaps().instancedArrays) && (batch.visibleInstances[subMesh._id] !== null);
            mesh._processRendering(subMesh, this._radiosityEffectsManager.uV2Effect, Material.TriangleFillMode, batch, hardwareInstancedRendering,
                (isInstance, world) => this._radiosityEffectsManager.uV2Effect.setMatrix("world", world));
        }



        let gl = engine._gl;
        let internalTexture = <InternalTexture>this._patchMap._texture;

        gl.bindFramebuffer(gl.FRAMEBUFFER, internalTexture._framebuffer);
        engine.setState(false, 0, true, scene.useRightHandedSystem); // TODO : BFC

        let viewMatrices = [this._currentPatch.viewMatrix,
        this._currentPatch.viewMatrixPX,
        this._currentPatch.viewMatrixNX,
        this._currentPatch.viewMatrixPY,
        this._currentPatch.viewMatrixNY
        ];

        let projectionMatrices = [Patch.projectionMatrix,
        Patch.projectionMatrixPX,
        Patch.projectionMatrixNX,
        Patch.projectionMatrixPY,
        Patch.projectionMatrixNY
        ];

        let viewportMultipliers = [
            [1, 1],
            [0.5, 1],
            [0.5, 1],
            [1, 0.5],
            [1, 0.5],
        ];
        let viewportOffsets = [
            [0, 0],
            [0, 0],
            [0.5, 0],
            [0, 0],
            [0, 0.5],
        ];
        let cubeSides = [
            gl.TEXTURE_CUBE_MAP_POSITIVE_Z,
            gl.TEXTURE_CUBE_MAP_POSITIVE_X,
            gl.TEXTURE_CUBE_MAP_NEGATIVE_X,
            gl.TEXTURE_CUBE_MAP_NEGATIVE_Y,
            gl.TEXTURE_CUBE_MAP_POSITIVE_Y,
        ];
        for (let j = 0; j < 5; j++) {
            // Full cube viewport when rendering the front face
            engine.setDirectViewport(viewportOffsets[j][0] * this._patchMap.getRenderWidth(), viewportOffsets[j][1] * this._patchMap.getRenderHeight(), this._patchMap.getRenderWidth() * viewportMultipliers[j][0], this._patchMap.getRenderHeight() * viewportMultipliers[j][1]);
            // Render on each face of the hemicube
            gl.framebufferTexture2D(gl.FRAMEBUFFER, gl.COLOR_ATTACHMENT0, cubeSides[j], internalTexture._webGLTexture, 0);
            engine.clear(new Color4(0, 0, 0, 0), true, true);
            for (let i = 0; i < this._meshes.length; i++) {
                // TODO : mesh ? submesh ?
                renderWithDepth(this._meshes[i].subMeshes[0], this._currentPatch, viewMatrices[j], projectionMatrices[j]);
            }
            // console.log(engine.readPixelsFloat(0, 0, this._currentRenderedMap.getRenderWidth(), this._currentRenderedMap.getRenderHeight()));
            // Tools.DumpFramebuffer(this._patchMap.getRenderWidth(), this._patchMap.getRenderHeight(), this._scene.getEngine());
        }
        gl.bindFramebuffer(gl.FRAMEBUFFER, null);

    }

    public buildVisibilityMap() {
        this._patchMap = new RenderTargetTexture("patch", 512, this._scene, false, true,
            this.useDepthCompare ? Constants.TEXTURETYPE_FLOAT : Constants.TEXTURETYPE_UNSIGNED_INT, false, Texture.NEAREST_SAMPLINGMODE);
        this._patchMap.renderParticles = false;
        this._patchMap.renderList = this._meshes;
        this._patchMap.activeCamera = null;
        this._patchMap.ignoreCameraViewport = true;
        this._patchMap.useCameraPostProcesses = false;

        let scene = this._scene;
        let engine = this._scene.getEngine();

        var uniformCb = (effect: Effect, data: any[]) => {
            var patch = data[0];
            var mesh = data[1].getMesh();

            effect.setMatrix("view", patch.viewMatrix);
            effect.setFloat2("nearFar", this._near, this._far);
            effect.setTexture("itemBuffer", mesh.residualTexture.textures[2]);
        };

        var renderWithDepth = (subMesh: SubMesh, patch: Patch) => {
            engine.setState(false, 0, true, scene.useRightHandedSystem); // TODO : BFC
            engine.setDirectViewport(0, 0, this.getCurrentRenderWidth(), this.getCurrentRenderHeight())
            engine.enableEffect(this._radiosityEffectsManager.uV2Effect);

            let mesh = subMesh.getRenderingMesh();
            mesh._bind(subMesh, this._radiosityEffectsManager.uV2Effect, Material.TriangleFillMode);
            uniformCb(this._radiosityEffectsManager.uV2Effect, [this._currentPatch, subMesh]);

            var batch = mesh._getInstancesRenderList(subMesh._id);

            if (batch.mustReturn) {
                return;
            }

            // Draw triangles
            var hardwareInstancedRendering = (engine.getCaps().instancedArrays) && (batch.visibleInstances[subMesh._id] !== null);
            mesh._processRendering(subMesh, this._radiosityEffectsManager.uV2Effect, Material.TriangleFillMode, batch, hardwareInstancedRendering,
                (isInstance, world) => this._radiosityEffectsManager.uV2Effect.setMatrix("world", world));
        }

        this._patchMap.customRenderFunction = (opaqueSubMeshes: SmartArray<SubMesh>, alphaTestSubMeshes: SmartArray<SubMesh>, transparentSubMeshes: SmartArray<SubMesh>, depthOnlySubMeshes: SmartArray<SubMesh>): void => {
            var index;
            this._currentRenderedMap = this._patchMap;
            this._scene.getEngine().clear(new Color4(0, 0, 0, 0), true, true);

            for (index = 0; index < opaqueSubMeshes.length; index++) {
                renderWithDepth(opaqueSubMeshes.data[index], this._currentPatch);
            }

            for (index = 0; index < alphaTestSubMeshes.length; index++) {
                renderWithDepth(alphaTestSubMeshes.data[index], this._currentPatch);
            }

            // console.log(engine.readPixelsFloat(0, 0, this._currentRenderedMap.getRenderWidth(), this._currentRenderedMap.getRenderHeight()));
            // Tools.DumpFramebuffer(this._currentRenderedMap.getRenderWidth(), this._currentRenderedMap.getRenderHeight(), this._scene.getEngine());
        };

    }

    /**
     * Disposes of the depth renderer.
     */
    public dispose(): void {
        this._patchMap.dispose();
    }
}
<|MERGE_RESOLUTION|>--- conflicted
+++ resolved
@@ -1,1066 +1,977 @@
-import { Mesh } from "../Meshes/mesh";
-import { SubMesh } from "../Meshes/subMesh";
-import { VertexBuffer } from "../Meshes/buffer";
-import { SmartArray } from "../Misc/smartArray";
-import { Scene } from "../scene";
-import { Texture } from "../Materials/Textures/texture";
-import { RenderTargetTexture } from "../Materials/Textures/renderTargetTexture";
-import { MultiRenderTarget } from "../Materials/Textures/multiRenderTarget";
-import { InternalTexture } from "../Materials/Textures/internalTexture";
-import { Effect } from "../Materials/effect";
-import { Material } from "../Materials/material";
-import { Constants } from "../Engines/constants";
-import { Vector3 } from "../Maths/math"
-import { Color4 } from "../Maths/math"
-import { Matrix } from "../Maths/math"
-import { Camera } from "../Cameras/camera"
-import { RadiosityUtils } from "./radiosityUtils";
-import { RadiosityEffectsManager } from "./radiosityEffectsManager";
-
-import { Nullable } from "../types";
-// import { Tools } from "../misc/tools"
-import "../Shaders/depth.fragment";
-import "../Shaders/depth.vertex";
-import { _DevTools } from '../Misc/devTools';
-import { UvMapper } from "../misc/uvMapper";
-
-
-/**
- * This represents a depth renderer in Babylon.
- * A depth renderer will render to it's depth map every frame which can be displayed or used in post processing
- */
-
-class Patch {
-    constructor(p: Vector3, n: Vector3, id: number, residualEnergy: Vector3) {
-        // World space
-        this.position = p.clone();
-        this.normal = n.clone().normalize();
-        this.id = id;
-        this.residualEnergy = residualEnergy;
-
-        // TODO : test is LH or RH
-        // TODO : for hemicube, orientate with dFdy in tangent space ?
-        this.viewMatrix = Matrix.LookAtLH(this.position, this.position.add(this.normal), Vector3.Up());
-        let xAxis = new Vector3(this.viewMatrix.m[0], this.viewMatrix.m[4], this.viewMatrix.m[8]); // Tangent
-        let yAxis = new Vector3(this.viewMatrix.m[1], this.viewMatrix.m[5], this.viewMatrix.m[9]); // "Up"
-        let zAxis = new Vector3(this.viewMatrix.m[2], this.viewMatrix.m[6], this.viewMatrix.m[10]); // depth
-
-        // TODO : could be optimized, but for now this is not the performance bottleneck
-        this.viewMatrixPX = Matrix.LookAtLH(this.position, this.position.add(xAxis), yAxis);
-        this.viewMatrixNX = Matrix.LookAtLH(this.position, this.position.subtract(xAxis), yAxis);
-        this.viewMatrixPY = Matrix.LookAtLH(this.position, this.position.add(yAxis), zAxis.scale(-1));
-        this.viewMatrixNY = Matrix.LookAtLH(this.position, this.position.subtract(yAxis), zAxis);
-        // this.viewMatrix.invert();
-
-        // this.viewProjectionMatrix = this.viewMatrix.multiply(Patch.projectionMatrix);
-        // this.viewProjectionPX = viewMatrixPX.multiply(Patch.projectionMatrix).multiply(Patch.projectionMatrixPX);
-        // this.viewProjectionNX = viewMatrixNX.multiply(Patch.projectionMatrix).multiply(Patch.projectionMatrixNX);
-        // this.viewProjectionPY = viewMatrixPY.multiply(Patch.projectionMatrix).multiply(Patch.projectionMatrixPY);
-        // this.viewProjectionNY = viewMatrixNY.multiply(Patch.projectionMatrix).multiply(Patch.projectionMatrixNY);
-    }
-
-    public toString() {
-        return `Position: ${this.position.x} ${this.position.y} ${this.position.z}\n` +
-            `Normal: ${this.normal.x} ${this.normal.y} ${this.normal.z}\n` +
-            `Id: ${this.id}\n`;
-    }
-
-    public id: number;
-    public position: Vector3
-    public normal: Vector3;
-    public viewMatrix: Matrix;
-    public viewMatrixPX: Matrix;
-    public viewMatrixNX: Matrix;
-    public viewMatrixPY: Matrix;
-    public viewMatrixNY: Matrix;
-    public residualEnergy: Vector3;
-
-    public static readonly fov: number = 90 * Math.PI / 180;
-    public static projectionMatrix: Matrix;
-    public static projectionMatrixPX: Matrix;
-    public static projectionMatrixNX: Matrix;
-    public static projectionMatrixPY: Matrix;
-    public static projectionMatrixNY: Matrix;
-}
-declare module "../meshes/submesh" {
-    export interface SubMesh {
-        /** @hidden (Backing field) */
-        residualTexture: MultiRenderTarget;
-
-        /**
-         * Gets or Sets the current geometry buffer associated to the scene.
-         */
-        radiosityPatches: Patch[];
-        surfaceId: number;
-    }
-
-}
-
-// Scene.prototype.disableGeometryBufferRenderer = function(): void {
-
-export class PatchRenderer {
-
-    public useDepthCompare: boolean = true;
-    public useHemicube: boolean = true;
-    private _cachePatches: boolean = false;
-    private _patchMapResolution: number = 512;
-
-    public static PERFORMANCE_LOGS_LEVEL: number = 1;
-    public static RADIOSITY_INFO_LOGS_LEVEL: number = 1;
-    public static WARNING_LOGS: number = 1;
-
-    private _activeShooters: Mesh[] = [];
-    private _scene: Scene;
-    // private _htScene: Scene; // Higher tesselated scene
-    private _meshes: Mesh[];
-    private _patchMap: RenderTargetTexture;
-
-    private _near: number;
-    private _far: number;
-    private _texelSize: number;
-    private _frameBuffer0: WebGLFramebuffer;
-    private _frameBuffer1: WebGLFramebuffer;
-
-    // private _patches: Patch[] = [];
-    private _patchOffset: number = 0;
-    private _patchedSubMeshes: SubMesh[] = [];
-    private _currentPatch: Patch;
-    private _currentRenderedMap: RenderTargetTexture;
-    private _nextShooterTexture: RenderTargetTexture;
-    private _patchMaps: RenderTargetTexture[] = [];
-
-    private _submeshMap: { [key: number]: SubMesh } = {};
-    private _isCurrentlyGathering: boolean = false;
-    private _isBuildingPatches: boolean = false;
-
-    private _radiosityEffectsManager: RadiosityEffectsManager;
-
-    /** @hidden */
-    public static _SceneComponentInitialization: (scene: Scene) => void = (_) => {
-        throw _DevTools.WarnImport("patchRendererSceneComponent");
-    }
-
-    public getCurrentRenderWidth(): number {
-        return this._currentRenderedMap.getRenderWidth()
-    }
-
-    public getCurrentRenderHeight(): number {
-        return this._currentRenderedMap.getRenderHeight()
-    }
-
-    /**
-     * Instantiates a depth renderer
-     * @param scene The scene the renderer belongs to
-     * @param type The texture type of the depth map (default: Engine.TEXTURETYPE_FLOAT)
-     * @param camera The camera to be used to render the depth map (default: scene's active camera)
-     */
-    constructor(scene: Scene, meshes: Mesh[], texelSize: number) {
-
-        // DEBUG UVMapper
-        let uvm = new UvMapper(scene);
-        
-        this._scene = scene;
-        this._near = 0.1;
-        this._far = 1000;
-        this._texelSize = texelSize;
-        this._meshes = meshes;
-
-        // PatchRenderer._SceneComponentInitialization(this._scene);
-        Patch.projectionMatrix = Matrix.PerspectiveFovLH(Patch.fov,
-            1, // squared texture
-            this._near,
-            this._far,
-        );
-
-        Patch.projectionMatrixPX = Patch.projectionMatrix.multiply(Matrix.FromValues(2, 0, 0, 0,
-            0, 1, 0, 0,
-            0, 0, 1, 0,
-            1, 0, 0, 1
-        ));
-
-        Patch.projectionMatrixNX = Patch.projectionMatrix.multiply(Matrix.FromValues(2, 0, 0, 0,
-            0, 1, 0, 0,
-            0, 0, 1, 0,
-            -1, 0, 0, 1
-        ));
-
-        Patch.projectionMatrixPY = Patch.projectionMatrix.multiply(Matrix.FromValues(1, 0, 0, 0,
-            0, 2, 0, 0,
-            0, 0, 1, 0,
-            0, 1, 0, 1
-        ));
-
-        Patch.projectionMatrixNY = Patch.projectionMatrix.multiply(Matrix.FromValues(1, 0, 0, 0,
-            0, 2, 0, 0,
-            0, 0, 1, 0,
-            0, -1, 0, 1
-        ));
-
-        // this.createMaps();
-
-        scene.getEngine().disableTextureBindingOptimization = true;
-        this._frameBuffer0 = <WebGLFramebuffer>(scene.getEngine()._gl.createFramebuffer());
-        this._frameBuffer1 = <WebGLFramebuffer>(scene.getEngine()._gl.createFramebuffer());
-
-        // this.createHTScene();
-
-        this._radiosityEffectsManager = new RadiosityEffectsManager(this._scene, this.useHemicube, this.useDepthCompare);
-    }
-
-    public createHTScene(areaThreshold: number) {
-        var scene = this._scene;
-
-        for (let i = scene.meshes.length - 1; i >= 0; i--) {
-            RadiosityUtils.retesselateMesh(scene.meshes[i], areaThreshold, this._scene);
-        }
-
-        this._meshes = <Mesh[]>(scene.meshes);
-    }
-
-    private _renderRadiosity = (uniformCallback: (effect: Effect, ...args: any[]) => void,
-        subMesh: SubMesh,
-        ...args: any[]): boolean => {
-
-        var mesh = subMesh.getRenderingMesh();
-        var scene = this._scene;
-        var engine = scene.getEngine();
-        var batch = mesh._getInstancesRenderList(subMesh._id);
-
-        // Culling and reverse (right handed system)
-        engine.setState(false, 0, true, scene.useRightHandedSystem); // TODO : BFC
-        engine.setDirectViewport(0, 0, this.getCurrentRenderWidth(), this.getCurrentRenderHeight())
-
-        var hardwareInstancedRendering = (engine.getCaps().instancedArrays) && (batch.visibleInstances[subMesh._id] !== null);
-        var effect = this._radiosityEffectsManager.radiosityEffect;
-
-        if (!effect || !effect.isReady()) {
-            return false;
-        }
-
-        engine.enableEffect(effect);
-        mesh._bind(subMesh, effect, Material.TriangleFillMode);
-
-        uniformCallback(effect, args);
-
-        // Draw triangles
-        mesh._processRendering(subMesh, effect, Material.TriangleFillMode, batch, hardwareInstancedRendering,
-            (isInstance, world) => effect.setMatrix("world", world));
-
-        // render edges
-        // mesh._bind(subMesh, effect, Material.WireFrameFillMode);
-        // mesh._processRendering(subMesh, effect, Material.WireFrameFillMode, batch, hardwareInstancedRendering,
-        //     (isInstance, world) => effect.setMatrix("world", world));
-
-        // // render points
-        // mesh._bind(subMesh, effect, Material.PointFillMode);
-        // mesh._processRendering(subMesh, effect, Material.PointFillMode, batch, hardwareInstancedRendering,
-        //     (isInstance, world) => effect.setMatrix("world", world));
-        return true;
-    };
-
-    public createMaps() {
-        this._nextShooterTexture = new RenderTargetTexture("nextShooter", 1, this._scene, false, true, Constants.TEXTURETYPE_FLOAT);
-        this._isBuildingPatches = true;
-        var meshes = this._meshes;
-
-        for (let i = 0; i < meshes.length; i++) {
-            var mesh = meshes[i];
-
-            var size = (<any>mesh).__lightmapSize; // todo : clean that up
-
-            if (!size) {
-                continue;
-            }
-
-            var residualTexture = new MultiRenderTarget("patch",
-                size,
-                7,
-                this._scene,
-                {
-                    samplingModes: [Texture.NEAREST_NEAREST, Texture.NEAREST_NEAREST, Texture.NEAREST_NEAREST, Texture.LINEAR_LINEAR_MIPNEAREST, Texture.LINEAR_LINEAR_MIPNEAREST, Texture.LINEAR_LINEAR_MIPNEAREST, Texture.LINEAR_LINEAR_MIPNEAREST],
-                    types: [Constants.TEXTURETYPE_FLOAT, Constants.TEXTURETYPE_FLOAT, Constants.TEXTURETYPE_UNSIGNED_INT, Constants.TEXTURETYPE_FLOAT, Constants.TEXTURETYPE_FLOAT, Constants.TEXTURETYPE_FLOAT, Constants.TEXTURETYPE_FLOAT],
-                    generateMipMaps: true
-                }
-            );
-            // TODO : prettify these <any>)
-            (<any>mesh).residualTexture = residualTexture;
-            residualTexture.renderList = [mesh];
-            residualTexture.refreshRate = 1;
-            residualTexture.ignoreCameraViewport = true;
-            (<any>residualTexture).patchOffset = this._patchOffset;
-            meshes[i].subMeshes[0].surfaceId = this._patchOffset;
-            this._submeshMap[this._patchOffset] = meshes[i].subMeshes[0];
-            (<any>meshes[i]).__lightMapId = RadiosityUtils.encodeId(this._patchOffset).scaleInPlace(1 / 255);
-
-            // TODO : merge functions ?
-            var uniformCb = (effect: Effect, data: any[]): void => {
-                var mesh = (<SubMesh>data[0]).getMesh();
-                var width = (<any>mesh).__lightmapSize.width; // TODO : necessary only on individual patches mode
-                var res = (<any>mesh).residualTexture;
-                effect.setFloat("texSize", width);
-                effect.setFloat("patchOffset", res.patchOffset);
-
-                if ((<any>mesh).color) {
-                    effect.setVector3("color", (<any>mesh).color);
-                } else {
-                    effect.setVector3("color", new Vector3(0, 0, 0));
-                }
-                if ((<any>mesh).lightStrength) {
-                    effect.setVector3("lightStrength", (<any>mesh).lightStrength);
-                } else {
-                    effect.setFloat("lightStrength", 0.0);
-                }
-            }
-
-            residualTexture.customRenderFunction = (opaqueSubMeshes: SmartArray<SubMesh>, alphaTestSubMeshes: SmartArray<SubMesh>, transparentSubMeshes: SmartArray<SubMesh>, depthOnlySubMeshes: SmartArray<SubMesh>): void => {
-                var index;
-                this._scene.getEngine().clear(new Color4(0.0, 0.0, 0.0, 0.0), true, true, true);
-
-                // var testPatch = new Patch(this._scene.activeCamera ? this._scene.activeCamera.position : new Vector3(0, 0, 0), new Vector3(0, -1, 0));
-                for (index = 0; index < opaqueSubMeshes.length; index++) {
-                    this._currentRenderedMap = (<any>opaqueSubMeshes.data[index].getMesh()).residualTexture;
-                    if (this._renderRadiosity(uniformCb, opaqueSubMeshes.data[index], opaqueSubMeshes.data[index])) {
-                        this._scene.onAfterRenderObservable.add(this.buildPatchesForSubMesh.bind(this, opaqueSubMeshes.data[index]), -1, false, null, true);
-                    }
-
-                }
-
-                for (index = 0; index < alphaTestSubMeshes.length; index++) {
-                    this._currentRenderedMap = (<any>alphaTestSubMeshes.data[index].getMesh()).residualTexture;
-                    if (this._renderRadiosity(uniformCb, alphaTestSubMeshes.data[index], alphaTestSubMeshes.data[index])) {
-                        this._scene.onAfterRenderObservable.add(this.buildPatchesForSubMesh.bind(this, alphaTestSubMeshes.data[index]), -1, false, null, true);
-                    }
-                }
-
-            };
-
-            this._scene.customRenderTargets.push(residualTexture);
-            this._patchMaps.push(residualTexture);
-
-            if (PatchRenderer.RADIOSITY_INFO_LOGS_LEVEL >= 2) {
-                console.log(`Offset ${this._patchOffset} is for mesh : ${mesh.name}.`);
-            }
-            this._patchOffset += 1;
-
-        }
-
-        if (this.useHemicube) {
-            this.buildVisibilityMapCube();
-        } else {
-            this.buildVisibilityMap();
-        }
-    }
-
-<<<<<<< HEAD
-    public renderToRadiosityTexture(subMesh: SubMesh, patch: Patch, doNotWriteToGathering = false) {
-        if (!this.isGatheringEffectReady()) {
-            return;
-        }
-
-=======
-    public renderToRadiosityTexture(subMesh: SubMesh, patch: Patch) {
->>>>>>> ec0ecd1e
-        var mesh = subMesh.getRenderingMesh();
-        var area = this._texelSize * this._texelSize * Math.PI / 8; // TODO : check why /4 diverges
-        var mrt: MultiRenderTarget = (<any>mesh).residualTexture;
-        var destResidualTexture = mrt.textures[5]._texture as InternalTexture;
-        var destGatheringTexture = mrt.textures[6]._texture as InternalTexture;
-        var engine = this._scene.getEngine();
-<<<<<<< HEAD
-        engine.enableEffect(this._shootEffect);
-        this._shootEffect.setTexture("itemBuffer", this._patchMap);
-        this._shootEffect.setTexture("worldPosBuffer", mrt.textures[0]);
-        this._shootEffect.setTexture("worldNormalBuffer", mrt.textures[1]);
-        this._shootEffect.setTexture("idBuffer", mrt.textures[2]);
-        this._shootEffect.setTexture("residualBuffer", mrt.textures[3]);
-        this._shootEffect.setTexture("gatheringBuffer", mrt.textures[4]);
-
-        this._shootEffect.setVector3("shootPos", patch.position);
-        this._shootEffect.setVector3("shootNormal", patch.normal);
-        this._shootEffect.setVector3("shootEnergy", patch.residualEnergy);
-        this._shootEffect.setFloat("shootDArea", area); // TODO
-        this._shootEffect.setMatrix("view", patch.viewMatrix);
-        this._shootEffect.setFloat("gatheringScale", doNotWriteToGathering ? 0.0 : 1.0);
-=======
-        engine.enableEffect(this._radiosityEffectsManager.shootEffect);
-
-        this._radiosityEffectsManager.shootEffect.setTexture("itemBuffer", this._patchMap);
-        this._radiosityEffectsManager.shootEffect.setTexture("worldPosBuffer", mrt.textures[0]);
-        this._radiosityEffectsManager.shootEffect.setTexture("worldNormalBuffer", mrt.textures[1]);
-        this._radiosityEffectsManager.shootEffect.setTexture("idBuffer", mrt.textures[2]);
-        this._radiosityEffectsManager.shootEffect.setTexture("residualBuffer", mrt.textures[3]);
-        this._radiosityEffectsManager.shootEffect.setTexture("gatheringBuffer", mrt.textures[4]);
-        this._radiosityEffectsManager.shootEffect.setFloat2("nearFar", this._near, this._far);
-
-        this._radiosityEffectsManager.shootEffect.setVector3("shootPos", patch.position);
-        this._radiosityEffectsManager.shootEffect.setVector3("shootNormal", patch.normal);
-        this._radiosityEffectsManager.shootEffect.setVector3("shootEnergy", patch.residualEnergy);
-        this._radiosityEffectsManager.shootEffect.setFloat("shootDArea", area); // TODO
-        this._radiosityEffectsManager.shootEffect.setMatrix("view", patch.viewMatrix);
->>>>>>> ec0ecd1e
-
-        if (PatchRenderer.PERFORMANCE_LOGS_LEVEL >= 3) {
-            console.log(`Lightmap size for this submesh : ${mrt.getSize().width} x ${mrt.getSize().height}`);
-        }
-
-        engine.setDirectViewport(0, 0, destResidualTexture.width, destResidualTexture.height);
-        engine.setState(false); // TODO : no BFC ?
-        var gl = engine._gl;
-        let fb = this._frameBuffer0;
-
-        gl.bindFramebuffer(gl.FRAMEBUFFER, fb);
-        gl.framebufferTexture2D(gl.DRAW_FRAMEBUFFER, gl.COLOR_ATTACHMENT0, gl.TEXTURE_2D, destResidualTexture._webGLTexture, 0);
-        gl.framebufferTexture2D(gl.DRAW_FRAMEBUFFER, gl.COLOR_ATTACHMENT1, gl.TEXTURE_2D, destGatheringTexture._webGLTexture, 0);
-        gl.drawBuffers([
-            gl.COLOR_ATTACHMENT0,
-            gl.COLOR_ATTACHMENT1
-        ]);
-        var batch = mesh._getInstancesRenderList(subMesh._id);
-
-        if (batch.mustReturn) {
-            return;
-        }
-
-        var hardwareInstancedRendering = (engine.getCaps().instancedArrays) && (batch.visibleInstances[subMesh._id] !== null);
-        mesh._bind(subMesh, this._radiosityEffectsManager.shootEffect, Material.TriangleFillMode);
-        mesh._processRendering(subMesh, this._radiosityEffectsManager.shootEffect, Material.TriangleFillMode, batch, hardwareInstancedRendering,
-            (isInstance, world) => this._radiosityEffectsManager.shootEffect.setMatrix("world", world));
-
-        // Twice, for mipmaps
-        engine.unBindFramebuffer(destResidualTexture);
-        engine.unBindFramebuffer(destGatheringTexture);
-        gl.bindFramebuffer(gl.FRAMEBUFFER, null);
-
-        // Dilates to origin, swapping buffers in the process
-        this.dilate(1, mrt.textures[6], mrt.textures[4]);
-
-        // Swap buffers that should not be dilated
-        var t = mrt.textures[3];
-        mrt.textures[3] = mrt.textures[5];
-        mrt.textures[5] = t;
-
-        var it = mrt.internalTextures[3];
-        mrt.internalTextures[3] = mrt.internalTextures[5];
-        mrt.internalTextures[5] = it;
-
-        // t = mrt.textures[4];
-        // mrt.textures[4] = mrt.textures[6];
-        // mrt.textures[6] = t;
-
-        // it = mrt.internalTextures[4];
-        // mrt.internalTextures[4] = mrt.internalTextures[6];
-        // mrt.internalTextures[6] = it;
-    }
-
-<<<<<<< HEAD
-    public isGatheringEffectReady() {
-        // var material: any = subMesh.getMaterial();
-        // var defines = [];
-
-        var attribs = [VertexBuffer.PositionKind, VertexBuffer.UV2Kind];
-        var uniforms = ["view", "shootPos", "shootNormal", "shootEnergy", "shootDArea", "gatheringScale"]; // ["world", "mBones", "view", "nearFar"]
-        var samplers = ["itemBuffer", "worldPosBuffer", "worldNormalBuffer", "idBuffer", "residualBuffer", "gatheringBuffer"];
-        // var mesh = subMesh.getMesh();
-
-        // Bones
-        // if (mesh.useBones && mesh.computeBonesUsingShaders) {
-        //     attribs.push(VertexBuffer.MatricesIndicesKind);
-        //     attribs.push(VertexBuffer.MatricesWeightsKind);
-        //     if (mesh.numBoneInfluencers > 4) {
-        //         attribs.push(VertexBuffer.MatricesIndicesExtraKind);
-        //         attribs.push(VertexBuffer.MatricesWeightsExtraKind);
-        //     }
-        //     defines.push("#define NUM_BONE_INFLUENCERS " + mesh.numBoneInfluencers);
-        //     defines.push("#define BonesPerMesh " + (mesh.skeleton ? mesh.skeleton.bones.length + 1 : 0));
-        // } else {
-        //     defines.push("#define NUM_BONE_INFLUENCERS 0");
-        // }
-
-        // // Instances
-        // if (useInstances) {
-        //     defines.push("#define INSTANCES");
-        //     attribs.push("world0");
-        //     attribs.push("world1");
-        //     attribs.push("world2");
-        //     attribs.push("world3");
-        // }
-
-        // Get correct effect
-        // var join = defines.join("\n");
-        // if (this._cachedDefines !== join) {
-        //     this._cachedDefines = join;
-        this._shootEffect = this._scene.getEngine().createEffect("radiosity",
-            attribs,
-            uniforms,
-            samplers);
-        // }
-
-        if (this._shootEffect.isReady()) {
-            return this._shootEffect;
-        }
-
-        return null;
-    }
-
-    public gatherDirectLightOnly() : { hasShot: boolean, energyShot: number } {
-        if (!this.isRadiosityDataEffectReady() || !this.isGatheringEffectReady() || !this.isPatchEffectReady() || !this.isDilateEffectReady() || !this.isNextShooterEffectReady()) {
-            if (PatchRenderer.WARNING_LOGS) {
-                console.log("Not ready yet");
-            }
-
-            return {
-                hasShot: false,
-                energyShot: 0
-            };
-        }
-
-        this.nextShooter(true);
-
-        let emissiveMeshes = this._activeShooters;
-
-        // Shooting ALL direct light in no particular order
-        let shooter;
-        let energyShot = 0;
-        for (let k = 0; k < emissiveMeshes.length; k++) {
-            shooter = emissiveMeshes[k].subMeshes[0]; // TODO : mesh ? submesh ?
-
-            // TODO : factorize code with gatherRadiosity
-            energyShot += this.updatePatches(shooter);
-            this.consumeEnergyInTexture(shooter);
-
-            for (let i = 0; i < shooter.radiosityPatches.length; i++) {
-                this._currentPatch = shooter.radiosityPatches[i];
-                this._patchMap.render(false);
-
-                for (let j = 0; j < this._patchedSubMeshes.length; j++) {
-                    if (this._patchedSubMeshes[j] === shooter) {
-                        continue;
-                    }
-
-                    this.renderToRadiosityTexture(this._patchedSubMeshes[j], shooter.radiosityPatches[i], true);
-                }
-            }
-        }
-
-        return {
-            hasShot: true,
-            energyShot: energyShot
-        };
-    }
-
-    public gatherRadiosity(): boolean {
-=======
-    public gatherRadiosity(directOnly = false): boolean {
->>>>>>> ec0ecd1e
-        if (this._isCurrentlyGathering) {
-            if (PatchRenderer.WARNING_LOGS) {
-                console.log("Still gathering radiosity for current submesh. Skipping.");
-            }
-            return true;
-        }
-
-        if (!this._radiosityEffectsManager.isReady() || this._isBuildingPatches) {
-            if (PatchRenderer.WARNING_LOGS) {
-                console.log("Not ready yet");
-            }
-            return true;
-        }
-
-        let duration;
-        let dateBegin = Date.now();
-        let nextShooterDate = Date.now();
-
-        if (PatchRenderer.PERFORMANCE_LOGS_LEVEL >= 1) {
-            console.log(`BEGINNING RADIOSITY PASS FOR ${this._meshes.length} MESHES...`);
-        }
-
-        var shooter = this.nextShooter();
-
-        if (!shooter) {
-            if (PatchRenderer.WARNING_LOGS) {
-                console.log("No shooter");
-            }
-            return true;
-        }
-
-        if (PatchRenderer.PERFORMANCE_LOGS_LEVEL >= 1) {
-            duration = Date.now() - nextShooterDate;
-            console.log(`Find next shooter took ${duration}ms.`);
-        }
-
-        let updatePatchDate = Date.now();
-
-        var { patches, energyLeft } = this.updatePatches(shooter);
-
-        if (PatchRenderer.PERFORMANCE_LOGS_LEVEL >= 1) {
-            duration = Date.now() - updatePatchDate;
-            console.log(`Updating patches for shooter took ${duration}ms.`);
-        }
-
-        if (energyLeft < 0.01) {
-            return false;
-        }
-
-        this._isCurrentlyGathering = true;
-
-        let consumeEnergyDate = Date.now();
-
-        this.consumeEnergyInTexture(shooter);
-
-        if (PatchRenderer.PERFORMANCE_LOGS_LEVEL >= 1) {
-            duration = Date.now() - consumeEnergyDate;
-            console.log(`Consuming energy for shooter took ${duration}ms.`);
-            console.log(`Now shooting radiosity for ${patches.length} patches.`)
-        }
-
-        let shootingDate = Date.now();
-
-        for (let i = 0; i < patches.length; i++) {
-            this._currentPatch = patches[i];
-
-            let patchMapDate = Date.now();
-
-            if (this.useHemicube) {
-                this.renderVisibilityMapCube();
-            } else {
-                this._patchMap.render(false);
-            }
-
-            if (PatchRenderer.PERFORMANCE_LOGS_LEVEL >= 2) {
-                duration = Date.now() - patchMapDate;
-                console.log(`Rendering patch map for 1 patch took ${duration}ms.`);
-            }
-
-            // this._scene.customRenderTargets.push(this._patchMap);
-            // return false;
-
-            let patchShooting = Date.now();
-            for (let j = 0; j < this._patchedSubMeshes.length; j++) {
-                if (this._patchedSubMeshes[j] === shooter) {
-                    continue;
-                }
-
-                let subMeshDate = Date.now();
-                this.renderToRadiosityTexture(this._patchedSubMeshes[j], patches[i]);
-
-                if (PatchRenderer.PERFORMANCE_LOGS_LEVEL >= 3) {
-                    duration = Date.now() - subMeshDate;
-                    console.log(`Shooting radiosity for ${this._patchedSubMeshes[j].getMesh().name} took ${duration}ms.`);
-                }
-            }
-
-            // return false;
-
-            if (PatchRenderer.PERFORMANCE_LOGS_LEVEL >= 2) {
-                duration = Date.now() - patchShooting;
-                console.log(`Total shooting radiosity for ${this._patchedSubMeshes.length} submeshes took ${duration}ms.`);
-            }
-        }
-
-        if (directOnly) {
-            // TODO : this is wrong, only takes 1 shooter mesh into account
-            // find and merge code from desktop, where passes are separated
-            return false;
-        }
-
-        if (PatchRenderer.PERFORMANCE_LOGS_LEVEL >= 1) {
-            duration = Date.now() - shootingDate;
-            console.log(`Shooting radiosity for all patches took ${duration}ms.`);
-            console.log(`Currently shooting ${patches.length * 1000 / duration} patches/s.`);
-            console.log("\n========================")
-            console.log("ENDING RADIOSITY PASS")
-            console.log("========================")
-            duration = Date.now() - dateBegin;
-            console.log(`Total pass took : ${duration / 1000}s.`)
-        }
-
-        var engine = this._scene.getEngine();
-        engine.restoreDefaultFramebuffer();
-        engine.setViewport((<Camera>this._scene.activeCamera).viewport);
-        this._isCurrentlyGathering = false;
-        return true;
-    }
-
-    public consumeEnergyInTexture(shooter: SubMesh) {
-        var mrt = (<any>shooter.getMesh()).residualTexture as MultiRenderTarget;
-        var residualEnergyTexture = mrt.textures[3];
-        var engine = this._scene.getEngine();
-        var gl = engine._gl;
-        var data = [];
-        for (let i = 0; i < mrt.getRenderWidth(); i++) {
-            for (let j = 0; j < mrt.getRenderHeight(); j++) {
-                data.push(0, 0, 0, 1.0);
-            }
-        }
-        var buffer = new Float32Array(data);
-        gl.bindTexture(gl.TEXTURE_2D, (<InternalTexture>residualEnergyTexture._texture)._webGLTexture);
-        gl.texSubImage2D(
-            gl.TEXTURE_2D, 0, 0, 0, mrt.getRenderWidth(), mrt.getRenderHeight(), gl.RGBA,
-            gl.FLOAT, buffer);
-        gl.generateMipmap(gl.TEXTURE_2D);
-        gl.bindTexture(gl.TEXTURE_2D, null);
-    }
-
-<<<<<<< HEAD
-    public nextShooter(trackShooters = false): Nullable<SubMesh> {
-        if (!this.isNextShooterEffectReady()) {
-            return null;
-        }
-
-=======
-    public nextShooter(): Nullable<SubMesh> {
->>>>>>> ec0ecd1e
-        // TODO : turn into postprocess
-        var engine = this._scene.getEngine();
-        engine.enableEffect(this._radiosityEffectsManager.nextShooterEffect);
-        engine.setState(false);
-        engine.bindFramebuffer(<InternalTexture>(this._nextShooterTexture._texture));
-        engine.clear(new Color4(0.0, 0.0, 0.0, 0.0), true, true, true);
-
-        let vb: any = {};
-        vb[VertexBuffer.PositionKind] = this._radiosityEffectsManager.screenQuadVB;
-        engine.bindBuffers(vb, this._radiosityEffectsManager.screenQuadIB, this._radiosityEffectsManager.nextShooterEffect);
-
-        if (trackShooters) {
-            this._activeShooters.length = 0;
-        }
-
-        for (let i = 0; i < this._meshes.length; i++) {
-            var mesh = this._meshes[i];
-            var mrt: MultiRenderTarget = (<any>mesh).residualTexture;
-
-            if (!mrt) {
-                continue;
-            }
-
-            var unshotTexture: Texture = mrt.textures[3];
-            var polygonId = (<any>mesh).__lightMapId; // TODO : prettify
-            var lod = Math.round(Math.log(mrt.getRenderWidth()) / Math.log(2));
-            this._radiosityEffectsManager.nextShooterEffect.setVector3("polygonId", polygonId);
-            this._radiosityEffectsManager.nextShooterEffect.setTexture("unshotRadiositySampler", unshotTexture);
-            this._radiosityEffectsManager.nextShooterEffect.setFloat("lod", lod);
-            this._radiosityEffectsManager.nextShooterEffect.setFloat("area", mrt.getRenderWidth() * mrt.getRenderHeight()); // TODO : REAL POLYGON AREA
-
-            engine.setDirectViewport(0, 0, 1, 1);
-            engine.drawElementsType(Material.TriangleFillMode, 0, 6);
-
-            if (PatchRenderer.RADIOSITY_INFO_LOGS_LEVEL >= 2) {
-                console.log(`Mesh ${mesh.name} has for Lod ${lod} and dimensions : ${mrt.getRenderWidth()} x ${mrt.getRenderWidth()}`);
-                console.log("Current value of the nextShooter texture readback : ");
-                console.log(engine.readPixelsFloat(0, 0, 1, 1));
-            }
-
-            if (trackShooters) {
-                let invEnergy = engine.readPixelsFloat(0, 0, 1, 1)[3];
-                if (invEnergy !== 1) {
-                    this._activeShooters.push(this._meshes[i]);
-                }
-                engine.clear(new Color4(0.0, 0.0, 0.0, 0.0), true, true, true);
-            }
-        }
-        // Read result directly after render
-        var pixels = engine.readPixelsFloat(0, 0, 1, 1);
-        let id = Math.round(RadiosityUtils.decodeId(Vector3.FromArray(pixels)) * 255);
-        let shaderValue = (1 / (pixels[3] / 255) - 1) / 3;
-        if (PatchRenderer.RADIOSITY_INFO_LOGS_LEVEL >= 1) {
-            console.log("Next shooter ID : " + id);
-            console.log("Residual energy gathered from shader : " + shaderValue);
-        }
-
-        engine.unBindFramebuffer(<InternalTexture>(this._nextShooterTexture._texture));
-
-        return this._submeshMap[id];
-    }
-
-    public dilate(padding: number = 1, origin: Texture, dest: Texture) {
-        // TODO : turn into postprocess
-        var engine = this._scene.getEngine();
-        engine.enableEffect(this._radiosityEffectsManager.dilateEffect);
-        engine.setState(false);
-        let gl = engine._gl;
-        let fb = this._frameBuffer1;
-        gl.bindFramebuffer(gl.FRAMEBUFFER, fb)
-        gl.framebufferTexture2D(gl.DRAW_FRAMEBUFFER, gl.COLOR_ATTACHMENT0, gl.TEXTURE_2D, (<InternalTexture>dest._texture)._webGLTexture, 0);
-
-        engine.clear(new Color4(0.0, 0.0, 0.0, 0.0), true, true, true);
-        let vb: any = {};
-        vb[VertexBuffer.PositionKind] = this._radiosityEffectsManager.screenQuadVB;
-        this._radiosityEffectsManager.dilateEffect.setTexture("inputTexture", origin);
-        this._radiosityEffectsManager.dilateEffect.setFloat2("texelSize", 1 / dest.getSize().width, 1 / dest.getSize().height);
-        engine.bindBuffers(vb, this._radiosityEffectsManager.screenQuadIB, this._radiosityEffectsManager.dilateEffect);
-
-        engine.setDirectViewport(0, 0, dest.getSize().width, dest.getSize().height);
-        engine.drawElementsType(Material.TriangleFillMode, 0, 6);
-        gl.bindFramebuffer(gl.FRAMEBUFFER, null);
-    }
-
-    public buildPatchesForSubMesh(subMesh: SubMesh) {
-        if (this._patchedSubMeshes.indexOf(subMesh) !== -1) {
-            return;
-        }
-
-        var mesh = subMesh.getMesh();
-        var map = (<MultiRenderTarget>(<any>mesh).residualTexture);
-
-        if (this._cachePatches) {
-            subMesh.radiosityPatches = [];
-
-            var size = map.getSize();
-            var width = size.width;
-            var height = size.height;
-            var engine = this._scene.getEngine();
-
-            var positions = <Float32Array>engine._readTexturePixels(<InternalTexture>map.internalTextures[0], width, height);
-            var normals = <Float32Array>engine._readTexturePixels(<InternalTexture>map.internalTextures[1], width, height);
-            var ids = <Uint8Array>engine._readTexturePixels(<InternalTexture>map.internalTextures[2], width, height);
-            var residualEnergy = <Uint8Array>engine._readTexturePixels(<InternalTexture>map.internalTextures[3], width, height);
-
-            for (let i = 0; i < positions.length; i += 4) {
-                if (positions[i + 3] === 0) {
-                    // add only rendered patches
-                    continue;
-                }
-                subMesh.radiosityPatches.push(new Patch(new Vector3(positions[i], positions[i + 1], positions[i + 2]),
-                    new Vector3(normals[i], normals[i + 1], normals[i + 2]),
-                    RadiosityUtils.decodeId(new Vector3(ids[i], ids[i + 1], ids[i + 2])),
-                    new Vector3(residualEnergy[i] / 255., residualEnergy[i + 1] / 255., residualEnergy[i + 2] / 255.)));
-            }
-        }
-
-        this._patchedSubMeshes.push(subMesh);
-        this._scene.customRenderTargets.splice(this._scene.customRenderTargets.indexOf(map), 1);
-        this._patchMaps.splice(this._patchMaps.indexOf(map), 1);
-        if (!this._patchMaps.length) {
-            this._isBuildingPatches = false;
-        }
-    }
-
-    public updatePatches(subMesh: SubMesh) {
-        // Requires residualTexture to be filled
-        var mesh = subMesh.getMesh();
-        var map = (<MultiRenderTarget>(<any>mesh).residualTexture);
-        var size = map.getSize();
-        var width = size.width;
-        var height = size.height;
-        var engine = this._scene.getEngine();
-        var residualEnergy = <Float32Array>engine._readTexturePixels(<InternalTexture>map.internalTextures[3], width, height);
-        var positions, normals, ids;
-        var patches: Patch[];
-
-        if (!this._cachePatches) {
-            positions = <Float32Array>engine._readTexturePixels(<InternalTexture>map.internalTextures[0], width, height);
-            normals = <Float32Array>engine._readTexturePixels(<InternalTexture>map.internalTextures[1], width, height);
-            ids = <Uint8Array>engine._readTexturePixels(<InternalTexture>map.internalTextures[2], width, height);
-            patches = [];
-        } else {
-            patches = subMesh.radiosityPatches;
-        }
-
-        var energyLeft = 0;
-        var currentIndex = 0;
-
-        if (PatchRenderer.PERFORMANCE_LOGS_LEVEL >= 1) {
-            console.log(`Updating ${residualEnergy.length / 4} patches...`);
-        }
-
-        for (let i = 0; i < residualEnergy.length; i += 4) {
-            if (residualEnergy[i + 3] === 0) {
-                // add only rendered patches
-                continue;
-            }
-
-            if (this._cachePatches) {
-                patches[currentIndex].residualEnergy.copyFromFloats(residualEnergy[i], residualEnergy[i + 1], residualEnergy[i + 2]);
-            } else {
-                patches.push(new Patch(new Vector3((<Float32Array>positions)[i], (<Float32Array>positions)[i + 1], (<Float32Array>positions)[i + 2]),
-                new Vector3((<Float32Array>normals)[i], (<Float32Array>normals)[i + 1], (<Float32Array>normals)[i + 2]),
-                RadiosityUtils.decodeId(new Vector3((<Float32Array>ids)[i], (<Float32Array>ids)[i + 1], (<Float32Array>ids)[i + 2])),
-                new Vector3(residualEnergy[i], residualEnergy[i + 1], residualEnergy[i + 2]))); // TODO : why not /255 ?
-            }
-
-            energyLeft += (residualEnergy[i] + residualEnergy[i + 1] + residualEnergy[i + 2]) / 3;
-            currentIndex++;
-        }
-
-        if (PatchRenderer.RADIOSITY_INFO_LOGS_LEVEL >= 1) {
-            console.log("Residual energy gathered from surface : " + energyLeft);
-        }
-
-        return { patches, energyLeft };
-    }
-
-    public buildVisibilityMapCube() {
-        this._patchMap = new RenderTargetTexture("patch", this._patchMapResolution, this._scene, false, true, this.useDepthCompare ? Constants.TEXTURETYPE_FLOAT : Constants.TEXTURETYPE_UNSIGNED_INT, true, Texture.NEAREST_SAMPLINGMODE, true, false, false, Constants.TEXTUREFORMAT_RGBA, false)
-        this._patchMap.renderParticles = false;
-        this._patchMap.renderList = this._meshes;
-        this._patchMap.activeCamera = null;
-        this._patchMap.ignoreCameraViewport = true;
-        this._patchMap.useCameraPostProcesses = false;
-    }
-
-    public renderVisibilityMapCube() {
-        let scene = this._scene;
-        let engine = this._scene.getEngine();
-
-        var uniformCb = (effect: Effect, data: any[]) => {
-            var patch = data[0] as Patch;
-            var mesh = data[1].getMesh();
-
-            if (this.useHemicube) {
-                effect.setMatrix("view", data[2]);
-                effect.setMatrix("projection", data[3]);
-            } else {
-                effect.setMatrix("view", patch.viewMatrix);
-            }
-            effect.setFloat2("nearFar", this._near, this._far);
-            effect.setTexture("itemBuffer", mesh.residualTexture.textures[2]);
-
-        };
-
-        var renderWithDepth = (subMesh: SubMesh, patch: Patch, view: Matrix, projection: Matrix) => {
-            engine.enableEffect(this._radiosityEffectsManager.uV2Effect);
-
-            let mesh = subMesh.getRenderingMesh();
-            mesh._bind(subMesh, this._radiosityEffectsManager.uV2Effect, Material.TriangleFillMode);
-            uniformCb(this._radiosityEffectsManager.uV2Effect, [this._currentPatch, subMesh, view, projection]);
-
-            var batch = mesh._getInstancesRenderList(subMesh._id);
-
-            if (batch.mustReturn) {
-                return;
-            }
-
-            // Draw triangles
-            var hardwareInstancedRendering = (engine.getCaps().instancedArrays) && (batch.visibleInstances[subMesh._id] !== null);
-            mesh._processRendering(subMesh, this._radiosityEffectsManager.uV2Effect, Material.TriangleFillMode, batch, hardwareInstancedRendering,
-                (isInstance, world) => this._radiosityEffectsManager.uV2Effect.setMatrix("world", world));
-        }
-
-
-
-        let gl = engine._gl;
-        let internalTexture = <InternalTexture>this._patchMap._texture;
-
-        gl.bindFramebuffer(gl.FRAMEBUFFER, internalTexture._framebuffer);
-        engine.setState(false, 0, true, scene.useRightHandedSystem); // TODO : BFC
-
-        let viewMatrices = [this._currentPatch.viewMatrix,
-        this._currentPatch.viewMatrixPX,
-        this._currentPatch.viewMatrixNX,
-        this._currentPatch.viewMatrixPY,
-        this._currentPatch.viewMatrixNY
-        ];
-
-        let projectionMatrices = [Patch.projectionMatrix,
-        Patch.projectionMatrixPX,
-        Patch.projectionMatrixNX,
-        Patch.projectionMatrixPY,
-        Patch.projectionMatrixNY
-        ];
-
-        let viewportMultipliers = [
-            [1, 1],
-            [0.5, 1],
-            [0.5, 1],
-            [1, 0.5],
-            [1, 0.5],
-        ];
-        let viewportOffsets = [
-            [0, 0],
-            [0, 0],
-            [0.5, 0],
-            [0, 0],
-            [0, 0.5],
-        ];
-        let cubeSides = [
-            gl.TEXTURE_CUBE_MAP_POSITIVE_Z,
-            gl.TEXTURE_CUBE_MAP_POSITIVE_X,
-            gl.TEXTURE_CUBE_MAP_NEGATIVE_X,
-            gl.TEXTURE_CUBE_MAP_NEGATIVE_Y,
-            gl.TEXTURE_CUBE_MAP_POSITIVE_Y,
-        ];
-        for (let j = 0; j < 5; j++) {
-            // Full cube viewport when rendering the front face
-            engine.setDirectViewport(viewportOffsets[j][0] * this._patchMap.getRenderWidth(), viewportOffsets[j][1] * this._patchMap.getRenderHeight(), this._patchMap.getRenderWidth() * viewportMultipliers[j][0], this._patchMap.getRenderHeight() * viewportMultipliers[j][1]);
-            // Render on each face of the hemicube
-            gl.framebufferTexture2D(gl.FRAMEBUFFER, gl.COLOR_ATTACHMENT0, cubeSides[j], internalTexture._webGLTexture, 0);
-            engine.clear(new Color4(0, 0, 0, 0), true, true);
-            for (let i = 0; i < this._meshes.length; i++) {
-                // TODO : mesh ? submesh ?
-                renderWithDepth(this._meshes[i].subMeshes[0], this._currentPatch, viewMatrices[j], projectionMatrices[j]);
-            }
-            // console.log(engine.readPixelsFloat(0, 0, this._currentRenderedMap.getRenderWidth(), this._currentRenderedMap.getRenderHeight()));
-            // Tools.DumpFramebuffer(this._patchMap.getRenderWidth(), this._patchMap.getRenderHeight(), this._scene.getEngine());
-        }
-        gl.bindFramebuffer(gl.FRAMEBUFFER, null);
-
-    }
-
-    public buildVisibilityMap() {
-        this._patchMap = new RenderTargetTexture("patch", 512, this._scene, false, true,
-            this.useDepthCompare ? Constants.TEXTURETYPE_FLOAT : Constants.TEXTURETYPE_UNSIGNED_INT, false, Texture.NEAREST_SAMPLINGMODE);
-        this._patchMap.renderParticles = false;
-        this._patchMap.renderList = this._meshes;
-        this._patchMap.activeCamera = null;
-        this._patchMap.ignoreCameraViewport = true;
-        this._patchMap.useCameraPostProcesses = false;
-
-        let scene = this._scene;
-        let engine = this._scene.getEngine();
-
-        var uniformCb = (effect: Effect, data: any[]) => {
-            var patch = data[0];
-            var mesh = data[1].getMesh();
-
-            effect.setMatrix("view", patch.viewMatrix);
-            effect.setFloat2("nearFar", this._near, this._far);
-            effect.setTexture("itemBuffer", mesh.residualTexture.textures[2]);
-        };
-
-        var renderWithDepth = (subMesh: SubMesh, patch: Patch) => {
-            engine.setState(false, 0, true, scene.useRightHandedSystem); // TODO : BFC
-            engine.setDirectViewport(0, 0, this.getCurrentRenderWidth(), this.getCurrentRenderHeight())
-            engine.enableEffect(this._radiosityEffectsManager.uV2Effect);
-
-            let mesh = subMesh.getRenderingMesh();
-            mesh._bind(subMesh, this._radiosityEffectsManager.uV2Effect, Material.TriangleFillMode);
-            uniformCb(this._radiosityEffectsManager.uV2Effect, [this._currentPatch, subMesh]);
-
-            var batch = mesh._getInstancesRenderList(subMesh._id);
-
-            if (batch.mustReturn) {
-                return;
-            }
-
-            // Draw triangles
-            var hardwareInstancedRendering = (engine.getCaps().instancedArrays) && (batch.visibleInstances[subMesh._id] !== null);
-            mesh._processRendering(subMesh, this._radiosityEffectsManager.uV2Effect, Material.TriangleFillMode, batch, hardwareInstancedRendering,
-                (isInstance, world) => this._radiosityEffectsManager.uV2Effect.setMatrix("world", world));
-        }
-
-        this._patchMap.customRenderFunction = (opaqueSubMeshes: SmartArray<SubMesh>, alphaTestSubMeshes: SmartArray<SubMesh>, transparentSubMeshes: SmartArray<SubMesh>, depthOnlySubMeshes: SmartArray<SubMesh>): void => {
-            var index;
-            this._currentRenderedMap = this._patchMap;
-            this._scene.getEngine().clear(new Color4(0, 0, 0, 0), true, true);
-
-            for (index = 0; index < opaqueSubMeshes.length; index++) {
-                renderWithDepth(opaqueSubMeshes.data[index], this._currentPatch);
-            }
-
-            for (index = 0; index < alphaTestSubMeshes.length; index++) {
-                renderWithDepth(alphaTestSubMeshes.data[index], this._currentPatch);
-            }
-
-            // console.log(engine.readPixelsFloat(0, 0, this._currentRenderedMap.getRenderWidth(), this._currentRenderedMap.getRenderHeight()));
-            // Tools.DumpFramebuffer(this._currentRenderedMap.getRenderWidth(), this._currentRenderedMap.getRenderHeight(), this._scene.getEngine());
-        };
-
-    }
-
-    /**
-     * Disposes of the depth renderer.
-     */
-    public dispose(): void {
-        this._patchMap.dispose();
-    }
-}
+import { Mesh } from "../Meshes/mesh";
+import { SubMesh } from "../Meshes/subMesh";
+import { VertexBuffer } from "../Meshes/buffer";
+import { SmartArray } from "../Misc/smartArray";
+import { Scene } from "../scene";
+import { Texture } from "../Materials/Textures/texture";
+import { RenderTargetTexture } from "../Materials/Textures/renderTargetTexture";
+import { MultiRenderTarget } from "../Materials/Textures/multiRenderTarget";
+import { InternalTexture } from "../Materials/Textures/internalTexture";
+import { Effect } from "../Materials/effect";
+import { Material } from "../Materials/material";
+import { Constants } from "../Engines/constants";
+import { Vector3 } from "../Maths/math"
+import { Color4 } from "../Maths/math"
+import { Matrix } from "../Maths/math"
+import { Camera } from "../Cameras/camera"
+import { RadiosityUtils } from "./radiosityUtils";
+import { RadiosityEffectsManager } from "./radiosityEffectsManager";
+
+import { Nullable } from "../types";
+// import { Tools } from "../misc/tools"
+import "../Shaders/depth.fragment";
+import "../Shaders/depth.vertex";
+import { _DevTools } from '../Misc/devTools';
+import { UvMapper } from "../misc/uvMapper";
+
+
+/**
+ * This represents a depth renderer in Babylon.
+ * A depth renderer will render to it's depth map every frame which can be displayed or used in post processing
+ */
+
+class Patch {
+    constructor(p: Vector3, n: Vector3, id: number, residualEnergy: Vector3) {
+        // World space
+        this.position = p.clone();
+        this.normal = n.clone().normalize();
+        this.id = id;
+        this.residualEnergy = residualEnergy;
+
+        // TODO : test is LH or RH
+        // TODO : for hemicube, orientate with dFdy in tangent space ?
+        this.viewMatrix = Matrix.LookAtLH(this.position, this.position.add(this.normal), Vector3.Up());
+        let xAxis = new Vector3(this.viewMatrix.m[0], this.viewMatrix.m[4], this.viewMatrix.m[8]); // Tangent
+        let yAxis = new Vector3(this.viewMatrix.m[1], this.viewMatrix.m[5], this.viewMatrix.m[9]); // "Up"
+        let zAxis = new Vector3(this.viewMatrix.m[2], this.viewMatrix.m[6], this.viewMatrix.m[10]); // depth
+
+        // TODO : could be optimized, but for now this is not the performance bottleneck
+        this.viewMatrixPX = Matrix.LookAtLH(this.position, this.position.add(xAxis), yAxis);
+        this.viewMatrixNX = Matrix.LookAtLH(this.position, this.position.subtract(xAxis), yAxis);
+        this.viewMatrixPY = Matrix.LookAtLH(this.position, this.position.add(yAxis), zAxis.scale(-1));
+        this.viewMatrixNY = Matrix.LookAtLH(this.position, this.position.subtract(yAxis), zAxis);
+        // this.viewMatrix.invert();
+
+        // this.viewProjectionMatrix = this.viewMatrix.multiply(Patch.projectionMatrix);
+        // this.viewProjectionPX = viewMatrixPX.multiply(Patch.projectionMatrix).multiply(Patch.projectionMatrixPX);
+        // this.viewProjectionNX = viewMatrixNX.multiply(Patch.projectionMatrix).multiply(Patch.projectionMatrixNX);
+        // this.viewProjectionPY = viewMatrixPY.multiply(Patch.projectionMatrix).multiply(Patch.projectionMatrixPY);
+        // this.viewProjectionNY = viewMatrixNY.multiply(Patch.projectionMatrix).multiply(Patch.projectionMatrixNY);
+    }
+
+    public toString() {
+        return `Position: ${this.position.x} ${this.position.y} ${this.position.z}\n` +
+            `Normal: ${this.normal.x} ${this.normal.y} ${this.normal.z}\n` +
+            `Id: ${this.id}\n`;
+    }
+
+    public id: number;
+    public position: Vector3
+    public normal: Vector3;
+    public viewMatrix: Matrix;
+    public viewMatrixPX: Matrix;
+    public viewMatrixNX: Matrix;
+    public viewMatrixPY: Matrix;
+    public viewMatrixNY: Matrix;
+    public residualEnergy: Vector3;
+
+    public static readonly fov: number = 90 * Math.PI / 180;
+    public static projectionMatrix: Matrix;
+    public static projectionMatrixPX: Matrix;
+    public static projectionMatrixNX: Matrix;
+    public static projectionMatrixPY: Matrix;
+    public static projectionMatrixNY: Matrix;
+}
+declare module "../meshes/submesh" {
+    export interface SubMesh {
+        /** @hidden (Backing field) */
+        residualTexture: MultiRenderTarget;
+
+        /**
+         * Gets or Sets the current geometry buffer associated to the scene.
+         */
+        radiosityPatches: Patch[];
+        surfaceId: number;
+    }
+
+}
+
+// Scene.prototype.disableGeometryBufferRenderer = function(): void {
+
+export class PatchRenderer {
+
+    public useDepthCompare: boolean = true;
+    public useHemicube: boolean = true;
+    private _cachePatches: boolean = false;
+    private _patchMapResolution: number = 512;
+
+    public static PERFORMANCE_LOGS_LEVEL: number = 1;
+    public static RADIOSITY_INFO_LOGS_LEVEL: number = 1;
+    public static WARNING_LOGS: number = 1;
+
+    private _activeShooters: Mesh[] = [];
+    private _scene: Scene;
+    // private _htScene: Scene; // Higher tesselated scene
+    private _meshes: Mesh[];
+    private _patchMap: RenderTargetTexture;
+
+    private _near: number;
+    private _far: number;
+    private _texelSize: number;
+    private _frameBuffer0: WebGLFramebuffer;
+    private _frameBuffer1: WebGLFramebuffer;
+
+    // private _patches: Patch[] = [];
+    private _patchOffset: number = 0;
+    private _patchedSubMeshes: SubMesh[] = [];
+    private _currentPatch: Patch;
+    private _currentRenderedMap: RenderTargetTexture;
+    private _nextShooterTexture: RenderTargetTexture;
+    private _patchMaps: RenderTargetTexture[] = [];
+
+    private _submeshMap: { [key: number]: SubMesh } = {};
+    private _isCurrentlyGathering: boolean = false;
+    private _isBuildingPatches: boolean = false;
+
+    private _radiosityEffectsManager: RadiosityEffectsManager;
+
+    /** @hidden */
+    public static _SceneComponentInitialization: (scene: Scene) => void = (_) => {
+        throw _DevTools.WarnImport("patchRendererSceneComponent");
+    }
+
+    public getCurrentRenderWidth(): number {
+        return this._currentRenderedMap.getRenderWidth()
+    }
+
+    public getCurrentRenderHeight(): number {
+        return this._currentRenderedMap.getRenderHeight()
+    }
+
+    /**
+     * Instantiates a depth renderer
+     * @param scene The scene the renderer belongs to
+     * @param type The texture type of the depth map (default: Engine.TEXTURETYPE_FLOAT)
+     * @param camera The camera to be used to render the depth map (default: scene's active camera)
+     */
+    constructor(scene: Scene, meshes: Mesh[], texelSize: number) {
+
+        // DEBUG UVMapper
+        let uvm = new UvMapper(scene);
+        
+        this._scene = scene;
+        this._near = 0.1;
+        this._far = 1000;
+        this._texelSize = texelSize;
+        this._meshes = meshes;
+
+        // PatchRenderer._SceneComponentInitialization(this._scene);
+        Patch.projectionMatrix = Matrix.PerspectiveFovLH(Patch.fov,
+            1, // squared texture
+            this._near,
+            this._far,
+        );
+
+        Patch.projectionMatrixPX = Patch.projectionMatrix.multiply(Matrix.FromValues(2, 0, 0, 0,
+            0, 1, 0, 0,
+            0, 0, 1, 0,
+            1, 0, 0, 1
+        ));
+
+        Patch.projectionMatrixNX = Patch.projectionMatrix.multiply(Matrix.FromValues(2, 0, 0, 0,
+            0, 1, 0, 0,
+            0, 0, 1, 0,
+            -1, 0, 0, 1
+        ));
+
+        Patch.projectionMatrixPY = Patch.projectionMatrix.multiply(Matrix.FromValues(1, 0, 0, 0,
+            0, 2, 0, 0,
+            0, 0, 1, 0,
+            0, 1, 0, 1
+        ));
+
+        Patch.projectionMatrixNY = Patch.projectionMatrix.multiply(Matrix.FromValues(1, 0, 0, 0,
+            0, 2, 0, 0,
+            0, 0, 1, 0,
+            0, -1, 0, 1
+        ));
+
+        // this.createMaps();
+
+        scene.getEngine().disableTextureBindingOptimization = true;
+        this._frameBuffer0 = <WebGLFramebuffer>(scene.getEngine()._gl.createFramebuffer());
+        this._frameBuffer1 = <WebGLFramebuffer>(scene.getEngine()._gl.createFramebuffer());
+
+        // this.createHTScene();
+
+        this._radiosityEffectsManager = new RadiosityEffectsManager(this._scene, this.useHemicube, this.useDepthCompare);
+    }
+
+    public createHTScene(areaThreshold: number) {
+        var scene = this._scene;
+
+        for (let i = scene.meshes.length - 1; i >= 0; i--) {
+            RadiosityUtils.retesselateMesh(scene.meshes[i], areaThreshold, this._scene);
+        }
+
+        this._meshes = <Mesh[]>(scene.meshes);
+    }
+
+    private _renderRadiosity = (uniformCallback: (effect: Effect, ...args: any[]) => void,
+        subMesh: SubMesh,
+        ...args: any[]): boolean => {
+
+        var mesh = subMesh.getRenderingMesh();
+        var scene = this._scene;
+        var engine = scene.getEngine();
+        var batch = mesh._getInstancesRenderList(subMesh._id);
+
+        // Culling and reverse (right handed system)
+        engine.setState(false, 0, true, scene.useRightHandedSystem); // TODO : BFC
+        engine.setDirectViewport(0, 0, this.getCurrentRenderWidth(), this.getCurrentRenderHeight())
+
+        var hardwareInstancedRendering = (engine.getCaps().instancedArrays) && (batch.visibleInstances[subMesh._id] !== null);
+        var effect = this._radiosityEffectsManager.radiosityEffect;
+
+        if (!effect || !effect.isReady()) {
+            return false;
+        }
+
+        engine.enableEffect(effect);
+        mesh._bind(subMesh, effect, Material.TriangleFillMode);
+
+        uniformCallback(effect, args);
+
+        // Draw triangles
+        mesh._processRendering(subMesh, effect, Material.TriangleFillMode, batch, hardwareInstancedRendering,
+            (isInstance, world) => effect.setMatrix("world", world));
+
+        // render edges
+        // mesh._bind(subMesh, effect, Material.WireFrameFillMode);
+        // mesh._processRendering(subMesh, effect, Material.WireFrameFillMode, batch, hardwareInstancedRendering,
+        //     (isInstance, world) => effect.setMatrix("world", world));
+
+        // // render points
+        // mesh._bind(subMesh, effect, Material.PointFillMode);
+        // mesh._processRendering(subMesh, effect, Material.PointFillMode, batch, hardwareInstancedRendering,
+        //     (isInstance, world) => effect.setMatrix("world", world));
+        return true;
+    };
+
+    public createMaps() {
+        this._nextShooterTexture = new RenderTargetTexture("nextShooter", 1, this._scene, false, true, Constants.TEXTURETYPE_FLOAT);
+        this._isBuildingPatches = true;
+        var meshes = this._meshes;
+
+        for (let i = 0; i < meshes.length; i++) {
+            var mesh = meshes[i];
+
+            var size = (<any>mesh).__lightmapSize; // todo : clean that up
+
+            if (!size) {
+                continue;
+            }
+
+            var residualTexture = new MultiRenderTarget("patch",
+                size,
+                7,
+                this._scene,
+                {
+                    samplingModes: [Texture.NEAREST_NEAREST, Texture.NEAREST_NEAREST, Texture.NEAREST_NEAREST, Texture.LINEAR_LINEAR_MIPNEAREST, Texture.LINEAR_LINEAR_MIPNEAREST, Texture.LINEAR_LINEAR_MIPNEAREST, Texture.LINEAR_LINEAR_MIPNEAREST],
+                    types: [Constants.TEXTURETYPE_FLOAT, Constants.TEXTURETYPE_FLOAT, Constants.TEXTURETYPE_UNSIGNED_INT, Constants.TEXTURETYPE_FLOAT, Constants.TEXTURETYPE_FLOAT, Constants.TEXTURETYPE_FLOAT, Constants.TEXTURETYPE_FLOAT],
+                    generateMipMaps: true
+                }
+            );
+            // TODO : prettify these <any>)
+            (<any>mesh).residualTexture = residualTexture;
+            residualTexture.renderList = [mesh];
+            residualTexture.refreshRate = 1;
+            residualTexture.ignoreCameraViewport = true;
+            (<any>residualTexture).patchOffset = this._patchOffset;
+            meshes[i].subMeshes[0].surfaceId = this._patchOffset;
+            this._submeshMap[this._patchOffset] = meshes[i].subMeshes[0];
+            (<any>meshes[i]).__lightMapId = RadiosityUtils.encodeId(this._patchOffset).scaleInPlace(1 / 255);
+
+            // TODO : merge functions ?
+            var uniformCb = (effect: Effect, data: any[]): void => {
+                var mesh = (<SubMesh>data[0]).getMesh();
+                var width = (<any>mesh).__lightmapSize.width; // TODO : necessary only on individual patches mode
+                var res = (<any>mesh).residualTexture;
+                effect.setFloat("texSize", width);
+                effect.setFloat("patchOffset", res.patchOffset);
+
+                if ((<any>mesh).color) {
+                    effect.setVector3("color", (<any>mesh).color);
+                } else {
+                    effect.setVector3("color", new Vector3(0, 0, 0));
+                }
+                if ((<any>mesh).lightStrength) {
+                    effect.setVector3("lightStrength", (<any>mesh).lightStrength);
+                } else {
+                    effect.setFloat("lightStrength", 0.0);
+                }
+            }
+
+            residualTexture.customRenderFunction = (opaqueSubMeshes: SmartArray<SubMesh>, alphaTestSubMeshes: SmartArray<SubMesh>, transparentSubMeshes: SmartArray<SubMesh>, depthOnlySubMeshes: SmartArray<SubMesh>): void => {
+                var index;
+                this._scene.getEngine().clear(new Color4(0.0, 0.0, 0.0, 0.0), true, true, true);
+
+                // var testPatch = new Patch(this._scene.activeCamera ? this._scene.activeCamera.position : new Vector3(0, 0, 0), new Vector3(0, -1, 0));
+                for (index = 0; index < opaqueSubMeshes.length; index++) {
+                    this._currentRenderedMap = (<any>opaqueSubMeshes.data[index].getMesh()).residualTexture;
+                    if (this._renderRadiosity(uniformCb, opaqueSubMeshes.data[index], opaqueSubMeshes.data[index])) {
+                        this._scene.onAfterRenderObservable.add(this.buildPatchesForSubMesh.bind(this, opaqueSubMeshes.data[index]), -1, false, null, true);
+                    }
+
+                }
+
+                for (index = 0; index < alphaTestSubMeshes.length; index++) {
+                    this._currentRenderedMap = (<any>alphaTestSubMeshes.data[index].getMesh()).residualTexture;
+                    if (this._renderRadiosity(uniformCb, alphaTestSubMeshes.data[index], alphaTestSubMeshes.data[index])) {
+                        this._scene.onAfterRenderObservable.add(this.buildPatchesForSubMesh.bind(this, alphaTestSubMeshes.data[index]), -1, false, null, true);
+                    }
+                }
+
+            };
+
+            this._scene.customRenderTargets.push(residualTexture);
+            this._patchMaps.push(residualTexture);
+
+            if (PatchRenderer.RADIOSITY_INFO_LOGS_LEVEL >= 2) {
+                console.log(`Offset ${this._patchOffset} is for mesh : ${mesh.name}.`);
+            }
+            this._patchOffset += 1;
+
+        }
+
+        if (this.useHemicube) {
+            this.buildVisibilityMapCube();
+        } else {
+            this.buildVisibilityMap();
+        }
+    }
+
+    public renderToRadiosityTexture(subMesh: SubMesh, patch: Patch, doNotWriteToGathering = false) {
+        var mesh = subMesh.getRenderingMesh();
+        var area = this._texelSize * this._texelSize * Math.PI / 8; // TODO : check why /4 diverges
+        var mrt: MultiRenderTarget = (<any>mesh).residualTexture;
+        var destResidualTexture = mrt.textures[5]._texture as InternalTexture;
+        var destGatheringTexture = mrt.textures[6]._texture as InternalTexture;
+        var engine = this._scene.getEngine();
+        engine.enableEffect(this._radiosityEffectsManager.shootEffect);
+
+        this._radiosityEffectsManager.shootEffect.setTexture("itemBuffer", this._patchMap);
+        this._radiosityEffectsManager.shootEffect.setTexture("worldPosBuffer", mrt.textures[0]);
+        this._radiosityEffectsManager.shootEffect.setTexture("worldNormalBuffer", mrt.textures[1]);
+        this._radiosityEffectsManager.shootEffect.setTexture("idBuffer", mrt.textures[2]);
+        this._radiosityEffectsManager.shootEffect.setTexture("residualBuffer", mrt.textures[3]);
+        this._radiosityEffectsManager.shootEffect.setFloat("gatheringScale", doNotWriteToGathering ? 0.0 : 1.0);
+        this._radiosityEffectsManager.shootEffect.setTexture("gatheringBuffer", mrt.textures[4]);
+        this._radiosityEffectsManager.shootEffect.setFloat2("nearFar", this._near, this._far);
+
+        this._radiosityEffectsManager.shootEffect.setVector3("shootPos", patch.position);
+        this._radiosityEffectsManager.shootEffect.setVector3("shootNormal", patch.normal);
+        this._radiosityEffectsManager.shootEffect.setVector3("shootEnergy", patch.residualEnergy);
+        this._radiosityEffectsManager.shootEffect.setFloat("shootDArea", area); // TODO
+        this._radiosityEffectsManager.shootEffect.setMatrix("view", patch.viewMatrix);
+
+        if (PatchRenderer.PERFORMANCE_LOGS_LEVEL >= 3) {
+            console.log(`Lightmap size for this submesh : ${mrt.getSize().width} x ${mrt.getSize().height}`);
+        }
+
+        engine.setDirectViewport(0, 0, destResidualTexture.width, destResidualTexture.height);
+        engine.setState(false); // TODO : no BFC ?
+        var gl = engine._gl;
+        let fb = this._frameBuffer0;
+
+        gl.bindFramebuffer(gl.FRAMEBUFFER, fb);
+        gl.framebufferTexture2D(gl.DRAW_FRAMEBUFFER, gl.COLOR_ATTACHMENT0, gl.TEXTURE_2D, destResidualTexture._webGLTexture, 0);
+        gl.framebufferTexture2D(gl.DRAW_FRAMEBUFFER, gl.COLOR_ATTACHMENT1, gl.TEXTURE_2D, destGatheringTexture._webGLTexture, 0);
+        gl.drawBuffers([
+            gl.COLOR_ATTACHMENT0,
+            gl.COLOR_ATTACHMENT1
+        ]);
+        var batch = mesh._getInstancesRenderList(subMesh._id);
+
+        if (batch.mustReturn) {
+            return;
+        }
+
+        var hardwareInstancedRendering = (engine.getCaps().instancedArrays) && (batch.visibleInstances[subMesh._id] !== null);
+        mesh._bind(subMesh, this._radiosityEffectsManager.shootEffect, Material.TriangleFillMode);
+        mesh._processRendering(subMesh, this._radiosityEffectsManager.shootEffect, Material.TriangleFillMode, batch, hardwareInstancedRendering,
+            (isInstance, world) => this._radiosityEffectsManager.shootEffect.setMatrix("world", world));
+
+        // Twice, for mipmaps
+        engine.unBindFramebuffer(destResidualTexture);
+        engine.unBindFramebuffer(destGatheringTexture);
+        gl.bindFramebuffer(gl.FRAMEBUFFER, null);
+
+        // Dilates to origin, swapping buffers in the process
+        this.dilate(1, mrt.textures[6], mrt.textures[4]);
+
+        // Swap buffers that should not be dilated
+        var t = mrt.textures[3];
+        mrt.textures[3] = mrt.textures[5];
+        mrt.textures[5] = t;
+
+        var it = mrt.internalTextures[3];
+        mrt.internalTextures[3] = mrt.internalTextures[5];
+        mrt.internalTextures[5] = it;
+
+        // t = mrt.textures[4];
+        // mrt.textures[4] = mrt.textures[6];
+        // mrt.textures[6] = t;
+
+        // it = mrt.internalTextures[4];
+        // mrt.internalTextures[4] = mrt.internalTextures[6];
+        // mrt.internalTextures[6] = it;
+    }
+
+    
+    public gatherDirectLightOnly(singlePass = true) : { hasShot: boolean, energyShot: number } {
+        if (!this._radiosityEffectsManager.isReady() || this._isBuildingPatches) {
+            if (PatchRenderer.WARNING_LOGS) {
+                console.log("Not ready yet");
+            }
+
+            return {
+                hasShot: false,
+                energyShot: 0
+            };
+        }
+
+        this.nextShooter(true);
+
+        let emissiveMeshes = this._activeShooters;
+
+        // Shooting ALL direct light in no particular order
+        let shooter;
+        let energyShot = 0;
+        for (let k = 0; k < emissiveMeshes.length; k++) {
+            shooter = emissiveMeshes[k].subMeshes[0]; // TODO : mesh ? submesh ?
+
+            // TODO : factorize code with gatherRadiosity
+            energyShot += this.updatePatches(shooter).energyLeft;
+            this.consumeEnergyInTexture(shooter);
+
+            for (let i = 0; i < shooter.radiosityPatches.length; i++) {
+                this._currentPatch = shooter.radiosityPatches[i];
+                this._patchMap.render(false);
+
+                for (let j = 0; j < this._patchedSubMeshes.length; j++) {
+                    if (this._patchedSubMeshes[j] === shooter) {
+                        continue;
+                    }
+
+                    this.renderToRadiosityTexture(this._patchedSubMeshes[j], shooter.radiosityPatches[i], !singlePass);
+                }
+            }
+        }
+
+        return {
+            hasShot: true,
+            energyShot: energyShot
+        };
+    }
+
+    
+    public gatherRadiosity(): boolean {
+        if (this._isCurrentlyGathering) {
+            if (PatchRenderer.WARNING_LOGS) {
+                console.log("Still gathering radiosity for current submesh. Skipping.");
+            }
+            return true;
+        }
+
+        if (!this._radiosityEffectsManager.isReady() || this._isBuildingPatches) {
+            if (PatchRenderer.WARNING_LOGS) {
+                console.log("Not ready yet");
+            }
+            return true;
+        }
+
+        let duration;
+        let dateBegin = Date.now();
+        let nextShooterDate = Date.now();
+
+        if (PatchRenderer.PERFORMANCE_LOGS_LEVEL >= 1) {
+            console.log(`BEGINNING RADIOSITY PASS FOR ${this._meshes.length} MESHES...`);
+        }
+
+        var shooter = this.nextShooter();
+
+        if (!shooter) {
+            if (PatchRenderer.WARNING_LOGS) {
+                console.log("No shooter");
+            }
+            return true;
+        }
+
+        if (PatchRenderer.PERFORMANCE_LOGS_LEVEL >= 1) {
+            duration = Date.now() - nextShooterDate;
+            console.log(`Find next shooter took ${duration}ms.`);
+        }
+
+        let updatePatchDate = Date.now();
+
+        var { patches, energyLeft } = this.updatePatches(shooter);
+
+        if (PatchRenderer.PERFORMANCE_LOGS_LEVEL >= 1) {
+            duration = Date.now() - updatePatchDate;
+            console.log(`Updating patches for shooter took ${duration}ms.`);
+        }
+
+        if (energyLeft < 0.01) {
+            return false;
+        }
+
+        this._isCurrentlyGathering = true;
+
+        let consumeEnergyDate = Date.now();
+
+        this.consumeEnergyInTexture(shooter);
+
+        if (PatchRenderer.PERFORMANCE_LOGS_LEVEL >= 1) {
+            duration = Date.now() - consumeEnergyDate;
+            console.log(`Consuming energy for shooter took ${duration}ms.`);
+            console.log(`Now shooting radiosity for ${patches.length} patches.`)
+        }
+
+        let shootingDate = Date.now();
+
+        for (let i = 0; i < patches.length; i++) {
+            this._currentPatch = patches[i];
+
+            let patchMapDate = Date.now();
+
+            if (this.useHemicube) {
+                this.renderVisibilityMapCube();
+            } else {
+                this._patchMap.render(false);
+            }
+
+            if (PatchRenderer.PERFORMANCE_LOGS_LEVEL >= 2) {
+                duration = Date.now() - patchMapDate;
+                console.log(`Rendering patch map for 1 patch took ${duration}ms.`);
+            }
+
+            // this._scene.customRenderTargets.push(this._patchMap);
+            // return false;
+
+            let patchShooting = Date.now();
+            for (let j = 0; j < this._patchedSubMeshes.length; j++) {
+                if (this._patchedSubMeshes[j] === shooter) {
+                    continue;
+                }
+
+                let subMeshDate = Date.now();
+                this.renderToRadiosityTexture(this._patchedSubMeshes[j], patches[i]);
+
+                if (PatchRenderer.PERFORMANCE_LOGS_LEVEL >= 3) {
+                    duration = Date.now() - subMeshDate;
+                    console.log(`Shooting radiosity for ${this._patchedSubMeshes[j].getMesh().name} took ${duration}ms.`);
+                }
+            }
+
+            // return false;
+
+            if (PatchRenderer.PERFORMANCE_LOGS_LEVEL >= 2) {
+                duration = Date.now() - patchShooting;
+                console.log(`Total shooting radiosity for ${this._patchedSubMeshes.length} submeshes took ${duration}ms.`);
+            }
+        }
+
+        if (PatchRenderer.PERFORMANCE_LOGS_LEVEL >= 1) {
+            duration = Date.now() - shootingDate;
+            console.log(`Shooting radiosity for all patches took ${duration}ms.`);
+            console.log(`Currently shooting ${patches.length * 1000 / duration} patches/s.`);
+            console.log("\n========================")
+            console.log("ENDING RADIOSITY PASS")
+            console.log("========================")
+            duration = Date.now() - dateBegin;
+            console.log(`Total pass took : ${duration / 1000}s.`)
+        }
+
+        var engine = this._scene.getEngine();
+        engine.restoreDefaultFramebuffer();
+        engine.setViewport((<Camera>this._scene.activeCamera).viewport);
+        this._isCurrentlyGathering = false;
+        return true;
+    }
+
+    public consumeEnergyInTexture(shooter: SubMesh) {
+        var mrt = (<any>shooter.getMesh()).residualTexture as MultiRenderTarget;
+        var residualEnergyTexture = mrt.textures[3];
+        var engine = this._scene.getEngine();
+        var gl = engine._gl;
+        var data = [];
+        for (let i = 0; i < mrt.getRenderWidth(); i++) {
+            for (let j = 0; j < mrt.getRenderHeight(); j++) {
+                data.push(0, 0, 0, 1.0);
+            }
+        }
+        var buffer = new Float32Array(data);
+        gl.bindTexture(gl.TEXTURE_2D, (<InternalTexture>residualEnergyTexture._texture)._webGLTexture);
+        gl.texSubImage2D(
+            gl.TEXTURE_2D, 0, 0, 0, mrt.getRenderWidth(), mrt.getRenderHeight(), gl.RGBA,
+            gl.FLOAT, buffer);
+        gl.generateMipmap(gl.TEXTURE_2D);
+        gl.bindTexture(gl.TEXTURE_2D, null);
+    }
+
+    public nextShooter(trackShooters = false): Nullable<SubMesh> {
+        // TODO : turn into postprocess
+        var engine = this._scene.getEngine();
+        engine.enableEffect(this._radiosityEffectsManager.nextShooterEffect);
+        engine.setState(false);
+        engine.bindFramebuffer(<InternalTexture>(this._nextShooterTexture._texture));
+        engine.clear(new Color4(0.0, 0.0, 0.0, 0.0), true, true, true);
+
+        let vb: any = {};
+        vb[VertexBuffer.PositionKind] = this._radiosityEffectsManager.screenQuadVB;
+        engine.bindBuffers(vb, this._radiosityEffectsManager.screenQuadIB, this._radiosityEffectsManager.nextShooterEffect);
+
+        if (trackShooters) {
+            this._activeShooters.length = 0;
+        }
+
+        for (let i = 0; i < this._meshes.length; i++) {
+            var mesh = this._meshes[i];
+            var mrt: MultiRenderTarget = (<any>mesh).residualTexture;
+
+            if (!mrt) {
+                continue;
+            }
+
+            var unshotTexture: Texture = mrt.textures[3];
+            var polygonId = (<any>mesh).__lightMapId; // TODO : prettify
+            var lod = Math.round(Math.log(mrt.getRenderWidth()) / Math.log(2));
+            this._radiosityEffectsManager.nextShooterEffect.setVector3("polygonId", polygonId);
+            this._radiosityEffectsManager.nextShooterEffect.setTexture("unshotRadiositySampler", unshotTexture);
+            this._radiosityEffectsManager.nextShooterEffect.setFloat("lod", lod);
+            this._radiosityEffectsManager.nextShooterEffect.setFloat("area", mrt.getRenderWidth() * mrt.getRenderHeight()); // TODO : REAL POLYGON AREA
+
+            engine.setDirectViewport(0, 0, 1, 1);
+            engine.drawElementsType(Material.TriangleFillMode, 0, 6);
+
+            if (PatchRenderer.RADIOSITY_INFO_LOGS_LEVEL >= 2) {
+                console.log(`Mesh ${mesh.name} has for Lod ${lod} and dimensions : ${mrt.getRenderWidth()} x ${mrt.getRenderWidth()}`);
+                console.log("Current value of the nextShooter texture readback : ");
+                console.log(engine.readPixelsFloat(0, 0, 1, 1));
+            }
+
+            if (trackShooters) {
+                let invEnergy = engine.readPixelsFloat(0, 0, 1, 1)[3];
+                if (invEnergy !== 1) {
+                    this._activeShooters.push(this._meshes[i]);
+                }
+                engine.clear(new Color4(0.0, 0.0, 0.0, 0.0), true, true, true);
+            }
+        }
+        // Read result directly after render
+        var pixels = engine.readPixelsFloat(0, 0, 1, 1);
+        let id = Math.round(RadiosityUtils.decodeId(Vector3.FromArray(pixels)) * 255);
+        let shaderValue = (1 / (pixels[3] / 255) - 1) / 3;
+        if (PatchRenderer.RADIOSITY_INFO_LOGS_LEVEL >= 1) {
+            console.log("Next shooter ID : " + id);
+            console.log("Residual energy gathered from shader : " + shaderValue);
+        }
+
+        engine.unBindFramebuffer(<InternalTexture>(this._nextShooterTexture._texture));
+
+        return this._submeshMap[id];
+    }
+
+    public dilate(padding: number = 1, origin: Texture, dest: Texture) {
+        // TODO : turn into postprocess
+        var engine = this._scene.getEngine();
+        engine.enableEffect(this._radiosityEffectsManager.dilateEffect);
+        engine.setState(false);
+        let gl = engine._gl;
+        let fb = this._frameBuffer1;
+        gl.bindFramebuffer(gl.FRAMEBUFFER, fb)
+        gl.framebufferTexture2D(gl.DRAW_FRAMEBUFFER, gl.COLOR_ATTACHMENT0, gl.TEXTURE_2D, (<InternalTexture>dest._texture)._webGLTexture, 0);
+
+        engine.clear(new Color4(0.0, 0.0, 0.0, 0.0), true, true, true);
+        let vb: any = {};
+        vb[VertexBuffer.PositionKind] = this._radiosityEffectsManager.screenQuadVB;
+        this._radiosityEffectsManager.dilateEffect.setTexture("inputTexture", origin);
+        this._radiosityEffectsManager.dilateEffect.setFloat2("texelSize", 1 / dest.getSize().width, 1 / dest.getSize().height);
+        engine.bindBuffers(vb, this._radiosityEffectsManager.screenQuadIB, this._radiosityEffectsManager.dilateEffect);
+
+        engine.setDirectViewport(0, 0, dest.getSize().width, dest.getSize().height);
+        engine.drawElementsType(Material.TriangleFillMode, 0, 6);
+        gl.bindFramebuffer(gl.FRAMEBUFFER, null);
+    }
+
+    public buildPatchesForSubMesh(subMesh: SubMesh) {
+        if (this._patchedSubMeshes.indexOf(subMesh) !== -1) {
+            return;
+        }
+
+        var mesh = subMesh.getMesh();
+        var map = (<MultiRenderTarget>(<any>mesh).residualTexture);
+
+        if (this._cachePatches) {
+            subMesh.radiosityPatches = [];
+
+            var size = map.getSize();
+            var width = size.width;
+            var height = size.height;
+            var engine = this._scene.getEngine();
+
+            var positions = <Float32Array>engine._readTexturePixels(<InternalTexture>map.internalTextures[0], width, height);
+            var normals = <Float32Array>engine._readTexturePixels(<InternalTexture>map.internalTextures[1], width, height);
+            var ids = <Uint8Array>engine._readTexturePixels(<InternalTexture>map.internalTextures[2], width, height);
+            var residualEnergy = <Uint8Array>engine._readTexturePixels(<InternalTexture>map.internalTextures[3], width, height);
+
+            for (let i = 0; i < positions.length; i += 4) {
+                if (positions[i + 3] === 0) {
+                    // add only rendered patches
+                    continue;
+                }
+                subMesh.radiosityPatches.push(new Patch(new Vector3(positions[i], positions[i + 1], positions[i + 2]),
+                    new Vector3(normals[i], normals[i + 1], normals[i + 2]),
+                    RadiosityUtils.decodeId(new Vector3(ids[i], ids[i + 1], ids[i + 2])),
+                    new Vector3(residualEnergy[i] / 255., residualEnergy[i + 1] / 255., residualEnergy[i + 2] / 255.)));
+            }
+        }
+
+        this._patchedSubMeshes.push(subMesh);
+        this._scene.customRenderTargets.splice(this._scene.customRenderTargets.indexOf(map), 1);
+        this._patchMaps.splice(this._patchMaps.indexOf(map), 1);
+        if (!this._patchMaps.length) {
+            this._isBuildingPatches = false;
+        }
+    }
+
+    public updatePatches(subMesh: SubMesh) {
+        // Requires residualTexture to be filled
+        var mesh = subMesh.getMesh();
+        var map = (<MultiRenderTarget>(<any>mesh).residualTexture);
+        var size = map.getSize();
+        var width = size.width;
+        var height = size.height;
+        var engine = this._scene.getEngine();
+        var residualEnergy = <Float32Array>engine._readTexturePixels(<InternalTexture>map.internalTextures[3], width, height);
+        var positions, normals, ids;
+        var patches: Patch[];
+
+        if (!this._cachePatches) {
+            positions = <Float32Array>engine._readTexturePixels(<InternalTexture>map.internalTextures[0], width, height);
+            normals = <Float32Array>engine._readTexturePixels(<InternalTexture>map.internalTextures[1], width, height);
+            ids = <Uint8Array>engine._readTexturePixels(<InternalTexture>map.internalTextures[2], width, height);
+            patches = [];
+        } else {
+            patches = subMesh.radiosityPatches;
+        }
+
+        var energyLeft = 0;
+        var currentIndex = 0;
+
+        if (PatchRenderer.PERFORMANCE_LOGS_LEVEL >= 1) {
+            console.log(`Updating ${residualEnergy.length / 4} patches...`);
+        }
+
+        for (let i = 0; i < residualEnergy.length; i += 4) {
+            if (residualEnergy[i + 3] === 0) {
+                // add only rendered patches
+                continue;
+            }
+
+            if (this._cachePatches) {
+                patches[currentIndex].residualEnergy.copyFromFloats(residualEnergy[i], residualEnergy[i + 1], residualEnergy[i + 2]);
+            } else {
+                patches.push(new Patch(new Vector3((<Float32Array>positions)[i], (<Float32Array>positions)[i + 1], (<Float32Array>positions)[i + 2]),
+                new Vector3((<Float32Array>normals)[i], (<Float32Array>normals)[i + 1], (<Float32Array>normals)[i + 2]),
+                RadiosityUtils.decodeId(new Vector3((<Float32Array>ids)[i], (<Float32Array>ids)[i + 1], (<Float32Array>ids)[i + 2])),
+                new Vector3(residualEnergy[i], residualEnergy[i + 1], residualEnergy[i + 2]))); // TODO : why not /255 ?
+            }
+
+            energyLeft += (residualEnergy[i] + residualEnergy[i + 1] + residualEnergy[i + 2]) / 3;
+            currentIndex++;
+        }
+
+        if (PatchRenderer.RADIOSITY_INFO_LOGS_LEVEL >= 1) {
+            console.log("Residual energy gathered from surface : " + energyLeft);
+        }
+
+        return { patches, energyLeft };
+    }
+
+    public buildVisibilityMapCube() {
+        this._patchMap = new RenderTargetTexture("patch", this._patchMapResolution, this._scene, false, true, this.useDepthCompare ? Constants.TEXTURETYPE_FLOAT : Constants.TEXTURETYPE_UNSIGNED_INT, true, Texture.NEAREST_SAMPLINGMODE, true, false, false, Constants.TEXTUREFORMAT_RGBA, false)
+        this._patchMap.renderParticles = false;
+        this._patchMap.renderList = this._meshes;
+        this._patchMap.activeCamera = null;
+        this._patchMap.ignoreCameraViewport = true;
+        this._patchMap.useCameraPostProcesses = false;
+    }
+
+    public renderVisibilityMapCube() {
+        let scene = this._scene;
+        let engine = this._scene.getEngine();
+
+        var uniformCb = (effect: Effect, data: any[]) => {
+            var patch = data[0] as Patch;
+            var mesh = data[1].getMesh();
+
+            if (this.useHemicube) {
+                effect.setMatrix("view", data[2]);
+                effect.setMatrix("projection", data[3]);
+            } else {
+                effect.setMatrix("view", patch.viewMatrix);
+            }
+            effect.setFloat2("nearFar", this._near, this._far);
+            effect.setTexture("itemBuffer", mesh.residualTexture.textures[2]);
+
+        };
+
+        var renderWithDepth = (subMesh: SubMesh, patch: Patch, view: Matrix, projection: Matrix) => {
+            engine.enableEffect(this._radiosityEffectsManager.uV2Effect);
+
+            let mesh = subMesh.getRenderingMesh();
+            mesh._bind(subMesh, this._radiosityEffectsManager.uV2Effect, Material.TriangleFillMode);
+            uniformCb(this._radiosityEffectsManager.uV2Effect, [this._currentPatch, subMesh, view, projection]);
+
+            var batch = mesh._getInstancesRenderList(subMesh._id);
+
+            if (batch.mustReturn) {
+                return;
+            }
+
+            // Draw triangles
+            var hardwareInstancedRendering = (engine.getCaps().instancedArrays) && (batch.visibleInstances[subMesh._id] !== null);
+            mesh._processRendering(subMesh, this._radiosityEffectsManager.uV2Effect, Material.TriangleFillMode, batch, hardwareInstancedRendering,
+                (isInstance, world) => this._radiosityEffectsManager.uV2Effect.setMatrix("world", world));
+        }
+
+
+
+        let gl = engine._gl;
+        let internalTexture = <InternalTexture>this._patchMap._texture;
+
+        gl.bindFramebuffer(gl.FRAMEBUFFER, internalTexture._framebuffer);
+        engine.setState(false, 0, true, scene.useRightHandedSystem); // TODO : BFC
+
+        let viewMatrices = [this._currentPatch.viewMatrix,
+        this._currentPatch.viewMatrixPX,
+        this._currentPatch.viewMatrixNX,
+        this._currentPatch.viewMatrixPY,
+        this._currentPatch.viewMatrixNY
+        ];
+
+        let projectionMatrices = [Patch.projectionMatrix,
+        Patch.projectionMatrixPX,
+        Patch.projectionMatrixNX,
+        Patch.projectionMatrixPY,
+        Patch.projectionMatrixNY
+        ];
+
+        let viewportMultipliers = [
+            [1, 1],
+            [0.5, 1],
+            [0.5, 1],
+            [1, 0.5],
+            [1, 0.5],
+        ];
+        let viewportOffsets = [
+            [0, 0],
+            [0, 0],
+            [0.5, 0],
+            [0, 0],
+            [0, 0.5],
+        ];
+        let cubeSides = [
+            gl.TEXTURE_CUBE_MAP_POSITIVE_Z,
+            gl.TEXTURE_CUBE_MAP_POSITIVE_X,
+            gl.TEXTURE_CUBE_MAP_NEGATIVE_X,
+            gl.TEXTURE_CUBE_MAP_NEGATIVE_Y,
+            gl.TEXTURE_CUBE_MAP_POSITIVE_Y,
+        ];
+        for (let j = 0; j < 5; j++) {
+            // Full cube viewport when rendering the front face
+            engine.setDirectViewport(viewportOffsets[j][0] * this._patchMap.getRenderWidth(), viewportOffsets[j][1] * this._patchMap.getRenderHeight(), this._patchMap.getRenderWidth() * viewportMultipliers[j][0], this._patchMap.getRenderHeight() * viewportMultipliers[j][1]);
+            // Render on each face of the hemicube
+            gl.framebufferTexture2D(gl.FRAMEBUFFER, gl.COLOR_ATTACHMENT0, cubeSides[j], internalTexture._webGLTexture, 0);
+            engine.clear(new Color4(0, 0, 0, 0), true, true);
+            for (let i = 0; i < this._meshes.length; i++) {
+                // TODO : mesh ? submesh ?
+                renderWithDepth(this._meshes[i].subMeshes[0], this._currentPatch, viewMatrices[j], projectionMatrices[j]);
+            }
+            // console.log(engine.readPixelsFloat(0, 0, this._currentRenderedMap.getRenderWidth(), this._currentRenderedMap.getRenderHeight()));
+            // Tools.DumpFramebuffer(this._patchMap.getRenderWidth(), this._patchMap.getRenderHeight(), this._scene.getEngine());
+        }
+        gl.bindFramebuffer(gl.FRAMEBUFFER, null);
+
+    }
+
+    public buildVisibilityMap() {
+        this._patchMap = new RenderTargetTexture("patch", 512, this._scene, false, true,
+            this.useDepthCompare ? Constants.TEXTURETYPE_FLOAT : Constants.TEXTURETYPE_UNSIGNED_INT, false, Texture.NEAREST_SAMPLINGMODE);
+        this._patchMap.renderParticles = false;
+        this._patchMap.renderList = this._meshes;
+        this._patchMap.activeCamera = null;
+        this._patchMap.ignoreCameraViewport = true;
+        this._patchMap.useCameraPostProcesses = false;
+
+        let scene = this._scene;
+        let engine = this._scene.getEngine();
+
+        var uniformCb = (effect: Effect, data: any[]) => {
+            var patch = data[0];
+            var mesh = data[1].getMesh();
+
+            effect.setMatrix("view", patch.viewMatrix);
+            effect.setFloat2("nearFar", this._near, this._far);
+            effect.setTexture("itemBuffer", mesh.residualTexture.textures[2]);
+        };
+
+        var renderWithDepth = (subMesh: SubMesh, patch: Patch) => {
+            engine.setState(false, 0, true, scene.useRightHandedSystem); // TODO : BFC
+            engine.setDirectViewport(0, 0, this.getCurrentRenderWidth(), this.getCurrentRenderHeight())
+            engine.enableEffect(this._radiosityEffectsManager.uV2Effect);
+
+            let mesh = subMesh.getRenderingMesh();
+            mesh._bind(subMesh, this._radiosityEffectsManager.uV2Effect, Material.TriangleFillMode);
+            uniformCb(this._radiosityEffectsManager.uV2Effect, [this._currentPatch, subMesh]);
+
+            var batch = mesh._getInstancesRenderList(subMesh._id);
+
+            if (batch.mustReturn) {
+                return;
+            }
+
+            // Draw triangles
+            var hardwareInstancedRendering = (engine.getCaps().instancedArrays) && (batch.visibleInstances[subMesh._id] !== null);
+            mesh._processRendering(subMesh, this._radiosityEffectsManager.uV2Effect, Material.TriangleFillMode, batch, hardwareInstancedRendering,
+                (isInstance, world) => this._radiosityEffectsManager.uV2Effect.setMatrix("world", world));
+        }
+
+        this._patchMap.customRenderFunction = (opaqueSubMeshes: SmartArray<SubMesh>, alphaTestSubMeshes: SmartArray<SubMesh>, transparentSubMeshes: SmartArray<SubMesh>, depthOnlySubMeshes: SmartArray<SubMesh>): void => {
+            var index;
+            this._currentRenderedMap = this._patchMap;
+            this._scene.getEngine().clear(new Color4(0, 0, 0, 0), true, true);
+
+            for (index = 0; index < opaqueSubMeshes.length; index++) {
+                renderWithDepth(opaqueSubMeshes.data[index], this._currentPatch);
+            }
+
+            for (index = 0; index < alphaTestSubMeshes.length; index++) {
+                renderWithDepth(alphaTestSubMeshes.data[index], this._currentPatch);
+            }
+
+            // console.log(engine.readPixelsFloat(0, 0, this._currentRenderedMap.getRenderWidth(), this._currentRenderedMap.getRenderHeight()));
+            // Tools.DumpFramebuffer(this._currentRenderedMap.getRenderWidth(), this._currentRenderedMap.getRenderHeight(), this._scene.getEngine());
+        };
+
+    }
+
+    /**
+     * Disposes of the depth renderer.
+     */
+    public dispose(): void {
+        this._patchMap.dispose();
+    }
+}