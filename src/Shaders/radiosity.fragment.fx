--- conflicted
+++ resolved
@@ -1,126 +1,122 @@
-﻿#version 300 es
-
-layout(location = 0) out vec4 glFragData[2];
-
-// Attributes
-in vec2 vUV;
-
-#ifdef HEMICUBE
-uniform samplerCube itemBuffer;
-#else
-uniform sampler2D itemBuffer;
-#endif
-uniform sampler2D idBuffer;
-uniform sampler2D worldPosBuffer;
-uniform sampler2D worldNormalBuffer;
-uniform sampler2D residualBuffer;
-uniform sampler2D gatheringBuffer;
-
-uniform vec3 shootPos;     // world-space position of shooter
-uniform vec3 shootNormal;  // world-space normal of shooter
-uniform vec3 shootEnergy;  // energy from shooter residual texture
-uniform float shootDArea;  // the delta area of the shooter
-uniform float gatheringScale;  // scaling of the value written to gathering texture
-uniform vec2 nearFar;
-
-uniform vec3 recvColor;  // reflectivity
-
-uniform mat4 view;
-
-const float pi = 3.1415926535;
-
-vec3 id;          // ID of receiver
-vec3 worldPos;    // world pos of receiving element
-vec3 worldNormal; // world normal of receiving element
-
-vec3 visible()
-{
-  // Look up projected point in hemisphere item buffer
-  vec3 proj = (view * vec4(worldPos, 1.0)).xyz;
-  #ifdef HEMICUBE
-  // proj = normalize(proj);
-  // proj.xyz = proj.zxy;
-  proj.y = -proj.y;
-  #ifdef DEPTH_COMPARE
-  vec3 absProj = abs(proj);
-  float localZ = max(absProj.x, max(absProj.y, absProj.z));
-  float farMinusNear = nearFar.y - nearFar.x;
-
-  // TODO : there is a more efficient way to project depth without this costly operation for each fragment
-  float depthProj = ((nearFar.y + nearFar.x) - 2.0 * nearFar.y * nearFar.x / localZ) / farMinusNear;
-  // depthProj = depthProj * 0.5 + 0.5;
-
-  float depth = texture(itemBuffer, proj).r;
-  return vec3(depthProj - depth < 1e-3);
-  #else
-  return vec3(texture(itemBuffer, proj).xyz == id);
-  #endif
-  #else
-  #ifdef DEPTH_COMPARE
-  float depthProj = proj.z;
-  proj = normalize(proj);
-
-  // Vector is in [-1,1], scale to [0..1] for texture lookup
-  proj.xy = proj.xy * 0.5 + 0.5;
-
-  float farMinusNear = nearFar.y - nearFar.x;
-
-  depthProj = (2.0 * depthProj - nearFar.y - nearFar.x) / farMinusNear;
-  depthProj = depthProj * 0.5 + 0.5;
-
-  float depth = texture(itemBuffer, proj.xy).r;
-  return float(depthProj - depth <= 1e-6);
-  #else
-  // Compare the value in item buffer to the ID of the fragment
-  proj = normalize(proj);
-
-  // Vector is in [-1,1], scale to [0..1] for texture lookup
-  proj.xy = proj.xy * 0.5 + 0.5;
-  vec3 xtex = texture(itemBuffer, proj.xy).xyz;
-  return float(xtex == id);
-  #endif
-  #endif
-}
-
-vec3 formFactorEnergy()
-{
-
-  // a normalized vector from shooter to receiver
-  vec3 r = shootPos - worldPos;
-  float distance2 = dot(r, r);
-  r = normalize(r);
-
-  // the angles of the receiver and the shooter from r
-  float cosi = max(dot(worldNormal, r), 0.0);
-  float cosj = -dot(shootNormal, r);
-
-  // compute the disc approximation form factor
-  float fij = max(cosi * cosj, 0.) / (pi * distance2 + shootDArea);
-
-  fij *= float(visible());   // returns visibility as 0 or 1
-
-  // Modulate shooter's energy by the receiver's reflectivity
-  // and the area of the shooter.
-
-  vec3 delta = 1. * shootEnergy * shootDArea * fij; // * recvColor
-
-  return delta;
-}
-
-void main(void) {
-    // Draw in residual AND gathering with multidraw buffer at uv position
-    id = texture(idBuffer, vUV).xyz; 
-    vec4 worldPos4 = texture(worldPosBuffer, vUV);
-    worldPos = worldPos4.xyz;
-    // worldPos.x -= 1.5 / 16.;
-    // worldPos.z += 1.5 / 16.;
-    worldNormal = texture(worldNormalBuffer, vUV).xyz;
-    
-    vec3 energy = formFactorEnergy();
-    glFragData[0] = vec4(energy + texture(residualBuffer, vUV).xyz, worldPos4.a);
-<<<<<<< HEAD
-    glFragData[1] = vec4(energy * gatheringScale + texture(gatheringBuffer, vUV).xyz, worldPos4.a);
-=======
-    glFragData[1] = vec4(energy + texture(gatheringBuffer, vUV).xyz, worldPos4.a);    
->>>>>>> 76777183
+﻿#version 300 es
+
+layout(location = 0) out vec4 glFragData[2];
+
+// Attributes
+in vec2 vUV;
+
+#ifdef HEMICUBE
+uniform samplerCube itemBuffer;
+#else
+uniform sampler2D itemBuffer;
+#endif
+uniform sampler2D idBuffer;
+uniform sampler2D worldPosBuffer;
+uniform sampler2D worldNormalBuffer;
+uniform sampler2D residualBuffer;
+uniform sampler2D gatheringBuffer;
+
+uniform vec3 shootPos;     // world-space position of shooter
+uniform vec3 shootNormal;  // world-space normal of shooter
+uniform vec3 shootEnergy;  // energy from shooter residual texture
+uniform float shootDArea;  // the delta area of the shooter
+uniform float gatheringScale;  // scaling of the value written to gathering texture
+uniform vec2 nearFar;
+
+uniform vec3 recvColor;  // reflectivity
+
+uniform mat4 view;
+
+const float pi = 3.1415926535;
+
+vec3 id;          // ID of receiver
+vec3 worldPos;    // world pos of receiving element
+vec3 worldNormal; // world normal of receiving element
+
+vec3 visible()
+{
+  // Look up projected point in hemisphere item buffer
+  vec3 proj = (view * vec4(worldPos, 1.0)).xyz;
+  #ifdef HEMICUBE
+  // proj = normalize(proj);
+  // proj.xyz = proj.zxy;
+  proj.y = -proj.y;
+  #ifdef DEPTH_COMPARE
+  vec3 absProj = abs(proj);
+  float localZ = max(absProj.x, max(absProj.y, absProj.z));
+  float farMinusNear = nearFar.y - nearFar.x;
+
+  // TODO : there is a more efficient way to project depth without this costly operation for each fragment
+  float depthProj = ((nearFar.y + nearFar.x) - 2.0 * nearFar.y * nearFar.x / localZ) / farMinusNear;
+  // depthProj = depthProj * 0.5 + 0.5;
+
+  float depth = texture(itemBuffer, proj).r;
+  return vec3(depthProj - depth < 1e-3);
+  #else
+  return vec3(texture(itemBuffer, proj).xyz == id);
+  #endif
+  #else
+  #ifdef DEPTH_COMPARE
+  float depthProj = proj.z;
+  proj = normalize(proj);
+
+  // Vector is in [-1,1], scale to [0..1] for texture lookup
+  proj.xy = proj.xy * 0.5 + 0.5;
+
+  float farMinusNear = nearFar.y - nearFar.x;
+
+  depthProj = (2.0 * depthProj - nearFar.y - nearFar.x) / farMinusNear;
+  depthProj = depthProj * 0.5 + 0.5;
+
+  float depth = texture(itemBuffer, proj.xy).r;
+  return float(depthProj - depth <= 1e-6);
+  #else
+  // Compare the value in item buffer to the ID of the fragment
+  proj = normalize(proj);
+
+  // Vector is in [-1,1], scale to [0..1] for texture lookup
+  proj.xy = proj.xy * 0.5 + 0.5;
+  vec3 xtex = texture(itemBuffer, proj.xy).xyz;
+  return float(xtex == id);
+  #endif
+  #endif
+}
+
+vec3 formFactorEnergy()
+{
+
+  // a normalized vector from shooter to receiver
+  vec3 r = shootPos - worldPos;
+  float distance2 = dot(r, r);
+  r = normalize(r);
+
+  // the angles of the receiver and the shooter from r
+  float cosi = max(dot(worldNormal, r), 0.0);
+  float cosj = -dot(shootNormal, r);
+
+  // compute the disc approximation form factor
+  float fij = max(cosi * cosj, 0.) / (pi * distance2 + shootDArea);
+
+  fij *= float(visible());   // returns visibility as 0 or 1
+
+  // Modulate shooter's energy by the receiver's reflectivity
+  // and the area of the shooter.
+
+  vec3 delta = 1. * shootEnergy * shootDArea * fij; // * recvColor
+
+  return delta;
+}
+
+void main(void) {
+    // Draw in residual AND gathering with multidraw buffer at uv position
+    id = texture(idBuffer, vUV).xyz; 
+    vec4 worldPos4 = texture(worldPosBuffer, vUV);
+    worldPos = worldPos4.xyz;
+    // worldPos.x -= 1.5 / 16.;
+    // worldPos.z += 1.5 / 16.;
+    worldNormal = texture(worldNormalBuffer, vUV).xyz;
+    
+    vec3 energy = formFactorEnergy();
+    glFragData[0] = vec4(energy + texture(residualBuffer, vUV).xyz, worldPos4.a);
+    glFragData[1] = vec4(energy + texture(gatheringBuffer, vUV).xyz, worldPos4.a);    
 }