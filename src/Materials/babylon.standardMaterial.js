--- conflicted
+++ resolved
@@ -1,869 +1,857 @@
-var __extends = (this && this.__extends) || function (d, b) {
-    for (var p in b) if (b.hasOwnProperty(p)) d[p] = b[p];
-    function __() { this.constructor = d; }
-    d.prototype = b === null ? Object.create(b) : (__.prototype = b.prototype, new __());
-};
-var __decorate = (this && this.__decorate) || function (decorators, target, key, desc) {
-    var c = arguments.length, r = c < 3 ? target : desc === null ? desc = Object.getOwnPropertyDescriptor(target, key) : desc, d;
-    if (typeof Reflect === "object" && typeof Reflect.decorate === "function") r = Reflect.decorate(decorators, target, key, desc);
-    else for (var i = decorators.length - 1; i >= 0; i--) if (d = decorators[i]) r = (c < 3 ? d(r) : c > 3 ? d(target, key, r) : d(target, key)) || r;
-    return c > 3 && r && Object.defineProperty(target, key, r), r;
-};
-var BABYLON;
-(function (BABYLON) {
-    var StandardMaterialDefines = (function (_super) {
-        __extends(StandardMaterialDefines, _super);
-        function StandardMaterialDefines() {
-            _super.call(this);
-            this.DIFFUSE = false;
-            this.AMBIENT = false;
-            this.OPACITY = false;
-            this.OPACITYRGB = false;
-            this.REFLECTION = false;
-            this.EMISSIVE = false;
-            this.SPECULAR = false;
-            this.BUMP = false;
-            this.PARALLAX = false;
-            this.PARALLAXOCCLUSION = false;
-            this.SPECULAROVERALPHA = false;
-            this.CLIPPLANE = false;
-            this.ALPHATEST = false;
-            this.ALPHAFROMDIFFUSE = false;
-            this.POINTSIZE = false;
-            this.FOG = false;
-            this.LIGHT0 = false;
-            this.LIGHT1 = false;
-            this.LIGHT2 = false;
-            this.LIGHT3 = false;
-            this.SPOTLIGHT0 = false;
-            this.SPOTLIGHT1 = false;
-            this.SPOTLIGHT2 = false;
-            this.SPOTLIGHT3 = false;
-            this.HEMILIGHT0 = false;
-            this.HEMILIGHT1 = false;
-            this.HEMILIGHT2 = false;
-            this.HEMILIGHT3 = false;
-            this.POINTLIGHT0 = false;
-            this.POINTLIGHT1 = false;
-            this.POINTLIGHT2 = false;
-            this.POINTLIGHT3 = false;
-            this.DIRLIGHT0 = false;
-            this.DIRLIGHT1 = false;
-            this.DIRLIGHT2 = false;
-            this.DIRLIGHT3 = false;
-            this.SPECULARTERM = false;
-            this.SHADOW0 = false;
-            this.SHADOW1 = false;
-            this.SHADOW2 = false;
-            this.SHADOW3 = false;
-            this.SHADOWS = false;
-            this.SHADOWVSM0 = false;
-            this.SHADOWVSM1 = false;
-            this.SHADOWVSM2 = false;
-            this.SHADOWVSM3 = false;
-            this.SHADOWPCF0 = false;
-            this.SHADOWPCF1 = false;
-            this.SHADOWPCF2 = false;
-            this.SHADOWPCF3 = false;
-            this.DIFFUSEFRESNEL = false;
-            this.OPACITYFRESNEL = false;
-            this.REFLECTIONFRESNEL = false;
-            this.REFRACTIONFRESNEL = false;
-            this.EMISSIVEFRESNEL = false;
-            this.FRESNEL = false;
-            this.NORMAL = false;
-            this.UV1 = false;
-            this.UV2 = false;
-            this.VERTEXCOLOR = false;
-            this.VERTEXALPHA = false;
-            this.NUM_BONE_INFLUENCERS = 0;
-            this.BonesPerMesh = 0;
-            this.INSTANCES = false;
-            this.GLOSSINESS = false;
-            this.ROUGHNESS = false;
-            this.EMISSIVEASILLUMINATION = false;
-            this.LINKEMISSIVEWITHDIFFUSE = false;
-            this.REFLECTIONFRESNELFROMSPECULAR = false;
-            this.LIGHTMAP = false;
-            this.USELIGHTMAPASSHADOWMAP = false;
-            this.REFLECTIONMAP_3D = false;
-            this.REFLECTIONMAP_SPHERICAL = false;
-            this.REFLECTIONMAP_PLANAR = false;
-            this.REFLECTIONMAP_CUBIC = false;
-            this.REFLECTIONMAP_PROJECTION = false;
-            this.REFLECTIONMAP_SKYBOX = false;
-            this.REFLECTIONMAP_EXPLICIT = false;
-            this.REFLECTIONMAP_EQUIRECTANGULAR = false;
-            this.REFLECTIONMAP_EQUIRECTANGULAR_FIXED = false;
-            this.INVERTCUBICMAP = false;
-            this.LOGARITHMICDEPTH = false;
-            this.REFRACTION = false;
-            this.REFRACTIONMAP_3D = false;
-            this.REFLECTIONOVERALPHA = false;
-            this._keys = Object.keys(this);
-        }
-        return StandardMaterialDefines;
-    })(BABYLON.MaterialDefines);
-    var StandardMaterial = (function (_super) {
-        __extends(StandardMaterial, _super);
-        function StandardMaterial(name, scene) {
-            var _this = this;
-            _super.call(this, name, scene);
-            this.ambientColor = new BABYLON.Color3(0, 0, 0);
-            this.diffuseColor = new BABYLON.Color3(1, 1, 1);
-            this.specularColor = new BABYLON.Color3(1, 1, 1);
-            this.emissiveColor = new BABYLON.Color3(0, 0, 0);
-            this.specularPower = 64;
-            this.useAlphaFromDiffuseTexture = false;
-            this.useEmissiveAsIllumination = false;
-            this.linkEmissiveWithDiffuse = false;
-            this.useReflectionFresnelFromSpecular = false;
-            this.useSpecularOverAlpha = false;
-            this.useReflectionOverAlpha = false;
-            this.disableLighting = false;
-            this.useParallax = false;
-            this.useParallaxOcclusion = false;
-            this.parallaxScaleBias = 0.05;
-            this.roughness = 0;
-            this.indexOfRefraction = 0.98;
-            this.invertRefractionY = true;
-            this.useLightmapAsShadowmap = false;
-            this.useGlossinessFromSpecularMapAlpha = false;
-            this._renderTargets = new BABYLON.SmartArray(16);
-            this._worldViewProjectionMatrix = BABYLON.Matrix.Zero();
-            this._globalAmbientColor = new BABYLON.Color3(0, 0, 0);
-            this._defines = new StandardMaterialDefines();
-            this._cachedDefines = new StandardMaterialDefines();
-            this._cachedDefines.BonesPerMesh = -1;
-            this.getRenderTargetTextures = function () {
-                _this._renderTargets.reset();
-                if (_this.reflectionTexture && _this.reflectionTexture.isRenderTarget) {
-                    _this._renderTargets.push(_this.reflectionTexture);
-                }
-                if (_this.refractionTexture && _this.refractionTexture.isRenderTarget) {
-                    _this._renderTargets.push(_this.refractionTexture);
-                }
-                return _this._renderTargets;
-            };
-        }
-        Object.defineProperty(StandardMaterial.prototype, "useLogarithmicDepth", {
-            get: function () {
-                return this._useLogarithmicDepth;
-            },
-            set: function (value) {
-                this._useLogarithmicDepth = value && this.getScene().getEngine().getCaps().fragmentDepthSupported;
-            },
-            enumerable: true,
-            configurable: true
-        });
-        StandardMaterial.prototype.needAlphaBlending = function () {
-            return (this.alpha < 1.0) || (this.opacityTexture != null) || this._shouldUseAlphaFromDiffuseTexture() || this.opacityFresnelParameters && this.opacityFresnelParameters.isEnabled;
-        };
-        StandardMaterial.prototype.needAlphaTesting = function () {
-            return this.diffuseTexture != null && this.diffuseTexture.hasAlpha;
-        };
-        StandardMaterial.prototype._shouldUseAlphaFromDiffuseTexture = function () {
-            return this.diffuseTexture != null && this.diffuseTexture.hasAlpha && this.useAlphaFromDiffuseTexture;
-        };
-        StandardMaterial.prototype.getAlphaTestTexture = function () {
-            return this.diffuseTexture;
-        };
-        // Methods   
-        StandardMaterial.prototype._checkCache = function (scene, mesh, useInstances) {
-            if (!mesh) {
-                return true;
-            }
-            if (this._defines.INSTANCES !== useInstances) {
-                return false;
-            }
-            if (mesh._materialDefines && mesh._materialDefines.isEqual(this._defines)) {
-                return true;
-            }
-            return false;
-        };
-        StandardMaterial.prototype.isReady = function (mesh, useInstances) {
-            if (this.isFrozen) {
-                if (this._wasPreviouslyReady) {
-                    return true;
-                }
-            }
-            var scene = this.getScene();
-            if (!this.checkReadyOnEveryCall) {
-                if (this._renderId === scene.getRenderId()) {
-                    if (this._checkCache(scene, mesh, useInstances)) {
-                        return true;
-                    }
-                }
-            }
-            var engine = scene.getEngine();
-            var needNormals = false;
-            var needUVs = false;
-            this._defines.reset();
-            // Textures
-            if (scene.texturesEnabled) {
-                if (this.diffuseTexture && StandardMaterial.DiffuseTextureEnabled) {
-                    if (!this.diffuseTexture.isReady()) {
-                        return false;
-                    }
-                    else {
-                        needUVs = true;
-                        this._defines.DIFFUSE = true;
-                    }
-                }
-                if (this.ambientTexture && StandardMaterial.AmbientTextureEnabled) {
-                    if (!this.ambientTexture.isReady()) {
-                        return false;
-                    }
-                    else {
-                        needUVs = true;
-                        this._defines.AMBIENT = true;
-                    }
-                }
-                if (this.opacityTexture && StandardMaterial.OpacityTextureEnabled) {
-                    if (!this.opacityTexture.isReady()) {
-                        return false;
-                    }
-                    else {
-                        needUVs = true;
-                        this._defines.OPACITY = true;
-                        if (this.opacityTexture.getAlphaFromRGB) {
-                            this._defines.OPACITYRGB = true;
-                        }
-                    }
-                }
-                if (this.reflectionTexture && StandardMaterial.ReflectionTextureEnabled) {
-                    if (!this.reflectionTexture.isReady()) {
-                        return false;
-                    }
-                    else {
-                        needNormals = true;
-                        this._defines.REFLECTION = true;
-                        if (this.roughness > 0) {
-                            this._defines.ROUGHNESS = true;
-                        }
-                        if (this.useReflectionOverAlpha) {
-                            this._defines.REFLECTIONOVERALPHA = true;
-                        }
-                        if (this.reflectionTexture.coordinatesMode === BABYLON.Texture.INVCUBIC_MODE) {
-                            this._defines.INVERTCUBICMAP = true;
-                        }
-                        this._defines.REFLECTIONMAP_3D = this.reflectionTexture.isCube;
-                        switch (this.reflectionTexture.coordinatesMode) {
-                            case BABYLON.Texture.CUBIC_MODE:
-                            case BABYLON.Texture.INVCUBIC_MODE:
-                                this._defines.REFLECTIONMAP_CUBIC = true;
-                                break;
-                            case BABYLON.Texture.EXPLICIT_MODE:
-                                this._defines.REFLECTIONMAP_EXPLICIT = true;
-                                break;
-                            case BABYLON.Texture.PLANAR_MODE:
-                                this._defines.REFLECTIONMAP_PLANAR = true;
-                                break;
-                            case BABYLON.Texture.PROJECTION_MODE:
-                                this._defines.REFLECTIONMAP_PROJECTION = true;
-                                break;
-                            case BABYLON.Texture.SKYBOX_MODE:
-                                this._defines.REFLECTIONMAP_SKYBOX = true;
-                                break;
-                            case BABYLON.Texture.SPHERICAL_MODE:
-                                this._defines.REFLECTIONMAP_SPHERICAL = true;
-                                break;
-                            case BABYLON.Texture.EQUIRECTANGULAR_MODE:
-                                this._defines.REFLECTIONMAP_EQUIRECTANGULAR = true;
-                                break;
-                            case BABYLON.Texture.FIXED_EQUIRECTANGULAR_MODE:
-                                this._defines.REFLECTIONMAP_EQUIRECTANGULAR_FIXED = true;
-                                break;
-                        }
-                    }
-                }
-                if (this.emissiveTexture && StandardMaterial.EmissiveTextureEnabled) {
-                    if (!this.emissiveTexture.isReady()) {
-                        return false;
-                    }
-                    else {
-                        needUVs = true;
-                        this._defines.EMISSIVE = true;
-                    }
-                }
-                if (this.lightmapTexture && StandardMaterial.LightmapTextureEnabled) {
-                    if (!this.lightmapTexture.isReady()) {
-                        return false;
-                    }
-                    else {
-                        needUVs = true;
-                        this._defines.LIGHTMAP = true;
-                        this._defines.USELIGHTMAPASSHADOWMAP = this.useLightmapAsShadowmap;
-                    }
-                }
-                if (this.specularTexture && StandardMaterial.SpecularTextureEnabled) {
-                    if (!this.specularTexture.isReady()) {
-                        return false;
-                    }
-                    else {
-                        needUVs = true;
-                        this._defines.SPECULAR = true;
-                        this._defines.GLOSSINESS = this.useGlossinessFromSpecularMapAlpha;
-                    }
-                }
-                if (scene.getEngine().getCaps().standardDerivatives && this.bumpTexture && StandardMaterial.BumpTextureEnabled) {
-                    if (!this.bumpTexture.isReady()) {
-                        return false;
-                    }
-                    else {
-                        needUVs = true;
-                        this._defines.BUMP = true;
-                        if (this.useParallax) {
-                            this._defines.PARALLAX = true;
-                            if (this.useParallaxOcclusion) {
-                                this._defines.PARALLAXOCCLUSION = true;
-                            }
-                        }
-                    }
-                }
-                if (this.refractionTexture && StandardMaterial.RefractionTextureEnabled) {
-                    if (!this.refractionTexture.isReady()) {
-                        return false;
-                    }
-                    else {
-                        needUVs = true;
-                        this._defines.REFRACTION = true;
-                        this._defines.REFRACTIONMAP_3D = this.refractionTexture.isCube;
-                    }
-                }
-            }
-            // Effect
-            if (scene.clipPlane) {
-                this._defines.CLIPPLANE = true;
-            }
-            if (engine.getAlphaTesting()) {
-                this._defines.ALPHATEST = true;
-            }
-            if (this._shouldUseAlphaFromDiffuseTexture()) {
-                this._defines.ALPHAFROMDIFFUSE = true;
-            }
-            if (this.useEmissiveAsIllumination) {
-                this._defines.EMISSIVEASILLUMINATION = true;
-            }
-            if (this.linkEmissiveWithDiffuse) {
-                this._defines.LINKEMISSIVEWITHDIFFUSE = true;
-            }
-            if (this.useLogarithmicDepth) {
-                this._defines.LOGARITHMICDEPTH = true;
-            }
-            // Point size
-            if (this.pointsCloud || scene.forcePointsCloud) {
-                this._defines.POINTSIZE = true;
-            }
-            // Fog
-            if (scene.fogEnabled && mesh && mesh.applyFog && scene.fogMode !== BABYLON.Scene.FOGMODE_NONE && this.fogEnabled) {
-                this._defines.FOG = true;
-            }
-            if (scene.lightsEnabled && !this.disableLighting) {
-                needNormals = BABYLON.MaterialHelper.PrepareDefinesForLights(scene, mesh, this._defines);
-            }
-            if (StandardMaterial.FresnelEnabled) {
-                // Fresnel
-                if (this.diffuseFresnelParameters && this.diffuseFresnelParameters.isEnabled ||
-                    this.opacityFresnelParameters && this.opacityFresnelParameters.isEnabled ||
-                    this.emissiveFresnelParameters && this.emissiveFresnelParameters.isEnabled ||
-                    this.refractionFresnelParameters && this.refractionFresnelParameters.isEnabled ||
-                    this.reflectionFresnelParameters && this.reflectionFresnelParameters.isEnabled) {
-                    if (this.diffuseFresnelParameters && this.diffuseFresnelParameters.isEnabled) {
-                        this._defines.DIFFUSEFRESNEL = true;
-                    }
-                    if (this.opacityFresnelParameters && this.opacityFresnelParameters.isEnabled) {
-                        this._defines.OPACITYFRESNEL = true;
-                    }
-                    if (this.reflectionFresnelParameters && this.reflectionFresnelParameters.isEnabled) {
-                        this._defines.REFLECTIONFRESNEL = true;
-                        if (this.useReflectionFresnelFromSpecular) {
-                            this._defines.REFLECTIONFRESNELFROMSPECULAR = true;
-                        }
-                    }
-                    if (this.refractionFresnelParameters && this.refractionFresnelParameters.isEnabled) {
-                        this._defines.REFRACTIONFRESNEL = true;
-                    }
-                    if (this.emissiveFresnelParameters && this.emissiveFresnelParameters.isEnabled) {
-                        this._defines.EMISSIVEFRESNEL = true;
-                    }
-                    needNormals = true;
-                    this._defines.FRESNEL = true;
-                }
-            }
-            if (this._defines.SPECULARTERM && this.useSpecularOverAlpha) {
-                this._defines.SPECULAROVERALPHA = true;
-            }
-            // Attribs
-            if (mesh) {
-                if (needNormals && mesh.isVerticesDataPresent(BABYLON.VertexBuffer.NormalKind)) {
-                    this._defines.NORMAL = true;
-                }
-                if (needUVs) {
-                    if (mesh.isVerticesDataPresent(BABYLON.VertexBuffer.UVKind)) {
-                        this._defines.UV1 = true;
-                    }
-                    if (mesh.isVerticesDataPresent(BABYLON.VertexBuffer.UV2Kind)) {
-                        this._defines.UV2 = true;
-                    }
-                }
-                if (mesh.useVertexColors && mesh.isVerticesDataPresent(BABYLON.VertexBuffer.ColorKind)) {
-                    this._defines.VERTEXCOLOR = true;
-                    if (mesh.hasVertexAlpha) {
-                        this._defines.VERTEXALPHA = true;
-                    }
-                }
-                if (mesh.useBones && mesh.computeBonesUsingShaders) {
-                    this._defines.NUM_BONE_INFLUENCERS = mesh.numBoneInfluencers;
-                    this._defines.BonesPerMesh = (mesh.skeleton.bones.length + 1);
-                }
-                // Instances
-                if (useInstances) {
-                    this._defines.INSTANCES = true;
-                }
-            }
-            // Get correct effect      
-            if (!this._defines.isEqual(this._cachedDefines)) {
-                this._defines.cloneTo(this._cachedDefines);
-                scene.resetCachedMaterial();
-                // Fallbacks
-                var fallbacks = new BABYLON.EffectFallbacks();
-                if (this._defines.REFLECTION) {
-                    fallbacks.addFallback(0, "REFLECTION");
-                }
-                if (this._defines.SPECULAR) {
-                    fallbacks.addFallback(0, "SPECULAR");
-                }
-                if (this._defines.BUMP) {
-                    fallbacks.addFallback(0, "BUMP");
-                }
-                if (this._defines.PARALLAX) {
-                    fallbacks.addFallback(1, "PARALLAX");
-                }
-                if (this._defines.PARALLAXOCCLUSION) {
-                    fallbacks.addFallback(0, "PARALLAXOCCLUSION");
-                }
-                if (this._defines.SPECULAROVERALPHA) {
-                    fallbacks.addFallback(0, "SPECULAROVERALPHA");
-                }
-                if (this._defines.FOG) {
-                    fallbacks.addFallback(1, "FOG");
-                }
-                if (this._defines.POINTSIZE) {
-                    fallbacks.addFallback(0, "POINTSIZE");
-                }
-                if (this._defines.LOGARITHMICDEPTH) {
-                    fallbacks.addFallback(0, "LOGARITHMICDEPTH");
-                }
-                BABYLON.MaterialHelper.HandleFallbacksForShadows(this._defines, fallbacks);
-                if (this._defines.SPECULARTERM) {
-                    fallbacks.addFallback(0, "SPECULARTERM");
-                }
-                if (this._defines.DIFFUSEFRESNEL) {
-                    fallbacks.addFallback(1, "DIFFUSEFRESNEL");
-                }
-                if (this._defines.OPACITYFRESNEL) {
-                    fallbacks.addFallback(2, "OPACITYFRESNEL");
-                }
-                if (this._defines.REFLECTIONFRESNEL) {
-                    fallbacks.addFallback(3, "REFLECTIONFRESNEL");
-                }
-                if (this._defines.EMISSIVEFRESNEL) {
-                    fallbacks.addFallback(4, "EMISSIVEFRESNEL");
-                }
-                if (this._defines.FRESNEL) {
-                    fallbacks.addFallback(4, "FRESNEL");
-                }
-                //Attributes
-                var attribs = [BABYLON.VertexBuffer.PositionKind];
-                if (this._defines.NORMAL) {
-                    attribs.push(BABYLON.VertexBuffer.NormalKind);
-                }
-                if (this._defines.UV1) {
-                    attribs.push(BABYLON.VertexBuffer.UVKind);
-                }
-                if (this._defines.UV2) {
-                    attribs.push(BABYLON.VertexBuffer.UV2Kind);
-                }
-                if (this._defines.VERTEXCOLOR) {
-                    attribs.push(BABYLON.VertexBuffer.ColorKind);
-                }
-                BABYLON.MaterialHelper.PrepareAttributesForBones(attribs, mesh, this._defines, fallbacks);
-                BABYLON.MaterialHelper.PrepareAttributesForInstances(attribs, this._defines);
-                // Legacy browser patch
-                var shaderName = "default";
-                if (!scene.getEngine().getCaps().standardDerivatives) {
-                    shaderName = "legacydefault";
-                }
-                var join = this._defines.toString();
-                this._effect = scene.getEngine().createEffect(shaderName, attribs, ["world", "view", "viewProjection", "vEyePosition", "vLightsType", "vAmbientColor", "vDiffuseColor", "vSpecularColor", "vEmissiveColor",
-                    "vLightData0", "vLightDiffuse0", "vLightSpecular0", "vLightDirection0", "vLightGround0", "lightMatrix0",
-                    "vLightData1", "vLightDiffuse1", "vLightSpecular1", "vLightDirection1", "vLightGround1", "lightMatrix1",
-                    "vLightData2", "vLightDiffuse2", "vLightSpecular2", "vLightDirection2", "vLightGround2", "lightMatrix2",
-                    "vLightData3", "vLightDiffuse3", "vLightSpecular3", "vLightDirection3", "vLightGround3", "lightMatrix3",
-                    "vFogInfos", "vFogColor", "pointSize",
-<<<<<<< HEAD
-                    "vDiffuseInfos", "vAmbientInfos", "vOpacityInfos", "vReflectionInfos", "vEmissiveInfos", "vSpecularInfos", "vBumpInfos", "vParallaxScaleBias", "vLightmapInfos", "vRefractionInfos",
-=======
-                    "vDiffuseInfos", "vAmbientInfos", "vOpacityInfos", "vReflectionInfos", "vEmissiveInfos", "vSpecularInfos", "vBumpInfos", "vLightmapInfos", "vRefractionInfos",
->>>>>>> 376cf9b6
-                    "mBones",
-                    "vClipPlane", "diffuseMatrix", "ambientMatrix", "opacityMatrix", "reflectionMatrix", "emissiveMatrix", "specularMatrix", "bumpMatrix", "lightmapMatrix", "refractionMatrix",
-                    "shadowsInfo0", "shadowsInfo1", "shadowsInfo2", "shadowsInfo3", "depthValues",
-                    "diffuseLeftColor", "diffuseRightColor", "opacityParts", "reflectionLeftColor", "reflectionRightColor", "emissiveLeftColor", "emissiveRightColor", "refractionLeftColor", "refractionRightColor",
-                    "logarithmicDepthConstant"
-                ], ["diffuseSampler", "ambientSampler", "opacitySampler", "reflectionCubeSampler", "reflection2DSampler", "emissiveSampler", "specularSampler", "bumpSampler", "lightmapSampler", "refractionCubeSampler", "refraction2DSampler",
-                    "shadowSampler0", "shadowSampler1", "shadowSampler2", "shadowSampler3"
-                ], join, fallbacks, this.onCompiled, this.onError);
-            }
-            if (!this._effect.isReady()) {
-                return false;
-            }
-            this._renderId = scene.getRenderId();
-            this._wasPreviouslyReady = true;
-            if (mesh) {
-                if (!mesh._materialDefines) {
-                    mesh._materialDefines = new StandardMaterialDefines();
-                }
-                this._defines.cloneTo(mesh._materialDefines);
-            }
-            return true;
-        };
-        StandardMaterial.prototype.unbind = function () {
-            if (this.reflectionTexture && this.reflectionTexture.isRenderTarget) {
-                this._effect.setTexture("reflection2DSampler", null);
-            }
-            if (this.refractionTexture && this.refractionTexture.isRenderTarget) {
-                this._effect.setTexture("refraction2DSampler", null);
-            }
-            _super.prototype.unbind.call(this);
-        };
-        StandardMaterial.prototype.bindOnlyWorldMatrix = function (world) {
-            this._effect.setMatrix("world", world);
-        };
-        StandardMaterial.prototype.bind = function (world, mesh) {
-            var scene = this.getScene();
-            // Matrices        
-            this.bindOnlyWorldMatrix(world);
-            // Bones
-            BABYLON.MaterialHelper.BindBonesParameters(mesh, this._effect);
-            if (scene.getCachedMaterial() !== this) {
-                this._effect.setMatrix("viewProjection", scene.getTransformMatrix());
-                if (StandardMaterial.FresnelEnabled) {
-                    // Fresnel
-                    if (this.diffuseFresnelParameters && this.diffuseFresnelParameters.isEnabled) {
-                        this._effect.setColor4("diffuseLeftColor", this.diffuseFresnelParameters.leftColor, this.diffuseFresnelParameters.power);
-                        this._effect.setColor4("diffuseRightColor", this.diffuseFresnelParameters.rightColor, this.diffuseFresnelParameters.bias);
-                    }
-                    if (this.opacityFresnelParameters && this.opacityFresnelParameters.isEnabled) {
-                        this._effect.setColor4("opacityParts", new BABYLON.Color3(this.opacityFresnelParameters.leftColor.toLuminance(), this.opacityFresnelParameters.rightColor.toLuminance(), this.opacityFresnelParameters.bias), this.opacityFresnelParameters.power);
-                    }
-                    if (this.reflectionFresnelParameters && this.reflectionFresnelParameters.isEnabled) {
-                        this._effect.setColor4("reflectionLeftColor", this.reflectionFresnelParameters.leftColor, this.reflectionFresnelParameters.power);
-                        this._effect.setColor4("reflectionRightColor", this.reflectionFresnelParameters.rightColor, this.reflectionFresnelParameters.bias);
-                    }
-                    if (this.refractionFresnelParameters && this.refractionFresnelParameters.isEnabled) {
-                        this._effect.setColor4("refractionLeftColor", this.refractionFresnelParameters.leftColor, this.refractionFresnelParameters.power);
-                        this._effect.setColor4("refractionRightColor", this.refractionFresnelParameters.rightColor, this.refractionFresnelParameters.bias);
-                    }
-                    if (this.emissiveFresnelParameters && this.emissiveFresnelParameters.isEnabled) {
-                        this._effect.setColor4("emissiveLeftColor", this.emissiveFresnelParameters.leftColor, this.emissiveFresnelParameters.power);
-                        this._effect.setColor4("emissiveRightColor", this.emissiveFresnelParameters.rightColor, this.emissiveFresnelParameters.bias);
-                    }
-                }
-                // Textures     
-                if (scene.texturesEnabled) {
-                    if (this.diffuseTexture && StandardMaterial.DiffuseTextureEnabled) {
-                        this._effect.setTexture("diffuseSampler", this.diffuseTexture);
-                        this._effect.setFloat2("vDiffuseInfos", this.diffuseTexture.coordinatesIndex, this.diffuseTexture.level);
-                        this._effect.setMatrix("diffuseMatrix", this.diffuseTexture.getTextureMatrix());
-                    }
-                    if (this.ambientTexture && StandardMaterial.AmbientTextureEnabled) {
-                        this._effect.setTexture("ambientSampler", this.ambientTexture);
-                        this._effect.setFloat2("vAmbientInfos", this.ambientTexture.coordinatesIndex, this.ambientTexture.level);
-                        this._effect.setMatrix("ambientMatrix", this.ambientTexture.getTextureMatrix());
-                    }
-                    if (this.opacityTexture && StandardMaterial.OpacityTextureEnabled) {
-                        this._effect.setTexture("opacitySampler", this.opacityTexture);
-                        this._effect.setFloat2("vOpacityInfos", this.opacityTexture.coordinatesIndex, this.opacityTexture.level);
-                        this._effect.setMatrix("opacityMatrix", this.opacityTexture.getTextureMatrix());
-                    }
-                    if (this.reflectionTexture && StandardMaterial.ReflectionTextureEnabled) {
-                        if (this.reflectionTexture.isCube) {
-                            this._effect.setTexture("reflectionCubeSampler", this.reflectionTexture);
-                        }
-                        else {
-                            this._effect.setTexture("reflection2DSampler", this.reflectionTexture);
-                        }
-                        this._effect.setMatrix("reflectionMatrix", this.reflectionTexture.getReflectionTextureMatrix());
-                        this._effect.setFloat2("vReflectionInfos", this.reflectionTexture.level, this.roughness);
-                    }
-                    if (this.emissiveTexture && StandardMaterial.EmissiveTextureEnabled) {
-                        this._effect.setTexture("emissiveSampler", this.emissiveTexture);
-                        this._effect.setFloat2("vEmissiveInfos", this.emissiveTexture.coordinatesIndex, this.emissiveTexture.level);
-                        this._effect.setMatrix("emissiveMatrix", this.emissiveTexture.getTextureMatrix());
-                    }
-                    if (this.lightmapTexture && StandardMaterial.LightmapTextureEnabled) {
-                        this._effect.setTexture("lightmapSampler", this.lightmapTexture);
-                        this._effect.setFloat2("vLightmapInfos", this.lightmapTexture.coordinatesIndex, this.lightmapTexture.level);
-                        this._effect.setMatrix("lightmapMatrix", this.lightmapTexture.getTextureMatrix());
-                    }
-                    if (this.specularTexture && StandardMaterial.SpecularTextureEnabled) {
-                        this._effect.setTexture("specularSampler", this.specularTexture);
-                        this._effect.setFloat2("vSpecularInfos", this.specularTexture.coordinatesIndex, this.specularTexture.level);
-                        this._effect.setMatrix("specularMatrix", this.specularTexture.getTextureMatrix());
-                    }
-                    if (this.bumpTexture && scene.getEngine().getCaps().standardDerivatives && StandardMaterial.BumpTextureEnabled) {
-                        this._effect.setTexture("bumpSampler", this.bumpTexture);
-<<<<<<< HEAD
-                        this._effect.setFloat2("vBumpInfos", this.bumpTexture.coordinatesIndex, 1.0 / this.bumpTexture.level);
-                        this._effect.setMatrix("bumpMatrix", this.bumpTexture.getTextureMatrix());
-                        if (this.useParallax) {
-                            this._effect.setFloat("vParallaxScaleBias", this.parallaxScaleBias);
-                        }
-=======
-                        this._effect.setFloat3("vBumpInfos", this.bumpTexture.coordinatesIndex, 1.0 / this.bumpTexture.level, this.parallaxScaleBias);
-                        this._effect.setMatrix("bumpMatrix", this.bumpTexture.getTextureMatrix());
->>>>>>> 376cf9b6
-                    }
-                    if (this.refractionTexture && StandardMaterial.RefractionTextureEnabled) {
-                        var depth = 1.0;
-                        if (this.refractionTexture.isCube) {
-                            this._effect.setTexture("refractionCubeSampler", this.refractionTexture);
-                        }
-                        else {
-                            this._effect.setTexture("refraction2DSampler", this.refractionTexture);
-                            this._effect.setMatrix("refractionMatrix", this.refractionTexture.getReflectionTextureMatrix());
-                            if (this.refractionTexture.depth) {
-                                depth = this.refractionTexture.depth;
-                            }
-                        }
-                        this._effect.setFloat4("vRefractionInfos", this.refractionTexture.level, this.indexOfRefraction, depth, this.invertRefractionY ? -1 : 1);
-                    }
-                }
-                // Clip plane
-                BABYLON.MaterialHelper.BindClipPlane(this._effect, scene);
-                // Point size
-                if (this.pointsCloud) {
-                    this._effect.setFloat("pointSize", this.pointSize);
-                }
-                // Colors
-                scene.ambientColor.multiplyToRef(this.ambientColor, this._globalAmbientColor);
-                this._effect.setVector3("vEyePosition", scene._mirroredCameraPosition ? scene._mirroredCameraPosition : scene.activeCamera.position);
-                this._effect.setColor3("vAmbientColor", this._globalAmbientColor);
-                if (this._defines.SPECULARTERM) {
-                    this._effect.setColor4("vSpecularColor", this.specularColor, this.specularPower);
-                }
-                this._effect.setColor3("vEmissiveColor", this.emissiveColor);
-            }
-            if (scene.getCachedMaterial() !== this || !this.isFrozen) {
-                // Diffuse
-                this._effect.setColor4("vDiffuseColor", this.diffuseColor, this.alpha * mesh.visibility);
-                // Lights
-                if (scene.lightsEnabled && !this.disableLighting) {
-                    BABYLON.MaterialHelper.BindLights(scene, mesh, this._effect, this._defines);
-                }
-                // View
-                if (scene.fogEnabled && mesh.applyFog && scene.fogMode !== BABYLON.Scene.FOGMODE_NONE || this.reflectionTexture || this.refractionTexture) {
-                    this._effect.setMatrix("view", scene.getViewMatrix());
-                }
-                // Fog
-                BABYLON.MaterialHelper.BindFogParameters(scene, mesh, this._effect);
-                // Log. depth
-                BABYLON.MaterialHelper.BindLogDepth(this._defines, this._effect, scene);
-            }
-            _super.prototype.bind.call(this, world, mesh);
-        };
-        StandardMaterial.prototype.getAnimatables = function () {
-            var results = [];
-            if (this.diffuseTexture && this.diffuseTexture.animations && this.diffuseTexture.animations.length > 0) {
-                results.push(this.diffuseTexture);
-            }
-            if (this.ambientTexture && this.ambientTexture.animations && this.ambientTexture.animations.length > 0) {
-                results.push(this.ambientTexture);
-            }
-            if (this.opacityTexture && this.opacityTexture.animations && this.opacityTexture.animations.length > 0) {
-                results.push(this.opacityTexture);
-            }
-            if (this.reflectionTexture && this.reflectionTexture.animations && this.reflectionTexture.animations.length > 0) {
-                results.push(this.reflectionTexture);
-            }
-            if (this.emissiveTexture && this.emissiveTexture.animations && this.emissiveTexture.animations.length > 0) {
-                results.push(this.emissiveTexture);
-            }
-            if (this.specularTexture && this.specularTexture.animations && this.specularTexture.animations.length > 0) {
-                results.push(this.specularTexture);
-            }
-            if (this.bumpTexture && this.bumpTexture.animations && this.bumpTexture.animations.length > 0) {
-                results.push(this.bumpTexture);
-            }
-            if (this.lightmapTexture && this.lightmapTexture.animations && this.lightmapTexture.animations.length > 0) {
-                results.push(this.lightmapTexture);
-            }
-            if (this.refractionTexture && this.refractionTexture.animations && this.refractionTexture.animations.length > 0) {
-                results.push(this.refractionTexture);
-            }
-            return results;
-        };
-        StandardMaterial.prototype.dispose = function (forceDisposeEffect) {
-            if (this.diffuseTexture) {
-                this.diffuseTexture.dispose();
-            }
-            if (this.ambientTexture) {
-                this.ambientTexture.dispose();
-            }
-            if (this.opacityTexture) {
-                this.opacityTexture.dispose();
-            }
-            if (this.reflectionTexture) {
-                this.reflectionTexture.dispose();
-            }
-            if (this.emissiveTexture) {
-                this.emissiveTexture.dispose();
-            }
-            if (this.specularTexture) {
-                this.specularTexture.dispose();
-            }
-            if (this.bumpTexture) {
-                this.bumpTexture.dispose();
-            }
-            if (this.lightmapTexture) {
-                this.lightmapTexture.dispose();
-            }
-            if (this.refractionTexture) {
-                this.refractionTexture.dispose();
-            }
-            _super.prototype.dispose.call(this, forceDisposeEffect);
-        };
-        StandardMaterial.prototype.clone = function (name) {
-            var _this = this;
-            return BABYLON.SerializationHelper.Clone(function () { return new StandardMaterial(name, _this.getScene()); }, this);
-        };
-        StandardMaterial.prototype.serialize = function () {
-            return BABYLON.SerializationHelper.Serialize(this);
-        };
-        // Statics
-        StandardMaterial.Parse = function (source, scene, rootUrl) {
-            return BABYLON.SerializationHelper.Parse(function () { return new StandardMaterial(source.name, scene); }, source, scene, rootUrl);
-        };
-        // Flags used to enable or disable a type of texture for all Standard Materials
-        StandardMaterial.DiffuseTextureEnabled = true;
-        StandardMaterial.AmbientTextureEnabled = true;
-        StandardMaterial.OpacityTextureEnabled = true;
-        StandardMaterial.ReflectionTextureEnabled = true;
-        StandardMaterial.EmissiveTextureEnabled = true;
-        StandardMaterial.SpecularTextureEnabled = true;
-        StandardMaterial.BumpTextureEnabled = true;
-        StandardMaterial.FresnelEnabled = true;
-        StandardMaterial.LightmapTextureEnabled = true;
-        StandardMaterial.RefractionTextureEnabled = true;
-        __decorate([
-            BABYLON.serializeAsTexture()
-        ], StandardMaterial.prototype, "diffuseTexture", void 0);
-        __decorate([
-            BABYLON.serializeAsTexture()
-        ], StandardMaterial.prototype, "ambientTexture", void 0);
-        __decorate([
-            BABYLON.serializeAsTexture()
-        ], StandardMaterial.prototype, "opacityTexture", void 0);
-        __decorate([
-            BABYLON.serializeAsTexture()
-        ], StandardMaterial.prototype, "reflectionTexture", void 0);
-        __decorate([
-            BABYLON.serializeAsTexture()
-        ], StandardMaterial.prototype, "emissiveTexture", void 0);
-        __decorate([
-            BABYLON.serializeAsTexture()
-        ], StandardMaterial.prototype, "specularTexture", void 0);
-        __decorate([
-            BABYLON.serializeAsTexture()
-        ], StandardMaterial.prototype, "bumpTexture", void 0);
-        __decorate([
-            BABYLON.serializeAsTexture()
-        ], StandardMaterial.prototype, "lightmapTexture", void 0);
-        __decorate([
-            BABYLON.serializeAsTexture()
-        ], StandardMaterial.prototype, "refractionTexture", void 0);
-        __decorate([
-            BABYLON.serializeAsColor3("ambient")
-        ], StandardMaterial.prototype, "ambientColor", void 0);
-        __decorate([
-            BABYLON.serializeAsColor3("diffuse")
-        ], StandardMaterial.prototype, "diffuseColor", void 0);
-        __decorate([
-            BABYLON.serializeAsColor3("specular")
-        ], StandardMaterial.prototype, "specularColor", void 0);
-        __decorate([
-            BABYLON.serializeAsColor3("emissive")
-        ], StandardMaterial.prototype, "emissiveColor", void 0);
-        __decorate([
-            BABYLON.serialize()
-        ], StandardMaterial.prototype, "specularPower", void 0);
-        __decorate([
-            BABYLON.serialize()
-        ], StandardMaterial.prototype, "useAlphaFromDiffuseTexture", void 0);
-        __decorate([
-            BABYLON.serialize()
-        ], StandardMaterial.prototype, "useEmissiveAsIllumination", void 0);
-        __decorate([
-            BABYLON.serialize()
-        ], StandardMaterial.prototype, "linkEmissiveWithDiffuse", void 0);
-        __decorate([
-            BABYLON.serialize()
-        ], StandardMaterial.prototype, "useReflectionFresnelFromSpecular", void 0);
-        __decorate([
-            BABYLON.serialize()
-        ], StandardMaterial.prototype, "useSpecularOverAlpha", void 0);
-        __decorate([
-            BABYLON.serialize()
-        ], StandardMaterial.prototype, "useReflectionOverAlpha", void 0);
-        __decorate([
-            BABYLON.serialize()
-        ], StandardMaterial.prototype, "disableLighting", void 0);
-        __decorate([
-            BABYLON.serialize()
-        ], StandardMaterial.prototype, "useParallax", void 0);
-        __decorate([
-            BABYLON.serialize()
-        ], StandardMaterial.prototype, "useParallaxOcclusion", void 0);
-        __decorate([
-            BABYLON.serialize()
-        ], StandardMaterial.prototype, "parallaxScaleBias", void 0);
-        __decorate([
-            BABYLON.serialize()
-        ], StandardMaterial.prototype, "roughness", void 0);
-        __decorate([
-            BABYLON.serialize()
-        ], StandardMaterial.prototype, "indexOfRefraction", void 0);
-        __decorate([
-            BABYLON.serialize()
-        ], StandardMaterial.prototype, "invertRefractionY", void 0);
-        __decorate([
-            BABYLON.serialize()
-        ], StandardMaterial.prototype, "useLightmapAsShadowmap", void 0);
-        __decorate([
-            BABYLON.serializeAsFresnelParameters()
-        ], StandardMaterial.prototype, "diffuseFresnelParameters", void 0);
-        __decorate([
-            BABYLON.serializeAsFresnelParameters()
-        ], StandardMaterial.prototype, "opacityFresnelParameters", void 0);
-        __decorate([
-            BABYLON.serializeAsFresnelParameters()
-        ], StandardMaterial.prototype, "reflectionFresnelParameters", void 0);
-        __decorate([
-            BABYLON.serializeAsFresnelParameters()
-        ], StandardMaterial.prototype, "refractionFresnelParameters", void 0);
-        __decorate([
-            BABYLON.serializeAsFresnelParameters()
-        ], StandardMaterial.prototype, "emissiveFresnelParameters", void 0);
-        __decorate([
-            BABYLON.serialize()
-        ], StandardMaterial.prototype, "useGlossinessFromSpecularMapAlpha", void 0);
-        __decorate([
-            BABYLON.serialize()
-        ], StandardMaterial.prototype, "useLogarithmicDepth", null);
-        return StandardMaterial;
-    })(BABYLON.Material);
-    BABYLON.StandardMaterial = StandardMaterial;
-})(BABYLON || (BABYLON = {}));
+var __extends = (this && this.__extends) || function (d, b) {
+    for (var p in b) if (b.hasOwnProperty(p)) d[p] = b[p];
+    function __() { this.constructor = d; }
+    d.prototype = b === null ? Object.create(b) : (__.prototype = b.prototype, new __());
+};
+var __decorate = (this && this.__decorate) || function (decorators, target, key, desc) {
+    var c = arguments.length, r = c < 3 ? target : desc === null ? desc = Object.getOwnPropertyDescriptor(target, key) : desc, d;
+    if (typeof Reflect === "object" && typeof Reflect.decorate === "function") r = Reflect.decorate(decorators, target, key, desc);
+    else for (var i = decorators.length - 1; i >= 0; i--) if (d = decorators[i]) r = (c < 3 ? d(r) : c > 3 ? d(target, key, r) : d(target, key)) || r;
+    return c > 3 && r && Object.defineProperty(target, key, r), r;
+};
+var BABYLON;
+(function (BABYLON) {
+    var StandardMaterialDefines = (function (_super) {
+        __extends(StandardMaterialDefines, _super);
+        function StandardMaterialDefines() {
+            _super.call(this);
+            this.DIFFUSE = false;
+            this.AMBIENT = false;
+            this.OPACITY = false;
+            this.OPACITYRGB = false;
+            this.REFLECTION = false;
+            this.EMISSIVE = false;
+            this.SPECULAR = false;
+            this.BUMP = false;
+            this.PARALLAX = false;
+            this.PARALLAXOCCLUSION = false;
+            this.SPECULAROVERALPHA = false;
+            this.CLIPPLANE = false;
+            this.ALPHATEST = false;
+            this.ALPHAFROMDIFFUSE = false;
+            this.POINTSIZE = false;
+            this.FOG = false;
+            this.LIGHT0 = false;
+            this.LIGHT1 = false;
+            this.LIGHT2 = false;
+            this.LIGHT3 = false;
+            this.SPOTLIGHT0 = false;
+            this.SPOTLIGHT1 = false;
+            this.SPOTLIGHT2 = false;
+            this.SPOTLIGHT3 = false;
+            this.HEMILIGHT0 = false;
+            this.HEMILIGHT1 = false;
+            this.HEMILIGHT2 = false;
+            this.HEMILIGHT3 = false;
+            this.POINTLIGHT0 = false;
+            this.POINTLIGHT1 = false;
+            this.POINTLIGHT2 = false;
+            this.POINTLIGHT3 = false;
+            this.DIRLIGHT0 = false;
+            this.DIRLIGHT1 = false;
+            this.DIRLIGHT2 = false;
+            this.DIRLIGHT3 = false;
+            this.SPECULARTERM = false;
+            this.SHADOW0 = false;
+            this.SHADOW1 = false;
+            this.SHADOW2 = false;
+            this.SHADOW3 = false;
+            this.SHADOWS = false;
+            this.SHADOWVSM0 = false;
+            this.SHADOWVSM1 = false;
+            this.SHADOWVSM2 = false;
+            this.SHADOWVSM3 = false;
+            this.SHADOWPCF0 = false;
+            this.SHADOWPCF1 = false;
+            this.SHADOWPCF2 = false;
+            this.SHADOWPCF3 = false;
+            this.DIFFUSEFRESNEL = false;
+            this.OPACITYFRESNEL = false;
+            this.REFLECTIONFRESNEL = false;
+            this.REFRACTIONFRESNEL = false;
+            this.EMISSIVEFRESNEL = false;
+            this.FRESNEL = false;
+            this.NORMAL = false;
+            this.UV1 = false;
+            this.UV2 = false;
+            this.VERTEXCOLOR = false;
+            this.VERTEXALPHA = false;
+            this.NUM_BONE_INFLUENCERS = 0;
+            this.BonesPerMesh = 0;
+            this.INSTANCES = false;
+            this.GLOSSINESS = false;
+            this.ROUGHNESS = false;
+            this.EMISSIVEASILLUMINATION = false;
+            this.LINKEMISSIVEWITHDIFFUSE = false;
+            this.REFLECTIONFRESNELFROMSPECULAR = false;
+            this.LIGHTMAP = false;
+            this.USELIGHTMAPASSHADOWMAP = false;
+            this.REFLECTIONMAP_3D = false;
+            this.REFLECTIONMAP_SPHERICAL = false;
+            this.REFLECTIONMAP_PLANAR = false;
+            this.REFLECTIONMAP_CUBIC = false;
+            this.REFLECTIONMAP_PROJECTION = false;
+            this.REFLECTIONMAP_SKYBOX = false;
+            this.REFLECTIONMAP_EXPLICIT = false;
+            this.REFLECTIONMAP_EQUIRECTANGULAR = false;
+            this.REFLECTIONMAP_EQUIRECTANGULAR_FIXED = false;
+            this.INVERTCUBICMAP = false;
+            this.LOGARITHMICDEPTH = false;
+            this.REFRACTION = false;
+            this.REFRACTIONMAP_3D = false;
+            this.REFLECTIONOVERALPHA = false;
+            this._keys = Object.keys(this);
+        }
+        return StandardMaterialDefines;
+    })(BABYLON.MaterialDefines);
+    var StandardMaterial = (function (_super) {
+        __extends(StandardMaterial, _super);
+        function StandardMaterial(name, scene) {
+            var _this = this;
+            _super.call(this, name, scene);
+            this.ambientColor = new BABYLON.Color3(0, 0, 0);
+            this.diffuseColor = new BABYLON.Color3(1, 1, 1);
+            this.specularColor = new BABYLON.Color3(1, 1, 1);
+            this.emissiveColor = new BABYLON.Color3(0, 0, 0);
+            this.specularPower = 64;
+            this.useAlphaFromDiffuseTexture = false;
+            this.useEmissiveAsIllumination = false;
+            this.linkEmissiveWithDiffuse = false;
+            this.useReflectionFresnelFromSpecular = false;
+            this.useSpecularOverAlpha = false;
+            this.useReflectionOverAlpha = false;
+            this.disableLighting = false;
+            this.useParallax = false;
+            this.useParallaxOcclusion = false;
+            this.parallaxScaleBias = 0.05;
+            this.roughness = 0;
+            this.indexOfRefraction = 0.98;
+            this.invertRefractionY = true;
+            this.useLightmapAsShadowmap = false;
+            this.useGlossinessFromSpecularMapAlpha = false;
+            this._renderTargets = new BABYLON.SmartArray(16);
+            this._worldViewProjectionMatrix = BABYLON.Matrix.Zero();
+            this._globalAmbientColor = new BABYLON.Color3(0, 0, 0);
+            this._defines = new StandardMaterialDefines();
+            this._cachedDefines = new StandardMaterialDefines();
+            this._cachedDefines.BonesPerMesh = -1;
+            this.getRenderTargetTextures = function () {
+                _this._renderTargets.reset();
+                if (_this.reflectionTexture && _this.reflectionTexture.isRenderTarget) {
+                    _this._renderTargets.push(_this.reflectionTexture);
+                }
+                if (_this.refractionTexture && _this.refractionTexture.isRenderTarget) {
+                    _this._renderTargets.push(_this.refractionTexture);
+                }
+                return _this._renderTargets;
+            };
+        }
+        Object.defineProperty(StandardMaterial.prototype, "useLogarithmicDepth", {
+            get: function () {
+                return this._useLogarithmicDepth;
+            },
+            set: function (value) {
+                this._useLogarithmicDepth = value && this.getScene().getEngine().getCaps().fragmentDepthSupported;
+            },
+            enumerable: true,
+            configurable: true
+        });
+        StandardMaterial.prototype.needAlphaBlending = function () {
+            return (this.alpha < 1.0) || (this.opacityTexture != null) || this._shouldUseAlphaFromDiffuseTexture() || this.opacityFresnelParameters && this.opacityFresnelParameters.isEnabled;
+        };
+        StandardMaterial.prototype.needAlphaTesting = function () {
+            return this.diffuseTexture != null && this.diffuseTexture.hasAlpha;
+        };
+        StandardMaterial.prototype._shouldUseAlphaFromDiffuseTexture = function () {
+            return this.diffuseTexture != null && this.diffuseTexture.hasAlpha && this.useAlphaFromDiffuseTexture;
+        };
+        StandardMaterial.prototype.getAlphaTestTexture = function () {
+            return this.diffuseTexture;
+        };
+        // Methods   
+        StandardMaterial.prototype._checkCache = function (scene, mesh, useInstances) {
+            if (!mesh) {
+                return true;
+            }
+            if (this._defines.INSTANCES !== useInstances) {
+                return false;
+            }
+            if (mesh._materialDefines && mesh._materialDefines.isEqual(this._defines)) {
+                return true;
+            }
+            return false;
+        };
+        StandardMaterial.prototype.isReady = function (mesh, useInstances) {
+            if (this.isFrozen) {
+                if (this._wasPreviouslyReady) {
+                    return true;
+                }
+            }
+            var scene = this.getScene();
+            if (!this.checkReadyOnEveryCall) {
+                if (this._renderId === scene.getRenderId()) {
+                    if (this._checkCache(scene, mesh, useInstances)) {
+                        return true;
+                    }
+                }
+            }
+            var engine = scene.getEngine();
+            var needNormals = false;
+            var needUVs = false;
+            this._defines.reset();
+            // Textures
+            if (scene.texturesEnabled) {
+                if (this.diffuseTexture && StandardMaterial.DiffuseTextureEnabled) {
+                    if (!this.diffuseTexture.isReady()) {
+                        return false;
+                    }
+                    else {
+                        needUVs = true;
+                        this._defines.DIFFUSE = true;
+                    }
+                }
+                if (this.ambientTexture && StandardMaterial.AmbientTextureEnabled) {
+                    if (!this.ambientTexture.isReady()) {
+                        return false;
+                    }
+                    else {
+                        needUVs = true;
+                        this._defines.AMBIENT = true;
+                    }
+                }
+                if (this.opacityTexture && StandardMaterial.OpacityTextureEnabled) {
+                    if (!this.opacityTexture.isReady()) {
+                        return false;
+                    }
+                    else {
+                        needUVs = true;
+                        this._defines.OPACITY = true;
+                        if (this.opacityTexture.getAlphaFromRGB) {
+                            this._defines.OPACITYRGB = true;
+                        }
+                    }
+                }
+                if (this.reflectionTexture && StandardMaterial.ReflectionTextureEnabled) {
+                    if (!this.reflectionTexture.isReady()) {
+                        return false;
+                    }
+                    else {
+                        needNormals = true;
+                        this._defines.REFLECTION = true;
+                        if (this.roughness > 0) {
+                            this._defines.ROUGHNESS = true;
+                        }
+                        if (this.useReflectionOverAlpha) {
+                            this._defines.REFLECTIONOVERALPHA = true;
+                        }
+                        if (this.reflectionTexture.coordinatesMode === BABYLON.Texture.INVCUBIC_MODE) {
+                            this._defines.INVERTCUBICMAP = true;
+                        }
+                        this._defines.REFLECTIONMAP_3D = this.reflectionTexture.isCube;
+                        switch (this.reflectionTexture.coordinatesMode) {
+                            case BABYLON.Texture.CUBIC_MODE:
+                            case BABYLON.Texture.INVCUBIC_MODE:
+                                this._defines.REFLECTIONMAP_CUBIC = true;
+                                break;
+                            case BABYLON.Texture.EXPLICIT_MODE:
+                                this._defines.REFLECTIONMAP_EXPLICIT = true;
+                                break;
+                            case BABYLON.Texture.PLANAR_MODE:
+                                this._defines.REFLECTIONMAP_PLANAR = true;
+                                break;
+                            case BABYLON.Texture.PROJECTION_MODE:
+                                this._defines.REFLECTIONMAP_PROJECTION = true;
+                                break;
+                            case BABYLON.Texture.SKYBOX_MODE:
+                                this._defines.REFLECTIONMAP_SKYBOX = true;
+                                break;
+                            case BABYLON.Texture.SPHERICAL_MODE:
+                                this._defines.REFLECTIONMAP_SPHERICAL = true;
+                                break;
+                            case BABYLON.Texture.EQUIRECTANGULAR_MODE:
+                                this._defines.REFLECTIONMAP_EQUIRECTANGULAR = true;
+                                break;
+                            case BABYLON.Texture.FIXED_EQUIRECTANGULAR_MODE:
+                                this._defines.REFLECTIONMAP_EQUIRECTANGULAR_FIXED = true;
+                                break;
+                        }
+                    }
+                }
+                if (this.emissiveTexture && StandardMaterial.EmissiveTextureEnabled) {
+                    if (!this.emissiveTexture.isReady()) {
+                        return false;
+                    }
+                    else {
+                        needUVs = true;
+                        this._defines.EMISSIVE = true;
+                    }
+                }
+                if (this.lightmapTexture && StandardMaterial.LightmapTextureEnabled) {
+                    if (!this.lightmapTexture.isReady()) {
+                        return false;
+                    }
+                    else {
+                        needUVs = true;
+                        this._defines.LIGHTMAP = true;
+                        this._defines.USELIGHTMAPASSHADOWMAP = this.useLightmapAsShadowmap;
+                    }
+                }
+                if (this.specularTexture && StandardMaterial.SpecularTextureEnabled) {
+                    if (!this.specularTexture.isReady()) {
+                        return false;
+                    }
+                    else {
+                        needUVs = true;
+                        this._defines.SPECULAR = true;
+                        this._defines.GLOSSINESS = this.useGlossinessFromSpecularMapAlpha;
+                    }
+                }
+                if (scene.getEngine().getCaps().standardDerivatives && this.bumpTexture && StandardMaterial.BumpTextureEnabled) {
+                    if (!this.bumpTexture.isReady()) {
+                        return false;
+                    }
+                    else {
+                        needUVs = true;
+                        this._defines.BUMP = true;
+                        if (this.useParallax) {
+                            this._defines.PARALLAX = true;
+                            if (this.useParallaxOcclusion) {
+                                this._defines.PARALLAXOCCLUSION = true;
+                            }
+                        }
+                    }
+                }
+                if (this.refractionTexture && StandardMaterial.RefractionTextureEnabled) {
+                    if (!this.refractionTexture.isReady()) {
+                        return false;
+                    }
+                    else {
+                        needUVs = true;
+                        this._defines.REFRACTION = true;
+                        this._defines.REFRACTIONMAP_3D = this.refractionTexture.isCube;
+                    }
+                }
+            }
+            // Effect
+            if (scene.clipPlane) {
+                this._defines.CLIPPLANE = true;
+            }
+            if (engine.getAlphaTesting()) {
+                this._defines.ALPHATEST = true;
+            }
+            if (this._shouldUseAlphaFromDiffuseTexture()) {
+                this._defines.ALPHAFROMDIFFUSE = true;
+            }
+            if (this.useEmissiveAsIllumination) {
+                this._defines.EMISSIVEASILLUMINATION = true;
+            }
+            if (this.linkEmissiveWithDiffuse) {
+                this._defines.LINKEMISSIVEWITHDIFFUSE = true;
+            }
+            if (this.useLogarithmicDepth) {
+                this._defines.LOGARITHMICDEPTH = true;
+            }
+            // Point size
+            if (this.pointsCloud || scene.forcePointsCloud) {
+                this._defines.POINTSIZE = true;
+            }
+            // Fog
+            if (scene.fogEnabled && mesh && mesh.applyFog && scene.fogMode !== BABYLON.Scene.FOGMODE_NONE && this.fogEnabled) {
+                this._defines.FOG = true;
+            }
+            if (scene.lightsEnabled && !this.disableLighting) {
+                needNormals = BABYLON.MaterialHelper.PrepareDefinesForLights(scene, mesh, this._defines);
+            }
+            if (StandardMaterial.FresnelEnabled) {
+                // Fresnel
+                if (this.diffuseFresnelParameters && this.diffuseFresnelParameters.isEnabled ||
+                    this.opacityFresnelParameters && this.opacityFresnelParameters.isEnabled ||
+                    this.emissiveFresnelParameters && this.emissiveFresnelParameters.isEnabled ||
+                    this.refractionFresnelParameters && this.refractionFresnelParameters.isEnabled ||
+                    this.reflectionFresnelParameters && this.reflectionFresnelParameters.isEnabled) {
+                    if (this.diffuseFresnelParameters && this.diffuseFresnelParameters.isEnabled) {
+                        this._defines.DIFFUSEFRESNEL = true;
+                    }
+                    if (this.opacityFresnelParameters && this.opacityFresnelParameters.isEnabled) {
+                        this._defines.OPACITYFRESNEL = true;
+                    }
+                    if (this.reflectionFresnelParameters && this.reflectionFresnelParameters.isEnabled) {
+                        this._defines.REFLECTIONFRESNEL = true;
+                        if (this.useReflectionFresnelFromSpecular) {
+                            this._defines.REFLECTIONFRESNELFROMSPECULAR = true;
+                        }
+                    }
+                    if (this.refractionFresnelParameters && this.refractionFresnelParameters.isEnabled) {
+                        this._defines.REFRACTIONFRESNEL = true;
+                    }
+                    if (this.emissiveFresnelParameters && this.emissiveFresnelParameters.isEnabled) {
+                        this._defines.EMISSIVEFRESNEL = true;
+                    }
+                    needNormals = true;
+                    this._defines.FRESNEL = true;
+                }
+            }
+            if (this._defines.SPECULARTERM && this.useSpecularOverAlpha) {
+                this._defines.SPECULAROVERALPHA = true;
+            }
+            // Attribs
+            if (mesh) {
+                if (needNormals && mesh.isVerticesDataPresent(BABYLON.VertexBuffer.NormalKind)) {
+                    this._defines.NORMAL = true;
+                }
+                if (needUVs) {
+                    if (mesh.isVerticesDataPresent(BABYLON.VertexBuffer.UVKind)) {
+                        this._defines.UV1 = true;
+                    }
+                    if (mesh.isVerticesDataPresent(BABYLON.VertexBuffer.UV2Kind)) {
+                        this._defines.UV2 = true;
+                    }
+                }
+                if (mesh.useVertexColors && mesh.isVerticesDataPresent(BABYLON.VertexBuffer.ColorKind)) {
+                    this._defines.VERTEXCOLOR = true;
+                    if (mesh.hasVertexAlpha) {
+                        this._defines.VERTEXALPHA = true;
+                    }
+                }
+                if (mesh.useBones && mesh.computeBonesUsingShaders) {
+                    this._defines.NUM_BONE_INFLUENCERS = mesh.numBoneInfluencers;
+                    this._defines.BonesPerMesh = (mesh.skeleton.bones.length + 1);
+                }
+                // Instances
+                if (useInstances) {
+                    this._defines.INSTANCES = true;
+                }
+            }
+            // Get correct effect      
+            if (!this._defines.isEqual(this._cachedDefines)) {
+                this._defines.cloneTo(this._cachedDefines);
+                scene.resetCachedMaterial();
+                // Fallbacks
+                var fallbacks = new BABYLON.EffectFallbacks();
+                if (this._defines.REFLECTION) {
+                    fallbacks.addFallback(0, "REFLECTION");
+                }
+                if (this._defines.SPECULAR) {
+                    fallbacks.addFallback(0, "SPECULAR");
+                }
+                if (this._defines.BUMP) {
+                    fallbacks.addFallback(0, "BUMP");
+                }
+                if (this._defines.PARALLAX) {
+                    fallbacks.addFallback(1, "PARALLAX");
+                }
+                if (this._defines.PARALLAXOCCLUSION) {
+                    fallbacks.addFallback(0, "PARALLAXOCCLUSION");
+                }
+                if (this._defines.SPECULAROVERALPHA) {
+                    fallbacks.addFallback(0, "SPECULAROVERALPHA");
+                }
+                if (this._defines.FOG) {
+                    fallbacks.addFallback(1, "FOG");
+                }
+                if (this._defines.POINTSIZE) {
+                    fallbacks.addFallback(0, "POINTSIZE");
+                }
+                if (this._defines.LOGARITHMICDEPTH) {
+                    fallbacks.addFallback(0, "LOGARITHMICDEPTH");
+                }
+                BABYLON.MaterialHelper.HandleFallbacksForShadows(this._defines, fallbacks);
+                if (this._defines.SPECULARTERM) {
+                    fallbacks.addFallback(0, "SPECULARTERM");
+                }
+                if (this._defines.DIFFUSEFRESNEL) {
+                    fallbacks.addFallback(1, "DIFFUSEFRESNEL");
+                }
+                if (this._defines.OPACITYFRESNEL) {
+                    fallbacks.addFallback(2, "OPACITYFRESNEL");
+                }
+                if (this._defines.REFLECTIONFRESNEL) {
+                    fallbacks.addFallback(3, "REFLECTIONFRESNEL");
+                }
+                if (this._defines.EMISSIVEFRESNEL) {
+                    fallbacks.addFallback(4, "EMISSIVEFRESNEL");
+                }
+                if (this._defines.FRESNEL) {
+                    fallbacks.addFallback(4, "FRESNEL");
+                }
+                //Attributes
+                var attribs = [BABYLON.VertexBuffer.PositionKind];
+                if (this._defines.NORMAL) {
+                    attribs.push(BABYLON.VertexBuffer.NormalKind);
+                }
+                if (this._defines.UV1) {
+                    attribs.push(BABYLON.VertexBuffer.UVKind);
+                }
+                if (this._defines.UV2) {
+                    attribs.push(BABYLON.VertexBuffer.UV2Kind);
+                }
+                if (this._defines.VERTEXCOLOR) {
+                    attribs.push(BABYLON.VertexBuffer.ColorKind);
+                }
+                BABYLON.MaterialHelper.PrepareAttributesForBones(attribs, mesh, this._defines, fallbacks);
+                BABYLON.MaterialHelper.PrepareAttributesForInstances(attribs, this._defines);
+                // Legacy browser patch
+                var shaderName = "default";
+                if (!scene.getEngine().getCaps().standardDerivatives) {
+                    shaderName = "legacydefault";
+                }
+                var join = this._defines.toString();
+                this._effect = scene.getEngine().createEffect(shaderName, attribs, ["world", "view", "viewProjection", "vEyePosition", "vLightsType", "vAmbientColor", "vDiffuseColor", "vSpecularColor", "vEmissiveColor",
+                    "vLightData0", "vLightDiffuse0", "vLightSpecular0", "vLightDirection0", "vLightGround0", "lightMatrix0",
+                    "vLightData1", "vLightDiffuse1", "vLightSpecular1", "vLightDirection1", "vLightGround1", "lightMatrix1",
+                    "vLightData2", "vLightDiffuse2", "vLightSpecular2", "vLightDirection2", "vLightGround2", "lightMatrix2",
+                    "vLightData3", "vLightDiffuse3", "vLightSpecular3", "vLightDirection3", "vLightGround3", "lightMatrix3",
+                    "vFogInfos", "vFogColor", "pointSize",
+                    "vDiffuseInfos", "vAmbientInfos", "vOpacityInfos", "vReflectionInfos", "vEmissiveInfos", "vSpecularInfos", "vBumpInfos", "vLightmapInfos", "vRefractionInfos",
+                    "mBones",
+                    "vClipPlane", "diffuseMatrix", "ambientMatrix", "opacityMatrix", "reflectionMatrix", "emissiveMatrix", "specularMatrix", "bumpMatrix", "lightmapMatrix", "refractionMatrix",
+                    "shadowsInfo0", "shadowsInfo1", "shadowsInfo2", "shadowsInfo3", "depthValues",
+                    "diffuseLeftColor", "diffuseRightColor", "opacityParts", "reflectionLeftColor", "reflectionRightColor", "emissiveLeftColor", "emissiveRightColor", "refractionLeftColor", "refractionRightColor",
+                    "logarithmicDepthConstant"
+                ], ["diffuseSampler", "ambientSampler", "opacitySampler", "reflectionCubeSampler", "reflection2DSampler", "emissiveSampler", "specularSampler", "bumpSampler", "lightmapSampler", "refractionCubeSampler", "refraction2DSampler",
+                    "shadowSampler0", "shadowSampler1", "shadowSampler2", "shadowSampler3"
+                ], join, fallbacks, this.onCompiled, this.onError);
+            }
+            if (!this._effect.isReady()) {
+                return false;
+            }
+            this._renderId = scene.getRenderId();
+            this._wasPreviouslyReady = true;
+            if (mesh) {
+                if (!mesh._materialDefines) {
+                    mesh._materialDefines = new StandardMaterialDefines();
+                }
+                this._defines.cloneTo(mesh._materialDefines);
+            }
+            return true;
+        };
+        StandardMaterial.prototype.unbind = function () {
+            if (this.reflectionTexture && this.reflectionTexture.isRenderTarget) {
+                this._effect.setTexture("reflection2DSampler", null);
+            }
+            if (this.refractionTexture && this.refractionTexture.isRenderTarget) {
+                this._effect.setTexture("refraction2DSampler", null);
+            }
+            _super.prototype.unbind.call(this);
+        };
+        StandardMaterial.prototype.bindOnlyWorldMatrix = function (world) {
+            this._effect.setMatrix("world", world);
+        };
+        StandardMaterial.prototype.bind = function (world, mesh) {
+            var scene = this.getScene();
+            // Matrices        
+            this.bindOnlyWorldMatrix(world);
+            // Bones
+            BABYLON.MaterialHelper.BindBonesParameters(mesh, this._effect);
+            if (scene.getCachedMaterial() !== this) {
+                this._effect.setMatrix("viewProjection", scene.getTransformMatrix());
+                if (StandardMaterial.FresnelEnabled) {
+                    // Fresnel
+                    if (this.diffuseFresnelParameters && this.diffuseFresnelParameters.isEnabled) {
+                        this._effect.setColor4("diffuseLeftColor", this.diffuseFresnelParameters.leftColor, this.diffuseFresnelParameters.power);
+                        this._effect.setColor4("diffuseRightColor", this.diffuseFresnelParameters.rightColor, this.diffuseFresnelParameters.bias);
+                    }
+                    if (this.opacityFresnelParameters && this.opacityFresnelParameters.isEnabled) {
+                        this._effect.setColor4("opacityParts", new BABYLON.Color3(this.opacityFresnelParameters.leftColor.toLuminance(), this.opacityFresnelParameters.rightColor.toLuminance(), this.opacityFresnelParameters.bias), this.opacityFresnelParameters.power);
+                    }
+                    if (this.reflectionFresnelParameters && this.reflectionFresnelParameters.isEnabled) {
+                        this._effect.setColor4("reflectionLeftColor", this.reflectionFresnelParameters.leftColor, this.reflectionFresnelParameters.power);
+                        this._effect.setColor4("reflectionRightColor", this.reflectionFresnelParameters.rightColor, this.reflectionFresnelParameters.bias);
+                    }
+                    if (this.refractionFresnelParameters && this.refractionFresnelParameters.isEnabled) {
+                        this._effect.setColor4("refractionLeftColor", this.refractionFresnelParameters.leftColor, this.refractionFresnelParameters.power);
+                        this._effect.setColor4("refractionRightColor", this.refractionFresnelParameters.rightColor, this.refractionFresnelParameters.bias);
+                    }
+                    if (this.emissiveFresnelParameters && this.emissiveFresnelParameters.isEnabled) {
+                        this._effect.setColor4("emissiveLeftColor", this.emissiveFresnelParameters.leftColor, this.emissiveFresnelParameters.power);
+                        this._effect.setColor4("emissiveRightColor", this.emissiveFresnelParameters.rightColor, this.emissiveFresnelParameters.bias);
+                    }
+                }
+                // Textures     
+                if (scene.texturesEnabled) {
+                    if (this.diffuseTexture && StandardMaterial.DiffuseTextureEnabled) {
+                        this._effect.setTexture("diffuseSampler", this.diffuseTexture);
+                        this._effect.setFloat2("vDiffuseInfos", this.diffuseTexture.coordinatesIndex, this.diffuseTexture.level);
+                        this._effect.setMatrix("diffuseMatrix", this.diffuseTexture.getTextureMatrix());
+                    }
+                    if (this.ambientTexture && StandardMaterial.AmbientTextureEnabled) {
+                        this._effect.setTexture("ambientSampler", this.ambientTexture);
+                        this._effect.setFloat2("vAmbientInfos", this.ambientTexture.coordinatesIndex, this.ambientTexture.level);
+                        this._effect.setMatrix("ambientMatrix", this.ambientTexture.getTextureMatrix());
+                    }
+                    if (this.opacityTexture && StandardMaterial.OpacityTextureEnabled) {
+                        this._effect.setTexture("opacitySampler", this.opacityTexture);
+                        this._effect.setFloat2("vOpacityInfos", this.opacityTexture.coordinatesIndex, this.opacityTexture.level);
+                        this._effect.setMatrix("opacityMatrix", this.opacityTexture.getTextureMatrix());
+                    }
+                    if (this.reflectionTexture && StandardMaterial.ReflectionTextureEnabled) {
+                        if (this.reflectionTexture.isCube) {
+                            this._effect.setTexture("reflectionCubeSampler", this.reflectionTexture);
+                        }
+                        else {
+                            this._effect.setTexture("reflection2DSampler", this.reflectionTexture);
+                        }
+                        this._effect.setMatrix("reflectionMatrix", this.reflectionTexture.getReflectionTextureMatrix());
+                        this._effect.setFloat2("vReflectionInfos", this.reflectionTexture.level, this.roughness);
+                    }
+                    if (this.emissiveTexture && StandardMaterial.EmissiveTextureEnabled) {
+                        this._effect.setTexture("emissiveSampler", this.emissiveTexture);
+                        this._effect.setFloat2("vEmissiveInfos", this.emissiveTexture.coordinatesIndex, this.emissiveTexture.level);
+                        this._effect.setMatrix("emissiveMatrix", this.emissiveTexture.getTextureMatrix());
+                    }
+                    if (this.lightmapTexture && StandardMaterial.LightmapTextureEnabled) {
+                        this._effect.setTexture("lightmapSampler", this.lightmapTexture);
+                        this._effect.setFloat2("vLightmapInfos", this.lightmapTexture.coordinatesIndex, this.lightmapTexture.level);
+                        this._effect.setMatrix("lightmapMatrix", this.lightmapTexture.getTextureMatrix());
+                    }
+                    if (this.specularTexture && StandardMaterial.SpecularTextureEnabled) {
+                        this._effect.setTexture("specularSampler", this.specularTexture);
+                        this._effect.setFloat2("vSpecularInfos", this.specularTexture.coordinatesIndex, this.specularTexture.level);
+                        this._effect.setMatrix("specularMatrix", this.specularTexture.getTextureMatrix());
+                    }
+                    if (this.bumpTexture && scene.getEngine().getCaps().standardDerivatives && StandardMaterial.BumpTextureEnabled) {
+                        this._effect.setTexture("bumpSampler", this.bumpTexture);
+                        this._effect.setFloat3("vBumpInfos", this.bumpTexture.coordinatesIndex, 1.0 / this.bumpTexture.level, this.parallaxScaleBias);
+                        this._effect.setMatrix("bumpMatrix", this.bumpTexture.getTextureMatrix());
+                    }
+                    if (this.refractionTexture && StandardMaterial.RefractionTextureEnabled) {
+                        var depth = 1.0;
+                        if (this.refractionTexture.isCube) {
+                            this._effect.setTexture("refractionCubeSampler", this.refractionTexture);
+                        }
+                        else {
+                            this._effect.setTexture("refraction2DSampler", this.refractionTexture);
+                            this._effect.setMatrix("refractionMatrix", this.refractionTexture.getReflectionTextureMatrix());
+                            if (this.refractionTexture.depth) {
+                                depth = this.refractionTexture.depth;
+                            }
+                        }
+                        this._effect.setFloat4("vRefractionInfos", this.refractionTexture.level, this.indexOfRefraction, depth, this.invertRefractionY ? -1 : 1);
+                    }
+                }
+                // Clip plane
+                BABYLON.MaterialHelper.BindClipPlane(this._effect, scene);
+                // Point size
+                if (this.pointsCloud) {
+                    this._effect.setFloat("pointSize", this.pointSize);
+                }
+                // Colors
+                scene.ambientColor.multiplyToRef(this.ambientColor, this._globalAmbientColor);
+                this._effect.setVector3("vEyePosition", scene._mirroredCameraPosition ? scene._mirroredCameraPosition : scene.activeCamera.position);
+                this._effect.setColor3("vAmbientColor", this._globalAmbientColor);
+                if (this._defines.SPECULARTERM) {
+                    this._effect.setColor4("vSpecularColor", this.specularColor, this.specularPower);
+                }
+                this._effect.setColor3("vEmissiveColor", this.emissiveColor);
+            }
+            if (scene.getCachedMaterial() !== this || !this.isFrozen) {
+                // Diffuse
+                this._effect.setColor4("vDiffuseColor", this.diffuseColor, this.alpha * mesh.visibility);
+                // Lights
+                if (scene.lightsEnabled && !this.disableLighting) {
+                    BABYLON.MaterialHelper.BindLights(scene, mesh, this._effect, this._defines);
+                }
+                // View
+                if (scene.fogEnabled && mesh.applyFog && scene.fogMode !== BABYLON.Scene.FOGMODE_NONE || this.reflectionTexture || this.refractionTexture) {
+                    this._effect.setMatrix("view", scene.getViewMatrix());
+                }
+                // Fog
+                BABYLON.MaterialHelper.BindFogParameters(scene, mesh, this._effect);
+                // Log. depth
+                BABYLON.MaterialHelper.BindLogDepth(this._defines, this._effect, scene);
+            }
+            _super.prototype.bind.call(this, world, mesh);
+        };
+        StandardMaterial.prototype.getAnimatables = function () {
+            var results = [];
+            if (this.diffuseTexture && this.diffuseTexture.animations && this.diffuseTexture.animations.length > 0) {
+                results.push(this.diffuseTexture);
+            }
+            if (this.ambientTexture && this.ambientTexture.animations && this.ambientTexture.animations.length > 0) {
+                results.push(this.ambientTexture);
+            }
+            if (this.opacityTexture && this.opacityTexture.animations && this.opacityTexture.animations.length > 0) {
+                results.push(this.opacityTexture);
+            }
+            if (this.reflectionTexture && this.reflectionTexture.animations && this.reflectionTexture.animations.length > 0) {
+                results.push(this.reflectionTexture);
+            }
+            if (this.emissiveTexture && this.emissiveTexture.animations && this.emissiveTexture.animations.length > 0) {
+                results.push(this.emissiveTexture);
+            }
+            if (this.specularTexture && this.specularTexture.animations && this.specularTexture.animations.length > 0) {
+                results.push(this.specularTexture);
+            }
+            if (this.bumpTexture && this.bumpTexture.animations && this.bumpTexture.animations.length > 0) {
+                results.push(this.bumpTexture);
+            }
+            if (this.lightmapTexture && this.lightmapTexture.animations && this.lightmapTexture.animations.length > 0) {
+                results.push(this.lightmapTexture);
+            }
+            if (this.refractionTexture && this.refractionTexture.animations && this.refractionTexture.animations.length > 0) {
+                results.push(this.refractionTexture);
+            }
+            return results;
+        };
+        StandardMaterial.prototype.dispose = function (forceDisposeEffect) {
+            if (this.diffuseTexture) {
+                this.diffuseTexture.dispose();
+            }
+            if (this.ambientTexture) {
+                this.ambientTexture.dispose();
+            }
+            if (this.opacityTexture) {
+                this.opacityTexture.dispose();
+            }
+            if (this.reflectionTexture) {
+                this.reflectionTexture.dispose();
+            }
+            if (this.emissiveTexture) {
+                this.emissiveTexture.dispose();
+            }
+            if (this.specularTexture) {
+                this.specularTexture.dispose();
+            }
+            if (this.bumpTexture) {
+                this.bumpTexture.dispose();
+            }
+            if (this.lightmapTexture) {
+                this.lightmapTexture.dispose();
+            }
+            if (this.refractionTexture) {
+                this.refractionTexture.dispose();
+            }
+            _super.prototype.dispose.call(this, forceDisposeEffect);
+        };
+        StandardMaterial.prototype.clone = function (name) {
+            var _this = this;
+            return BABYLON.SerializationHelper.Clone(function () { return new StandardMaterial(name, _this.getScene()); }, this);
+        };
+        StandardMaterial.prototype.serialize = function () {
+            return BABYLON.SerializationHelper.Serialize(this);
+        };
+        // Statics
+        StandardMaterial.Parse = function (source, scene, rootUrl) {
+            return BABYLON.SerializationHelper.Parse(function () { return new StandardMaterial(source.name, scene); }, source, scene, rootUrl);
+        };
+        // Flags used to enable or disable a type of texture for all Standard Materials
+        StandardMaterial.DiffuseTextureEnabled = true;
+        StandardMaterial.AmbientTextureEnabled = true;
+        StandardMaterial.OpacityTextureEnabled = true;
+        StandardMaterial.ReflectionTextureEnabled = true;
+        StandardMaterial.EmissiveTextureEnabled = true;
+        StandardMaterial.SpecularTextureEnabled = true;
+        StandardMaterial.BumpTextureEnabled = true;
+        StandardMaterial.FresnelEnabled = true;
+        StandardMaterial.LightmapTextureEnabled = true;
+        StandardMaterial.RefractionTextureEnabled = true;
+        __decorate([
+            BABYLON.serializeAsTexture()
+        ], StandardMaterial.prototype, "diffuseTexture", void 0);
+        __decorate([
+            BABYLON.serializeAsTexture()
+        ], StandardMaterial.prototype, "ambientTexture", void 0);
+        __decorate([
+            BABYLON.serializeAsTexture()
+        ], StandardMaterial.prototype, "opacityTexture", void 0);
+        __decorate([
+            BABYLON.serializeAsTexture()
+        ], StandardMaterial.prototype, "reflectionTexture", void 0);
+        __decorate([
+            BABYLON.serializeAsTexture()
+        ], StandardMaterial.prototype, "emissiveTexture", void 0);
+        __decorate([
+            BABYLON.serializeAsTexture()
+        ], StandardMaterial.prototype, "specularTexture", void 0);
+        __decorate([
+            BABYLON.serializeAsTexture()
+        ], StandardMaterial.prototype, "bumpTexture", void 0);
+        __decorate([
+            BABYLON.serializeAsTexture()
+        ], StandardMaterial.prototype, "lightmapTexture", void 0);
+        __decorate([
+            BABYLON.serializeAsTexture()
+        ], StandardMaterial.prototype, "refractionTexture", void 0);
+        __decorate([
+            BABYLON.serializeAsColor3("ambient")
+        ], StandardMaterial.prototype, "ambientColor", void 0);
+        __decorate([
+            BABYLON.serializeAsColor3("diffuse")
+        ], StandardMaterial.prototype, "diffuseColor", void 0);
+        __decorate([
+            BABYLON.serializeAsColor3("specular")
+        ], StandardMaterial.prototype, "specularColor", void 0);
+        __decorate([
+            BABYLON.serializeAsColor3("emissive")
+        ], StandardMaterial.prototype, "emissiveColor", void 0);
+        __decorate([
+            BABYLON.serialize()
+        ], StandardMaterial.prototype, "specularPower", void 0);
+        __decorate([
+            BABYLON.serialize()
+        ], StandardMaterial.prototype, "useAlphaFromDiffuseTexture", void 0);
+        __decorate([
+            BABYLON.serialize()
+        ], StandardMaterial.prototype, "useEmissiveAsIllumination", void 0);
+        __decorate([
+            BABYLON.serialize()
+        ], StandardMaterial.prototype, "linkEmissiveWithDiffuse", void 0);
+        __decorate([
+            BABYLON.serialize()
+        ], StandardMaterial.prototype, "useReflectionFresnelFromSpecular", void 0);
+        __decorate([
+            BABYLON.serialize()
+        ], StandardMaterial.prototype, "useSpecularOverAlpha", void 0);
+        __decorate([
+            BABYLON.serialize()
+        ], StandardMaterial.prototype, "useReflectionOverAlpha", void 0);
+        __decorate([
+            BABYLON.serialize()
+        ], StandardMaterial.prototype, "disableLighting", void 0);
+        __decorate([
+            BABYLON.serialize()
+        ], StandardMaterial.prototype, "useParallax", void 0);
+        __decorate([
+            BABYLON.serialize()
+        ], StandardMaterial.prototype, "useParallaxOcclusion", void 0);
+        __decorate([
+            BABYLON.serialize()
+        ], StandardMaterial.prototype, "parallaxScaleBias", void 0);
+        __decorate([
+            BABYLON.serialize()
+        ], StandardMaterial.prototype, "roughness", void 0);
+        __decorate([
+            BABYLON.serialize()
+        ], StandardMaterial.prototype, "indexOfRefraction", void 0);
+        __decorate([
+            BABYLON.serialize()
+        ], StandardMaterial.prototype, "invertRefractionY", void 0);
+        __decorate([
+            BABYLON.serialize()
+        ], StandardMaterial.prototype, "useLightmapAsShadowmap", void 0);
+        __decorate([
+            BABYLON.serializeAsFresnelParameters()
+        ], StandardMaterial.prototype, "diffuseFresnelParameters", void 0);
+        __decorate([
+            BABYLON.serializeAsFresnelParameters()
+        ], StandardMaterial.prototype, "opacityFresnelParameters", void 0);
+        __decorate([
+            BABYLON.serializeAsFresnelParameters()
+        ], StandardMaterial.prototype, "reflectionFresnelParameters", void 0);
+        __decorate([
+            BABYLON.serializeAsFresnelParameters()
+        ], StandardMaterial.prototype, "refractionFresnelParameters", void 0);
+        __decorate([
+            BABYLON.serializeAsFresnelParameters()
+        ], StandardMaterial.prototype, "emissiveFresnelParameters", void 0);
+        __decorate([
+            BABYLON.serialize()
+        ], StandardMaterial.prototype, "useGlossinessFromSpecularMapAlpha", void 0);
+        __decorate([
+            BABYLON.serialize()
+        ], StandardMaterial.prototype, "useLogarithmicDepth", null);
+        return StandardMaterial;
+    })(BABYLON.Material);
+    BABYLON.StandardMaterial = StandardMaterial;
+})(BABYLON || (BABYLON = {}));
 //# sourceMappingURL=babylon.standardMaterial.js.map