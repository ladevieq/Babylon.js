--- conflicted
+++ resolved
@@ -1,2527 +1,2496 @@
-import { Vector2, Vector3, Matrix } from "../Maths/math";
-import { Nullable } from "../types";
-import { Mesh } from "../Meshes/mesh";
-import { VertexData } from "../Meshes/mesh.vertexData";
-import { IndicesArray, FloatArray } from "../types";
-import { VertexBuffer } from "../Meshes/buffer";
-
-/**
- * Face with 3 vertices
- */
-class Face {
-    /**
-     * Face area
-     */
-    area: number;
-    /**
-     * Face uvs (length = 3 * 2)
-     */
-    uv: Vector2[];
-    /**
-     * Vertices, with index embedding
-     */
-    v: {
-        v: Vector3,
-        index: number
-    }[];
-    /**
-     * Normals
-     */
-    vNormals: Nullable<FloatArray[]>;
-    /**
-     * Tangents
-     */
-    vTangents: Nullable<FloatArray[]>;
-    /**
-     * UV
-     */
-    vUv: Nullable<FloatArray[]>;
-    /**
-     * UV2
-     */
-    vUv2: Nullable<FloatArray[]>;
-    /**
-     * UV3
-     */
-    vUv3: Nullable<FloatArray[]>;
-    /**
-     * UV4
-     */
-    vUv4: Nullable<FloatArray[]>;
-    /**
-     * UV5
-     */
-    vUv5: Nullable<FloatArray[]>;
-    /**
-     * UV6
-     */
-    vUv6: Nullable<FloatArray[]>;
-    /**
-     * Colors
-     */
-    vColors: Nullable<FloatArray[]>;
-    /**
-     * Matrices indices
-     */
-    vMatricesIndices: Nullable<FloatArray[]>;
-    /**
-     * Matrices weights
-     */
-    vMatricesWeights: Nullable<FloatArray[]>;
-    /**
-     * Matrices indices extra
-     */
-    vMatricesIndicesExtra: Nullable<FloatArray[]>;
-    /**
-     * Matrices weights extra
-     */
-    vMatricesWeightsExtra: Nullable<FloatArray[]>;
-    /**
-     * Edge key for edge dictionnary
-     */
-    edgeKeys: string[];
-    /**
-     * Face normal
-     */
-    no: Vector3;
-    /**
-     * Face index
-     */
-    index: number;
-    /**
-     * Mesh index
-     */
-    meshIndex: number;
-
-    /**
-    * Creates a Face from a specific index in a vertex data object
-    * @param indexBegin First index in the list of indices
-    * @param vertexData Vertex data
-    * @param offset Mesh offset when uv mapping several meshes on the same uv layout
-    * @param matrix World matrix of the mesh. If not specified, identity matrix is taken
-    * @param equivalencies A list of vertex equivalencies
-    * in case 2 vertices share the same position, it's useful to group them out in the uv layout
-    */
-    constructor(indexBegin: number,
-        vertexData: VertexData,
-        offset: number = 0,
-        matrix: Nullable<Matrix>,
-        equivalencies?: number[][]) {
-        let indices = vertexData.indices as IndicesArray;
-        let positions = vertexData.positions as FloatArray;
-
-        this.v = [];
-        this.uv = [];
-        this.vNormals = [];
-        this.edgeKeys = [];
-        this.index = indexBegin;
-        this.meshIndex = offset;
-        for (let i = 0; i < 3; i++) {
-            Face.ExtractVertex(this,
-                i + indexBegin,
-                matrix,
-                indices,
-                positions,
-                vertexData.normals,
-                vertexData.tangents,
-                vertexData.uvs,
-                vertexData.uvs2,
-                vertexData.uvs3,
-                vertexData.uvs4,
-                vertexData.uvs5,
-                vertexData.uvs6,
-                vertexData.colors,
-                vertexData.matricesIndices,
-                vertexData.matricesWeights,
-                vertexData.matricesIndicesExtra,
-                vertexData.matricesWeightsExtra
-            );
-
-            this.uv.push(new Vector2());
-            let firstIndex, secondIndex;
-            if (equivalencies) {
-                firstIndex = sortAndGetFirst(equivalencies, indices[i + indexBegin]);
-                secondIndex = sortAndGetFirst(equivalencies, indices[(i + 1) % 3 + indexBegin]);
-            } else {
-                firstIndex = indices[i + indexBegin];
-                secondIndex = indices[(i + 1) % 3 + indexBegin];
-            }
-
-            if (firstIndex > secondIndex) {
-                let t = firstIndex;
-                firstIndex = secondIndex;
-                secondIndex = t;
-            }
-
-            this.edgeKeys.push(offset + "_" + firstIndex + "_" + secondIndex);
-        }
-
-        let faceNormal = Vector3.Cross(this.v[0].v.subtract(this.v[1].v), this.v[2].v.subtract(this.v[1].v));
-        let area = faceNormal.length() / 2;
-        faceNormal.scaleInPlace(1 / (area * 2));
-        this.no = faceNormal;
-        this.area = area;
-    }
-
-    /**
-     * Pushes a vertex from this face to a vertex data object
-     * @param vertexData The vertex data
-     * @param idx the vertex index, between 0 and 2 included
-     */
-    public pushVertexToVertexData(vertexData: VertexData, idx: number) {
-        if (this.vNormals) {
-            for (let i = 0; i < this.vNormals[idx].length; i++) {
-                (<number[]>vertexData.normals).push(this.vNormals[idx][i]);
-            }
-        }
-
-        if (this.vTangents) {
-            for (let i = 0; i < this.vTangents[idx].length; i++) {
-                (<number[]>vertexData.tangents).push(this.vTangents[idx][i]);
-            }
-        }
-
-        if (this.vUv) {
-            for (let i = 0; i < this.vUv[idx].length; i++) {
-                (<number[]>vertexData.uvs).push(this.vUv[idx][i]);
-            }
-        }
-
-        if (this.vUv2) {
-            for (let i = 0; i < this.vUv2[idx].length; i++) {
-                (<number[]>vertexData.uvs2).push(this.vUv2[idx][i]);
-            }
-        }
-
-        if (this.vUv3) {
-            for (let i = 0; i < this.vUv3[idx].length; i++) {
-                (<number[]>vertexData.uvs3).push(this.vUv3[idx][i]);
-            }
-        }
-
-        if (this.vUv4) {
-            for (let i = 0; i < this.vUv4[idx].length; i++) {
-                (<number[]>vertexData.uvs4).push(this.vUv4[idx][i]);
-            }
-        }
-
-        if (this.vUv5) {
-            for (let i = 0; i < this.vUv5[idx].length; i++) {
-                (<number[]>vertexData.uvs5).push(this.vUv5[idx][i]);
-            }
-        }
-
-        if (this.vUv6) {
-            for (let i = 0; i < this.vUv6[idx].length; i++) {
-                (<number[]>vertexData.uvs6).push(this.vUv6[idx][i]);
-            }
-        }
-
-        if (this.vColors) {
-            for (let i = 0; i < this.vColors[idx].length; i++) {
-                (<number[]>vertexData.colors).push(this.vColors[idx][i]);
-            }
-        }
-
-        if (this.vMatricesIndices) {
-            for (let i = 0; i < this.vMatricesIndices[idx].length; i++) {
-                (<number[]>vertexData.matricesIndices).push(this.vMatricesIndices[idx][i]);
-            }
-        }
-
-        if (this.vMatricesWeights) {
-            for (let i = 0; i < this.vMatricesWeights[idx].length; i++) {
-                (<number[]>vertexData.matricesWeights).push(this.vMatricesWeights[idx][i]);
-            }
-        }
-
-        if (this.vMatricesIndicesExtra) {
-            for (let i = 0; i < this.vMatricesIndicesExtra[idx].length; i++) {
-                (<number[]>vertexData.matricesIndicesExtra).push(this.vMatricesIndicesExtra[idx][i]);
-            }
-        }
-
-        if (this.vMatricesWeightsExtra) {
-            for (let i = 0; i < this.vMatricesWeightsExtra[idx].length; i++) {
-                (<number[]>vertexData.matricesWeightsExtra).push(this.vMatricesWeightsExtra[idx][i]);
-            }
-        }
-    }
-
-    /**
-     * Helper function to extract a slice from a float array.
-     * @param vb The array
-     * @param kind The kind of float array we are dealing with
-     * @param idx The index at which we want the slice
-     * @returns the slice
-     */
-    public static ExtractSlice(vb: FloatArray, kind: string, idx: number) : FloatArray {
-        let stride = VertexBuffer.DeduceStride(kind);
-        let sl = vb.slice(idx * stride, idx * stride + stride);
-        return sl;
-    }
-
-    /**
-     * Adds a vertex to a face from multiple arrays that are inside a vertex data object
-     * @param f Face to push the vertex to
-     * @param i Index in the indices array
-     * @param matrix World matrix. If null, identity is used.
-     * @param indices indices
-     * @param positions positions
-     * @param normals normals
-     * @param tangents tangents
-     * @param uvs uvs
-     * @param uvs2 uvs2
-     * @param uvs3 uvs3
-     * @param uvs4 uvs4
-     * @param uvs5 uvs5
-     * @param uvs6 uvs6
-     * @param colors colors
-     * @param matricesIndices matrices Indices
-     * @param matricesWeights matrices Weights
-     * @param matricesIndicesExtra matrices Indices extra
-     * @param matricesWeightsExtra matrices Weights extra
-     */
-    public static ExtractVertex(
-        f: Face,
-        i: number,
-        matrix: Nullable<Matrix>,
-        indices: IndicesArray,
-        positions: FloatArray,
-        normals: Nullable<FloatArray>,
-        tangents: Nullable<FloatArray>,
-        uvs: Nullable<FloatArray>,
-        uvs2: Nullable<FloatArray>,
-        uvs3: Nullable<FloatArray>,
-        uvs4: Nullable<FloatArray>,
-        uvs5: Nullable<FloatArray>,
-        uvs6: Nullable<FloatArray>,
-        colors: Nullable<FloatArray>,
-        matricesIndices: Nullable<FloatArray>,
-        matricesWeights: Nullable<FloatArray>,
-        matricesIndicesExtra: Nullable<FloatArray>,
-        matricesWeightsExtra: Nullable<FloatArray>) {
-        let idx = indices[i];
-        let vertex = new Vector3(positions[idx * 3], positions[idx * 3 + 1], positions[idx * 3 + 2]);
-        if (matrix) {
-            vertex = Vector3.TransformCoordinates(vertex, matrix);
-        }
-
-        f.v.push({
-            v: vertex,
-            index: idx
-        });
-
-        if (normals) {
-            let sl = Face.ExtractSlice(normals, VertexBuffer.NormalKind, idx);
-            f.vNormals = f.vNormals || [];
-            f.vNormals.push(sl);
-        }
-
-        if (tangents) {
-            let sl = Face.ExtractSlice(tangents, VertexBuffer.TangentKind, idx);
-            f.vTangents = f.vTangents || [];
-            f.vTangents.push(sl);
-        }
-
-        if (uvs) {
-            let sl = Face.ExtractSlice(uvs, VertexBuffer.UVKind, idx);
-            f.vUv = f.vUv || [];
-            f.vUv.push(sl);
-        }
-
-        if (uvs2) {
-            let sl = Face.ExtractSlice(uvs2, VertexBuffer.UV2Kind, idx);
-            f.vUv2 = f.vUv2 || [];
-            f.vUv2.push(sl);
-        }
-
-        if (uvs3) {
-            let sl = Face.ExtractSlice(uvs3, VertexBuffer.UV3Kind, idx);
-            f.vUv3 = f.vUv3 || [];
-            f.vUv3.push(sl);
-        }
-
-        if (uvs4) {
-            let sl = Face.ExtractSlice(uvs4, VertexBuffer.UV4Kind, idx);
-            f.vUv4 = f.vUv4 || [];
-            f.vUv4.push(sl);
-        }
-
-        if (uvs5) {
-            let sl = Face.ExtractSlice(uvs5, VertexBuffer.UV5Kind, idx);
-            f.vUv5 = f.vUv5 || [];
-            f.vUv5.push(sl);
-        }
-
-        if (uvs6) {
-            let sl = Face.ExtractSlice(uvs6, VertexBuffer.UV6Kind, idx);
-            f.vUv6 = f.vUv6 || [];
-            f.vUv6.push(sl);
-        }
-
-        if (colors) {
-            let sl = Face.ExtractSlice(colors, VertexBuffer.ColorKind, idx);
-            f.vColors = f.vColors || [];
-            f.vColors.push(sl);
-        }
-
-        if (matricesIndices) {
-            let sl = Face.ExtractSlice(matricesIndices, VertexBuffer.MatricesIndicesKind, idx);
-            f.vMatricesIndices = f.vMatricesIndices || [];
-            f.vMatricesIndices.push(sl);
-        }
-
-        if (matricesWeights) {
-            let sl = Face.ExtractSlice(matricesWeights, VertexBuffer.MatricesWeightsKind, idx);
-            f.vMatricesWeights = f.vMatricesWeights || [];
-            f.vMatricesWeights.push(sl);
-        }
-
-        if (matricesIndicesExtra) {
-            let sl = Face.ExtractSlice(matricesIndicesExtra, VertexBuffer.MatricesIndicesExtraKind, idx);
-            f.vMatricesIndicesExtra = f.vMatricesIndicesExtra || [];
-            f.vMatricesIndicesExtra.push(sl);
-        }
-
-        if (matricesWeightsExtra) {
-            let sl = Face.ExtractSlice(matricesWeightsExtra, VertexBuffer.MatricesWeightsExtraKind, idx);
-            f.vMatricesWeightsExtra = f.vMatricesWeightsExtra || [];
-            f.vMatricesWeightsExtra.push(sl);
-        }
-    }
-}
-
-/**
- * An edge in an uv layout
- */
-declare interface Edge {
-    v0: Vector2;
-    v1: Vector2;
-}
-
-/**
- * Basic vertex information
- */
-declare interface VertexInfo {
-    vertex: Vector3;
-    normal: Nullable<Vector3>;
-    index: number;
-}
-
-/**
- * An edge with its embedded length
- */
-declare interface MeasuredEdge { l: number; e: Nullable<Edge>; }
-
-/**
- * An UV Island (array of faces)
- */
-declare type Island = Face[];
-
-// 0: island
-// 1: totFaceArea
-// 2: efficiency
-// 3: islandBoundsArea
-// 4: w
-// 5: h
-// 6: edges
-// 7: uniqueEdgesPoints
-/**
- * Island info, in an array for performance storage
- */
-declare type IslandInfo = any[];
-
-/**
- * Helper
- */
-let sortAndGetFirst = function(arr: number[][], idx: number) {
-    if (arr[idx] && arr[idx].length) {
-        arr[idx].sort((a, b) => a - b);
-
-        return arr[idx][0];
-    }
-
-    return idx;
-};
-
-/**
- * Helper
- */
-let intersectLineLine2d = function() {
-
-    var r, s,
-        denominator,
-        BAx, BAy, DCx, DCy;
-
-    return function(A: Vector2, B: Vector2, C: Vector2, D: Vector2) {
-                BAx = B.x - A.x;
-                BAy = B.y - A.y;
-                DCx = D.x - C.x;
-                DCy = D.y - C.y;
-                denominator = BAx * DCy - BAy * DCx;
-
-                if (Math.abs(denominator) < 1e-6) { return null; }
-                denominator = 1 / denominator;
-
-                r = ((A.y - C.y) * DCx - (A.x - C.x) * DCy) * denominator;
-                s = ((A.y - C.y) * BAx - (A.x - C.x) * BAy) * denominator;
-
-                var P = new Vector2(A.x + r * BAx, A.y + r * BAy);
-
-                if ((0 <= r) && (r <= 1) && (0 <= s) && (s <= 1)) {
-                    return P;
-                }
-
-                return null;
-            };
-}();
-
-/**
- * Helper
- */
-function cross(a: Vector2, b: Vector2, o: Vector2) {
-   return (a.x - o.x) * (b.y - o.y) - (a.y - o.y) * (b.x - o.x);
-}
-
-/**
- * Helper
- */
-function roundTo(a: number, precision: number) {
-    if (!precision) {
-        return a;
-    }
-    return Math.round(a / precision) * precision;
-}
-
-/**
- * Helper
- * Avoid doing:
- *
- * angle = atan2f(dvec[0], dvec[1]);
- * angle_to_mat2(mat, angle);
- *
- * instead use a vector as a matrix.
- */
-function mulV2V2Cw(mat: Vector2, vec: Vector2)
-{
-    return new Vector2(
-        mat.x * vec.x + mat.y * vec.y,
-        mat.y * vec.x - mat.x * vec.y
-    );
-}
-
-/**
- * Helper
- */
-function projectMat(vector: Vector3) {
-    let lastAxis = vector.clone().normalize();
-
-    let firstAxis: Vector3;
-
-    if (Math.abs(lastAxis.x) < SMALL_NUM && Math.abs(lastAxis.y) < SMALL_NUM) {
-        firstAxis = new Vector3(0, 1, 0);
-    } else {
-        firstAxis = new Vector3(0, 0, 1);
-    }
-
-    firstAxis = Vector3.Cross(lastAxis, firstAxis);
-    firstAxis.normalize();
-    let secondAxis = Vector3.Cross(lastAxis, firstAxis);
-    secondAxis.normalize();
-    let mat = new Matrix();
-
-    Matrix.FromXYZAxesToRef(firstAxis, secondAxis, lastAxis, mat);
-
-    return mat.transpose();
-}
-
-const USER_FILL_HOLES = 0;
-const USER_FILL_HOLES_QUALITY = 1;
-let USER_ISLAND_MARGIN = 0;
-const USE_PACK_BIAS: boolean = true;
-const USE_FREE_STRIP: boolean = true;
-const USE_MERGE: boolean = true;
-const SMALL_NUM = 1e-12;
-
-/**
-* UV Mapper for lightmaps
-* Ported from Blender by Benjamin Guignabert (https://github.com/CraigFeldspar)
-*
-* Original license can be found below :
-*
-* This program is free software; you can redistribute it and/or
-* modify it under the terms of the GNU General Public License
-* as published by the Free Software Foundation; either version 2
-* of the License, or (at your option) any later version.
-*
-* This program is distributed in the hope that it will be useful,
-* but WITHOUT ANY WARRANTY; without even the implied warranty of
-* MERCHANTABILITY or FITNESS FOR A PARTICULAR PURPOSE.  See the
-* GNU General Public License for more details.
-*
-* You should have received a copy of the GNU General Public License
-* along with this program; if not, write to the Free Software Foundation,
-* Inc., 51 Franklin Street, Fifth Floor, Boston, MA 02110-1301, USA.
-*
-*/
-export class UvMapper {
-
-    private toV3(v: Vector2) {
-        return new Vector3(v.x, v.y, 0);
-    }
-
-    // Straight port from blender, not memory efficient, can be improved
-    private pointInTri2D(v: Vector3, v1: Vector3, v2: Vector3, v3: Vector3) {
-        let side1 = v2.subtract(v1);
-        let side2 = v3.subtract(v1);
-
-        let nor = Vector3.Cross(side1, side2);
-        let mtx = Matrix.FromValues(side1.x, side1.y, side1.z, 0,
-                                    side2.x, side2.y, side2.z, 0,
-                                    nor.x, nor.y, nor.z, 0,
-                                    0, 0, 0, 1);
-
-        let det = mtx.determinant();
-        if (!det) {
-            return false;
-        }
-
-        mtx.invert();
-        let uvw = Vector3.TransformCoordinates(v.subtract(v1), mtx);
-        return 0 <= uvw.x && 0 <= uvw.y && uvw.x + uvw.y <= 1;
-    }
-
-    private boundsIslands(faces: Face[]) {
-        let minx = faces[0].uv[0].x;
-        let maxx = minx;
-        let miny = faces[0].uv[0].y;
-        let maxy = miny;
-
-        for (let i = 0; i < faces.length; i++) {
-            let f = faces[i];
-            for (let j = 0; j < f.uv.length; j++) {
-                let uv = f.uv[j];
-                let x = uv.x;
-                let y = uv.y;
-                if (x < minx) {
-                    minx = x;
-                }
-                if (y < miny) {
-                    miny = y;
-                }
-                if (x > maxx) {
-                    maxx = x;
-                }
-                if (y > maxy) {
-                    maxy = y;
-                }
-            }
-        }
-
-        return [minx, miny, maxx, maxy];
-    }
-
-    private island2Edge(island: Island) {
-        let edges: Map<string, MeasuredEdge> = new Map();
-        let uniquePointsMap: Map<string, Vector2> = new Map();
-        let i1, i2;
-
-        for (let i = 0; i < island.length; i++) {
-            let f = island[i];
-            let fUvkey = f.uv;
-
-            let l = fUvkey.length;
-            for (let vIdx = 0; vIdx < l; vIdx++) {
-                uniquePointsMap.set(fUvkey[vIdx].x + "_" + fUvkey[vIdx].y, f.uv[vIdx]);
-
-                if (f.v[vIdx].index > f.v[(vIdx - 1 + l) % l].index) {
-                    i1 = (vIdx - 1 + l) % l;
-                    i2 = vIdx;
-                } else {
-                    i1 = vIdx;
-                    i2 = (vIdx - 1 + l) % l;
-                }
-
-                let key = fUvkey[i1].x + "_" + fUvkey[i1].y + "_" + fUvkey[i2].x + "_" + fUvkey[i2].y;
-
-                if (typeof(edges.get(key)) === "undefined") {
-                    edges.set(key, {
-                        l: f.uv[i2].subtract(f.uv[i1]).length(),
-                        e: {
-                            v0: f.uv[i1],
-                            v1: f.uv[i2]
-                        }
-                    });
-                } else {
-                    edges.set(key, {
-                        l: 0,
-                        e: null
-                    });
-                }
-            }
-        }
-
-        let lengthSortedEdges: MeasuredEdge[] = [];
-
-        let keys = edges.keys();
-        let k = keys.next();
-        while (!k.done) {
-            let o = edges.get(k.value) as MeasuredEdge;
-
-            let i = 0;
-            while (i < lengthSortedEdges.length && lengthSortedEdges[i].l > o.l) {
-                i++;
-            }
-            lengthSortedEdges.splice(i, 0, o);
-            k = keys.next();
-        }
-
-        let uniquePoints = [];
-        let values = uniquePointsMap.values();
-        let iter = values.next();
-        while (!iter.done) {
-            uniquePoints.push(this.toV3(iter.value));
-            iter = values.next();
-        }
-
-        return {
-            lengthSortedEdges,
-            uniquePoints
-        };
-    }
-
-    private pointInIsland(pt: Vector3, island: Island) : boolean {
-        let vec1 = new Vector3();
-        let vec2 = new Vector3();
-        let vec3 = new Vector3();
-
-        for (let i = 0; i < island.length; i++) {
-            let f = island[i];
-
-            // Why this copy ? could be optimised
-            vec1.copyFromFloats(f.uv[0].x, f.uv[0].y, 0);
-            vec2.copyFromFloats(f.uv[1].x, f.uv[1].y, 0);
-            vec3.copyFromFloats(f.uv[2].x, f.uv[2].y, 0);
-
-            if (this.pointInTri2D(pt, vec1, vec2, vec3)) {
-                return true;
-            }
-        }
-
-        return false;
-    }
-
-    // box is (left,bottom, right, top)
-    private islandIntersectUvIsland(source: IslandInfo, target: IslandInfo, SourceOffset: Vector2) : number {
-        let edgeLoopsSource = source[6] as MeasuredEdge[];
-        let edgeLoopsTarget = target[6] as MeasuredEdge[];
-
-        for (let i = 0; i < edgeLoopsSource.length; i++) {
-            let ed = edgeLoopsSource[i];
-            if (!ed.e) {
-                continue;
-            }
-            for (let j = 0; j < edgeLoopsTarget.length; j++) {
-                let seg = edgeLoopsTarget[j];
-                if (!seg.e) {
-                    continue;
-                }
-                let inter = intersectLineLine2d((<Edge>seg.e).v0,
-                    (<Edge>seg.e).v1,
-                    SourceOffset.add((<Edge>ed.e).v0),
-                    SourceOffset.add((<Edge>ed.e).v1));
-
-                if (inter) {
-                    return 1; // LINE INTERSECTION
-                }
-            }
-        }
-
-        // 1 test for source being totally inside target
-        let SourceOffsetV3 = this.toV3(SourceOffset);
-        for (let i = 0; i < source[7].length; i++) {
-            let pv = source[7][i];
-            if (this.pointInIsland(pv.add(SourceOffsetV3), target[0])) {
-                return 2; // SOURCE INSIDE TARGET
-            }
-        }
-
-        // 2 test for a part of the target being totally inside the source.
-        for (let i = 0; i < target[7].length; i++) {
-            let pv = target[7][i];
-            if (this.pointInIsland(pv.subtract(SourceOffsetV3), source[0])) {
-                return 3; // PART OF TARGET INSIDE SOURCE.
-            }
-        }
-
-        return 0; // NO INTERSECTION
-    }
-
-    private rotateUvs(uvPoints: Vector2[], angle: number) {
-        // Unefficient v2 -> v3
-        if (angle !== 0) {
-            let mat = Matrix.RotationZ(-angle);
-            for (let i = 0; i < uvPoints.length; i++) {
-                let vec = this.toV3(uvPoints[i]);
-                let res = Vector3.TransformCoordinates(vec, mat);
-                uvPoints[i].copyFromFloats(res.x, res.y);
-            }
-        }
-    }
-
-    private convexhull2d(points: Vector2[]) : Vector2[] {
-        if (points.length < 3) {
-            return [];
-        }
-
-        points.sort((a: Vector2, b: Vector2) => a.x === b.x ? a.y - b.y : a.x - b.x);
-
-        let lower: Vector2[] = [];
-
-        for (let i = 0; i < points.length; i++) {
-           while (lower.length >= 2 && cross(lower[lower.length - 2], lower[lower.length - 1], points[i]) <= 0) {
-              lower.pop();
-           }
-           lower.push(points[i]);
-        }
-        let upper: Vector2[] = [];
-
-        for (let i = points.length - 1; i >= 0; i--) {
-           while (upper.length >= 2 && cross(upper[upper.length - 2], upper[upper.length - 1], points[i]) <= 0) {
-              upper.pop();
-           }
-           upper.push(points[i]);
-        }
-
-        upper.pop();
-        lower.pop();
-
-        return lower.concat(upper);
-    }
-
-    private fitAabb2d(hull: Vector2[]) {
-        let areaBest = +Infinity;
-        let area = +Infinity;
-        let dvecBest = new Vector2();
-        let dvec = new Vector2();
-        let min = new Vector2(+Infinity, +Infinity);
-        let max = new Vector2(-Infinity, -Infinity);
-        let minBest = new Vector2(+Infinity, +Infinity);
-        let maxBest = new Vector2(-Infinity, -Infinity);
-        let n = hull.length;
-
-        let iPrev = n - 1;
-
-        let evA, evB;
-        for (let i = 0; i < n; i++) {
-            evA = hull[i];
-            evB = hull[iPrev];
-
-            dvec.copyFrom(evA).subtractInPlace(evB);
-
-            dvec.normalize();
-
-            if (dvec.length() > 1e-6) {
-                min.copyFromFloats(+Infinity, +Infinity);
-                max.copyFromFloats(-Infinity, -Infinity);
-
-                for (let j = 0; j < n; j++) {
-                    let tvec = mulV2V2Cw(dvec, hull[j]);
-
-                    min.x = Math.min(min.x, tvec.x);
-                    min.y = Math.min(min.y, tvec.y);
-
-                    max.x = Math.max(max.x, tvec.x);
-                    max.y = Math.max(max.y, tvec.y);
-
-                    area = (max.x - min.x) * (max.y - min.y);
-
-                    if (area > areaBest) {
-                        break;
-                    }
-                }
-
-                if (area < areaBest) {
-                    areaBest = area;
-                    dvecBest.copyFrom(dvec);
-                    minBest.copyFrom(min);
-                    maxBest.copyFrom(max);
-                }
-            }
-
-            iPrev = i;
-        }
-
-        let angle = (areaBest !== +Infinity) ? Math.atan2(dvecBest.y, dvecBest.x) : 0;
-
-        return {
-            angle,
-            min: minBest,
-            max: maxBest
-        };
-    }
-
-    private boxFit2D(points: Vector2[]) {
-        let hull = this.convexhull2d(points);
-        let { angle } = this.fitAabb2d(hull);
-
-        return angle;
-    }
-
-    // private debugFitAABB() {
-    //     let canvas = document.createElement("canvas");
-    //     let ctx = canvas.getContext("2d") as CanvasRenderingContext2D;
-
-    //     document.body.appendChild(canvas);
-    //     canvas.width = 300;
-    //     canvas.height = 300;
-    //     canvas.style.position = "absolute";
-    //     canvas.style.zIndex = "10";
-    //     canvas.style.top = "0px";
-    //     canvas.style.left = "0px";
-
-    //     ctx.clearRect(0, 0, 300, 300);
-    //     ctx.fillStyle = "white";
-    //     ctx.fillRect(0, 0, 300, 300);
-    //     ctx.fillStyle = "red";
-    //     ctx.translate(150, 150);
-
-    //     let points0 = [
-    //         // new Vector2(0, 0),
-    //         // new Vector2(25, 25),
-    //         // new Vector2(-50, -35),
-    //         // new Vector2(125, 32),
-    //         // new Vector2(-85, 82),
-    //         // new Vector2(0, 100),
-    //     ];
-
-    //     for (let i = 0; i < 16; i++) {
-    //         points0.push(new Vector2(Math.random() * 200 - 100, Math.random() * 200 - 100));
-    //     }
-
-    //     // Draw points
-    //     for (let i = 0; i < points0.length; i++) {
-    //         ctx.moveTo(points0[i].x, points0[i].y);
-    //         ctx.arc(points0[i].x, points0[i].y, 3, 0, 2 * Math.PI);
-    //         ctx.fill();
-    //     }
-
-    //     let hull = this.convexhull2d(points0);
-    //     let { angle, min, max } = this.fitAabb2d(hull);
-    //     let rotation = new Vector2(Math.cos(angle), Math.sin(angle));
-
-    //     ctx.strokeStyle = "green";
-    //     ctx.beginPath();
-    //     ctx.moveTo(hull[0].x, hull[0].y);
-    //     for (let i = 1; i < hull.length; i++) {
-    //         ctx.lineTo(hull[i].x, hull[i].y);
-    //     }
-    //     ctx.lineTo(hull[0].x, hull[0].y);
-
-    //     ctx.stroke();
-
-    //     ctx.strokeStyle = "blue";
-
-    //     let tl = new Vector2(min.x, min.y);
-    //     let bl = new Vector2(min.x, max.y);
-    //     let br = new Vector2(max.x, max.y);
-    //     let tr = new Vector2(max.x, min.y);
-    //     let base = new Vector2(0, 0);
-    //     let tip = new Vector2(50, 0);
-
-    //     tip = mulV2V2Cw(rotation, tip); //.addInPlace(offset);
-    //     tl = mulV2V2Cw(rotation, tl); //.addInPlace(offset);
-    //     bl = mulV2V2Cw(rotation, bl); //.addInPlace(offset);
-    //     br = mulV2V2Cw(rotation, br); //.addInPlace(offset);
-    //     tr = mulV2V2Cw(rotation, tr); //.addInPlace(offset);
-
-    //     ctx.beginPath();
-    //     ctx.moveTo(tip.x, tip.y);
-    //     ctx.lineTo(base.x, base.y);
-    //     ctx.stroke();
-
-    //     ctx.moveTo(tl.x, tl.y);
-    //     ctx.lineTo(bl.x, bl.y);
-    //     ctx.lineTo(br.x, br.y);
-    //     ctx.lineTo(tr.x, tr.y);
-    //     ctx.lineTo(tl.x, tl.y);
-    //     ctx.stroke();
-    // }
-
-    // Create a transparent canvas with uv drawn
-    public debugUvs(position: Vector2, size: Vector2, uvsArray: FloatArray[], indicesArray: IndicesArray[]) {
-        let canvas = document.createElement("canvas");
-        let ctx = canvas.getContext("2d") as CanvasRenderingContext2D;
-<<<<<<< HEAD
-=======
-
->>>>>>> cf16095d
-        document.body.appendChild(canvas);
-        canvas.width = size.x;
-        canvas.height = size.y;
-        canvas.style.position = "absolute";
-        canvas.style.transform = "rotateX(180deg)";
-        canvas.style.zIndex = "10";
-        canvas.style.top = `${position.x}px`;
-        canvas.style.left = `${position.y}px`;
-        canvas.onclick = () => {
-            canvas.style.display = "none";
-        };
-<<<<<<< HEAD
-=======
-
-        ctx.scale(size.x, size.y);
-        ctx.lineWidth = 0.001;
->>>>>>> cf16095d
-
-        ctx.scale(size.x, size.y);
-        ctx.lineWidth = 0.001;
-
-        ctx.strokeStyle = "red";
-        for (let j = 0; j < uvsArray.length; j++) {
-            let uvs = uvsArray[j];
-            let indices = indicesArray[j];
-            for (let i = 0; i < indices.length; i += 3) {
-                let lessThanZeroCount = 0;
-                if (uvs[indices[i] * 2] < 0) {
-                    lessThanZeroCount++;
-                }
-                if (uvs[indices[i + 1] * 2] < 0) {
-                    lessThanZeroCount++;
-                }
-                if (uvs[indices[i + 2] * 2] < 0) {
-                    lessThanZeroCount++;
-                }
-
-                if (lessThanZeroCount > 1) {
-                    debugger;
-                } else if (lessThanZeroCount === 1) {
-                    debugger;
-                }
-
-<<<<<<< HEAD
-                ctx.beginPath();
-                ctx.moveTo(uvs[indices[i] * 2], uvs[indices[i] * 2 + 1]);
-                ctx.lineTo(uvs[indices[i + 1] * 2], uvs[indices[i + 1] * 2 + 1]);
-                ctx.lineTo(uvs[indices[i + 2] * 2], uvs[indices[i + 2] * 2 + 1]);
-                ctx.lineTo(uvs[indices[i] * 2], uvs[indices[i] * 2 + 1]);
-                ctx.stroke();
-                // ctx.fill();
-            }
-        }
-
-=======
->>>>>>> cf16095d
-    }
-
-    private optiRotateUvIsland(faces: Face[]) {
-        let uvPoints: Vector2[] = [];
-        for (let i = 0; i < faces.length; i++) {
-            for (let j = 0; j < faces[i].uv.length; j++) {
-                uvPoints.push(faces[i].uv[j]);
-            }
-        }
-
-        let angle = this.boxFit2D(uvPoints);
-
-        if (angle !== 0) {
-            this.rotateUvs(uvPoints, angle);
-        }
-
-        let [minx, miny, maxx, maxy] = this.boundsIslands(faces);
-        let w = maxx - minx;
-        let h = maxy - miny;
-
-        if (h + 1e-5 < w) {
-            angle = Math.PI / 2;
-            this.rotateUvs(uvPoints, angle);
-        }
-    }
-
-    private mergeUvIslands(islandList: Island[]) {
-        let decoratedIslandList: IslandInfo[] = [];
-
-        let islandIdx = islandList.length;
-
-        while (islandIdx) {
-            islandIdx--;
-            let [minx, miny, maxx, maxy] = this.boundsIslands(islandList[islandIdx]);
-            let w = maxx - minx;
-            let h = maxy - miny;
-
-            let totFaceArea = 0;
-            let offset = new Vector2(minx, miny);
-            for (let i = 0; i < islandList[islandIdx].length; i++) {
-                for (let j = 0; j < islandList[islandIdx][i].uv.length; j++) {
-                    islandList[islandIdx][i].uv[j].subtractInPlace(offset);
-                }
-
-                totFaceArea += islandList[islandIdx][i].area;
-            }
-
-            if (totFaceArea < SMALL_NUM) {
-                islandList.splice(islandIdx, 1);
-                continue;
-            }
-
-            let islandBoundsArea = w * h;
-            let efficiency = Math.abs(islandBoundsArea - totFaceArea);
-
-            // UV Edge list used for intersections as well as unique points.
-            let o = this.island2Edge(islandList[islandIdx]);
-            let edges = o.lengthSortedEdges;
-            let uniqueEdgePoints = o.uniquePoints;
-
-            decoratedIslandList.push([islandList[islandIdx], totFaceArea, efficiency, islandBoundsArea, w, h, edges, uniqueEdgePoints]);
-        }
-
-        // Sort by island bounding box area, smallest face area first.
-        // no.. chance that to most simple edge loop first.
-
-        let decoratedIslandListAreaSort = decoratedIslandList.slice();
-        decoratedIslandListAreaSort.sort((a, b) => a[3] - b[3]);
-
-        let decoratedIslandListEfficSort = decoratedIslandList.slice();
-        decoratedIslandListEfficSort.sort((a, b) => b[2] - a[2]);
-
-        const USER_STEP_QUALITY = ((USER_FILL_HOLES_QUALITY - 1) / 25) + 1;
-        const USER_FREE_SPACE_TO_TEST_QUALITY = 1 + (((100 - USER_FILL_HOLES_QUALITY) / 100.0) * 5);
-
-        // let removedCount = 0;
-        let areaIslandIdx = 0;
-        let BREAK = false;
-
-        while (areaIslandIdx < decoratedIslandListAreaSort.length && !BREAK) {
-            let sourceIsland = decoratedIslandListAreaSort[areaIslandIdx];
-
-            if (!sourceIsland[0]) {
-                areaIslandIdx++;
-            } else {
-                let efficIslandIdx = 0;
-                while (efficIslandIdx < decoratedIslandListEfficSort.length && !BREAK) {
-                    let targetIsland = decoratedIslandListEfficSort[efficIslandIdx];
-
-                    if (sourceIsland[0] === targetIsland[0] || !targetIsland[0] || !sourceIsland[0]) {
-                        // pass
-                    } else {
-                        // ([island, totFaceArea, efficiency, islandArea, w,h])
-                        // Wasted space on target is greater then UV bounding island area.
-
-                        if (targetIsland[2] > (sourceIsland[1] * USER_FREE_SPACE_TO_TEST_QUALITY) &&
-                            targetIsland[4] > sourceIsland[4] &&
-                            targetIsland[5] > sourceIsland[5]) {
-                            let blockTestXUnit = targetIsland[4] / sourceIsland[4];
-                            let blockTestYUnit = targetIsland[5] / sourceIsland[5];
-
-                            let boxLeft = 0;
-
-                            let testWidth = targetIsland[4] - sourceIsland[4];
-                            let testHeight = targetIsland[5] - sourceIsland[5];
-
-                            let xIncrement = testWidth / (blockTestXUnit * ((USER_STEP_QUALITY / 50) + 0.1));
-                            let yIncrement = testHeight / (blockTestYUnit * ((USER_STEP_QUALITY / 50) + 0.1));
-
-                            // Make sure were not moving less then a 3rg of our width/height
-                            if (xIncrement < sourceIsland[4] / 3) {
-                                xIncrement = sourceIsland[4];
-                            }
-                            if (yIncrement < sourceIsland[5] / 3) {
-                                yIncrement = sourceIsland[5];
-                            }
-
-                            boxLeft = 0;
-                            let boxBottom = 0;
-
-                            while (boxBottom < testHeight) {
-                                let Intersect = this.islandIntersectUvIsland(sourceIsland, targetIsland, new Vector2(boxLeft, boxBottom));
-                                if (Intersect === 1) {
-                                    // pass
-                                }
-                                if (Intersect === 2) {
-                                    boxLeft += sourceIsland[4];
-                                }
-                                else if (Intersect === 0) {
-                                    // removedCount++;
-
-                                    for (let h = 0; h < sourceIsland[0].length; h++) {
-                                        targetIsland[0].push(sourceIsland[0][h]);
-                                    }
-                                    let offset = new Vector2(boxLeft, boxBottom);
-
-                                    for (let faceIdx = 0; faceIdx < sourceIsland[0].length; faceIdx++) {
-                                        for (let uvIdx = 0; uvIdx < sourceIsland[0][faceIdx].uv.length; uvIdx++) {
-                                            sourceIsland[0][faceIdx].uv[uvIdx].addInPlace(offset);
-                                        }
-                                    }
-
-                                    sourceIsland[0].length = 0;
-                                    sourceIsland[0] = null;
-
-                                    for (let k = 0; k < sourceIsland[6].length; k++) {
-                                        let e = sourceIsland[6][k] as MeasuredEdge;
-                                        if (!e.e) {
-                                            continue;
-                                        }
-                                        targetIsland[6].push(<MeasuredEdge>{
-                                            e: {
-                                                v0: (<Edge>e.e).v0.add(offset),
-                                                v1: (<Edge>e.e).v1.add(offset)
-                                                },
-                                            l: e.l
-                                        });
-                                    }
-
-                                    sourceIsland[6].length = 0;
-                                    sourceIsland[6] = null;
-
-                                    // Sort by edge length, reverse so biggest are first.
-                                    targetIsland[6].sort((a: MeasuredEdge, b: MeasuredEdge) => b.l - a.l);
-
-                                    for (let h = 0; h < sourceIsland[7].length; h++) {
-                                        targetIsland[7].push(sourceIsland[7][h]);
-                                    }
-                                    let offsetV3 = new Vector3(boxLeft, boxBottom, 0);
-
-                                    for (let k = 0; k < sourceIsland[7].length; k++) {
-                                        sourceIsland[7][k].addInPlace(offsetV3);
-                                    }
-
-                                    sourceIsland[7].length = 0;
-                                    sourceIsland[7] = null;
-
-                                    targetIsland[1] += sourceIsland[1];
-                                    targetIsland[2] -= sourceIsland[1];
-
-                                    sourceIsland[2] = 0;
-
-                                    break;
-                                }
-
-                                if (boxLeft > testWidth) {
-                                    boxBottom += yIncrement;
-                                    boxLeft = 0;
-                                } else {
-                                    boxLeft += xIncrement;
-                                }
-                            }
-                        }
-                    }
-                    efficIslandIdx++;
-                }
-            }
-
-            areaIslandIdx++;
-        }
-
-        let i = islandList.length;
-
-        while (i) {
-            i--;
-            if (!islandList[i] || !islandList[i].length) {
-                islandList.splice(i, 1);
-            }
-        }
-    }
-
-    private getUvIslands(faceGroups: Face[][], deletedFaces: Face[]) {
-        let islandList: Island[] = [];
-
-        let faceGroupIdx = faceGroups.length;
-
-        while (faceGroupIdx) {
-            faceGroupIdx--;
-            let faces = faceGroups[faceGroupIdx].concat(deletedFaces);
-
-            if (!faces) {
-                continue;
-            }
-
-            let edgeUsers: {[key: string] : number[]} = {};
-
-            for (let i = 0; i < faces.length; i++) {
-                let f = faces[i];
-
-                for (let j = 0; j < f.edgeKeys.length; j++) {
-                    let edKey = f.edgeKeys[j];
-                    edgeUsers[edKey] = edgeUsers[edKey] || [];
-                    edgeUsers[edKey].push(i);
-                }
-            }
-
-            let faceModes = new Uint8Array(faces.length);
-            faceModes[0] = 1;
-
-            let newIsland: Island = [];
-            newIsland.push(faces[0]);
-
-            let ok = true;
-
-            // Build connexity groups
-            while (ok) {
-                ok = true;
-                while (ok) {
-                    ok = false;
-                    for (let i = 0; i < faces.length; i++) {
-                        if (faceModes[i] === 1) {
-                            for (let j = 0; j < faces[i].edgeKeys.length; j++) {
-                                let edKey = faces[i].edgeKeys[j];
-                                for (let k = 0; k < edgeUsers[edKey].length; k++) {
-                                    let ii = edgeUsers[edKey][k];
-
-                                    if (i !== ii && faceModes[ii] === 0) {
-                                        faceModes[ii] = 1;
-                                        ok = true;
-                                        newIsland.push(faces[ii]);
-                                    }
-                                }
-                            }
-                            faceModes[i] = 2;
-                        }
-                    }
-                }
-
-                islandList.push(newIsland);
-
-                ok = false;
-
-                for (let i = 0; i < faces.length; i++) {
-                    if (faceModes[i] === 0) {
-                        newIsland = [];
-                        newIsland.push(faces[i]);
-
-                        faceModes[i] = 1;
-                        ok = true;
-                        break;
-                    }
-                }
-            }
-        }
-
-        for (let i = 0; i < islandList.length; i++) {
-            this.optiRotateUvIsland(islandList[i]);
-        }
-
-        return islandList;
-    }
-
-    private removeDoubles(mesh: Mesh) {
-        // memory footprint seems huge, but it's better to have speed here
-        const PRECISION = 1e-12;
-        let indices = mesh.getIndices() as IndicesArray;
-        let vertices = Array.from(mesh.getVerticesData(VertexBuffer.PositionKind) as FloatArray);
-        let normals = mesh.isVerticesDataPresent(VertexBuffer.NormalKind) ? Array.from(mesh.getVerticesData(VertexBuffer.NormalKind) as FloatArray) : null;
-        // let uvs = mesh.isVerticesDataPresent(VertexBuffer.UVKind) ? Array.from(mesh.getVerticesData(VertexBuffer.UVKind) as FloatArray) : null;
-
-        let vertexMap: { [key: string] : { [key: string] : { [key: string] : VertexInfo[] }}} = {};
-
-        for (let i = 0; i < vertices.length; i += 3) {
-            let vertex = new Vector3(roundTo(vertices[i], PRECISION), roundTo(vertices[i + 1], PRECISION), roundTo(vertices[i + 2], PRECISION));
-            let normal = normals ? new Vector3(roundTo(normals[i], PRECISION), roundTo(normals[i + 1], PRECISION), roundTo(normals[i + 2], PRECISION)) : null;
-
-            let xMap = vertexMap[vertex.x];
-
-            if (!xMap) {
-                vertexMap[vertex.x] = {};
-            }
-
-            let yMap = vertexMap[vertex.x][vertex.y];
-
-            if (!yMap) {
-                vertexMap[vertex.x][vertex.y] = {};
-            }
-
-            let zMap = vertexMap[vertex.x][vertex.y][vertex.z];
-
-            if (!zMap) {
-                zMap = [];
-                vertexMap[vertex.x][vertex.y][vertex.z] = zMap;
-            }
-
-            zMap.push({
-                vertex,
-                normal,
-                index: i / 3,
-            });
-        }
-
-        let verticesToRemove = [];
-        let equivalencies: number[][] = [];
-        let xValues = Object.keys(vertexMap);
-
-        for (let i = 0; i < xValues.length; i++) {
-            let yValues = Object.keys(vertexMap[xValues[i]]);
-            for (let j = 0; j < yValues.length; j++) {
-                let zValues = Object.keys(vertexMap[xValues[i]][yValues[j]]);
-
-                for (let k = 0; k < zValues.length; k++) {
-                    let arr = vertexMap[xValues[i]][yValues[j]][zValues[k]];
-
-                    if (arr.length > 1) {
-                        let mainVI = arr[0];
-                        equivalencies[mainVI.index] = equivalencies[mainVI.index] || [mainVI.index];
-
-                        for (let h = 1; h < arr.length; h++) {
-                            let otherVI = arr[h];
-                            verticesToRemove.push(otherVI.index);
-                            equivalencies[otherVI.index] = equivalencies[otherVI.index] || [otherVI.index];
-                            equivalencies[mainVI.index].push(otherVI.index);
-                            equivalencies[otherVI.index].push(mainVI.index);
-                        }
-                    }
-                }
-            }
-        }
-
-        return {
-            indices,
-            equivalencies
-        };
-    }
-
-    private initVertexDataFromAvailableData(oldVertexData: VertexData) : VertexData {
-        let vertexData = new VertexData();
-
-        if (oldVertexData.normals) {
-            vertexData.normals = [];
-        }
-        if (oldVertexData.tangents) {
-            vertexData.tangents = [];
-        }
-        if (oldVertexData.uvs) {
-            vertexData.uvs = [];
-        }
-        if (oldVertexData.uvs2) {
-            vertexData.uvs2 = [];
-        }
-        if (oldVertexData.uvs3) {
-            vertexData.uvs3 = [];
-        }
-        if (oldVertexData.uvs4) {
-            vertexData.uvs4 = [];
-        }
-        if (oldVertexData.uvs5) {
-            vertexData.uvs5 = [];
-        }
-        if (oldVertexData.uvs6) {
-            vertexData.uvs6 = [];
-        }
-        if (oldVertexData.colors) {
-            vertexData.colors = [];
-        }
-        if (oldVertexData.matricesIndices) {
-            vertexData.matricesIndices = [];
-        }
-        if (oldVertexData.matricesIndicesExtra) {
-            vertexData.matricesIndicesExtra = [];
-        }
-        if (oldVertexData.matricesWeights) {
-            vertexData.matricesWeights = [];
-        }
-        if (oldVertexData.matricesWeightsExtra) {
-            vertexData.matricesWeightsExtra = [];
-        }
-
-        return vertexData;
-    }
-
-    /**
-     * Builds unique uvs in texture space, ready for lightmapping
-     * @param obList All the meshes to pack in the same uv space
-     * @param islandMargin Relative margin between islands
-     * @param projectionLimit Angle limit (in deg) to create a seam
-     * @param userAreaWeight Add a weight on triangle areas to limit distortion
-     * @param useAspect Unused parameter (TODO)
-     * @param strechToBounds Unused parameter (TODO)
-     * @param removeDoubles If some vertices share the same position, mergin them reduces the number of islands in uv space, thus saving space and reducing seams
-     * set to true to activate the vertex merging.
-     * @returns An average world space to uv space ratio, resulting of the uv layout.
-     * @returns And an array of the input meshes areas in world unit
-     */
-    public map(obList: Mesh[],
-        islandMargin: number = 0,
-        projectionLimit: number = 89,
-        userAreaWeight: number = 0,
-        useAspect: boolean = false, // TODO
-        strechToBounds: boolean = false, // TODO
-        removeDoubles: boolean = true) : any[] {
-        const USER_PROJECTION_LIMIT_CONVERTED = Math.cos(projectionLimit * Math.PI / 180);
-        const USER_PROJECTION_LIMIT_HALF_CONVERTED = Math.cos(projectionLimit / 2 * Math.PI / 180);
-        const USER_SHARE_SPACE = true;
-        USER_ISLAND_MARGIN = islandMargin;
-
-        let collectedIslandList: Island[] = [];
-<<<<<<< HEAD
-=======
-        let polygonsArea: number[] = [];
->>>>>>> cf16095d
-        let collectedIslandMesh: Mesh[] = [];
-        let deletedFaces: Face[] = [];
-        let equivalencies = [];
-        let worldToUVRatio = 0;
-
-        if (USER_SHARE_SPACE) {
-            // Sort by name so we get consistent results
-            obList.sort((a: Mesh, b: Mesh) => a.name.localeCompare(b.name));
-        }
-
-        for (let i = 0; i < obList.length; i++) {
-            let meshFaces: Face[] = [];
-            let m = obList[i];
-            polygonsArea[i] = 0;
-
-            if (!m.isVerticesDataPresent(VertexBuffer.PositionKind)) {
-                continue;
-            }
-
-            let indices = m.getIndices() as IndicesArray;
-
-            if (removeDoubles) {
-                let o = this.removeDoubles(m);
-                equivalencies[i] = o.equivalencies;
-            } else {
-                equivalencies[i] = [];
-            }
-
-            let matrix = m.getWorldMatrix();
-            let vertexData = VertexData.ExtractFromMesh(obList[i]);
-            for (let j = 0; j < indices.length; j += 3) {
-                meshFaces.push(new Face(j, vertexData, i, matrix, equivalencies[i]));
-            }
-
-            meshFaces.sort((a, b) => b.area - a.area);
-
-            // Remove small faces
-            while (meshFaces.length && meshFaces[meshFaces.length - 1].area <= SMALL_NUM) {
-                for (let j = 0; j < meshFaces[meshFaces.length - 1].uv.length; j++) {
-                    let uv = meshFaces[meshFaces.length - 1].uv[j];
-                    uv.copyFromFloats(0, 0);
-                }
-                deletedFaces.push(meshFaces.pop() as Face);
-            }
-
-            if (!meshFaces.length) {
-                continue;
-            }
-
-            for (const face of meshFaces) {
-                polygonsArea[i] += face.area;
-            }
-
-
-            let projectVecs: Vector3[] = [];
-            let newProjectVec: Vector3 = meshFaces[0].no;
-            let newProjectMeshFaces: Face[] = [];
-
-            let mostUniqueAngle: number = -1;
-            let mostUniqueIndex: number;
-
-            let tempMeshFaces = meshFaces.slice();
-
-            // This while only gathers projection vecs, faces are assigned later on.
-            while (true) {
-                for (let fIdx = tempMeshFaces.length - 1; fIdx >= 0; fIdx--) {
-                    if (Vector3.Dot(newProjectVec, tempMeshFaces[fIdx].no) > USER_PROJECTION_LIMIT_HALF_CONVERTED) {
-                        newProjectMeshFaces.push(tempMeshFaces.splice(fIdx, 1)[0]);
-                    }
-                }
-
-                let averageVec = new Vector3(0, 0, 0);
-                if (userAreaWeight === 0) {
-                    for (let j = 0; j < newProjectMeshFaces.length; j++) {
-                        averageVec.addInPlace(newProjectMeshFaces[j].no);
-                    }
-                } else if (userAreaWeight === 1) {
-                    for (let j = 0; j < newProjectMeshFaces.length; j++) {
-                        averageVec.addInPlace(newProjectMeshFaces[j].no.scale(newProjectMeshFaces[j].area));
-                    }
-                } else {
-                    for (let j = 0; j < newProjectMeshFaces.length; j++) {
-                        averageVec.addInPlace(
-                            newProjectMeshFaces[j].no.scale(
-                                newProjectMeshFaces[j].area * userAreaWeight + (1 - userAreaWeight)));
-                    }
-                }
-
-                if (averageVec.x !== 0 || averageVec.y !== 0 || averageVec.z !== 0) {
-                    // avoid NAN
-                    projectVecs.push(averageVec.normalize());
-                }
-
-                mostUniqueAngle = 1;
-                mostUniqueIndex = 0;
-
-                for (let fIdx = tempMeshFaces.length - 1; fIdx >= 0; fIdx--) {
-                    let angleDifference = -1; // 180° difference
-
-                    // Get the closest vec angle we are to.
-                    for (let j = 0; j < projectVecs.length; j++) {
-                        let p = projectVecs[j];
-                        let tempAngleDiff = Vector3.Dot(p, tempMeshFaces[fIdx].no);
-
-                        if (angleDifference < tempAngleDiff) {
-                            angleDifference = tempAngleDiff;
-                        }
-                    }
-
-                    if (angleDifference < mostUniqueAngle) {
-                        // We have a new most different angle
-                        mostUniqueIndex = fIdx;
-                        mostUniqueAngle = angleDifference;
-                    }
-                }
-
-                if (mostUniqueAngle < USER_PROJECTION_LIMIT_CONVERTED) {
-                    newProjectVec = tempMeshFaces[mostUniqueIndex].no;
-                    newProjectMeshFaces = tempMeshFaces.splice(mostUniqueIndex, 1);
-                } else {
-                    if (projectVecs.length) {
-                        break;
-                    }
-                }
-            }
-
-            if (!projectVecs.length) {
-                // Error
-                console.log("error, no projection vecs where generated, 0 area faces can cause this.");
-            }
-
-            let faceProjectionGroupList: Face[][] = [];
-            for (let i = 0; i < projectVecs.length; i++) {
-                faceProjectionGroupList.push([]);
-            }
-
-            for (let fIdx = meshFaces.length - 1; fIdx >= 0; fIdx--) {
-                let fvec = meshFaces[fIdx].no;
-                let i = projectVecs.length;
-
-                let bestAng = Vector3.Dot(fvec, projectVecs[0]);
-                let bestAngIdx = 0;
-
-                while (i - 1) {
-                    i--;
-
-                    let newAng = Vector3.Dot(fvec, projectVecs[i]);
-                    if (newAng > bestAng) {
-                        bestAng = newAng;
-                        bestAngIdx = i;
-                    }
-                }
-
-                faceProjectionGroupList[bestAngIdx].push(meshFaces[fIdx]);
-            }
-
-            for (let i = 0; i < projectVecs.length; i++) {
-                if (!faceProjectionGroupList[i].length) {
-                    continue;
-                }
-
-                let mat = projectMat(projectVecs[i]);
-
-                for (let j = 0; j < faceProjectionGroupList[i].length; j++) {
-                    let f = faceProjectionGroupList[i][j];
-                    for (let k = 0; k < f.uv.length; k++) {
-                        let proj = Vector3.TransformCoordinates(f.v[k].v, mat);
-                        f.uv[k].copyFromFloats(proj.x, proj.y);
-                    }
-                }
-            }
-
-            if (USER_SHARE_SPACE) {
-                let islandList = this.getUvIslands(faceProjectionGroupList, deletedFaces);
-                collectedIslandList = collectedIslandList.concat(islandList);
-
-                // Add copy of the island mesh for each island
-                // It will used to deduct the margin from island size the texture space
-                const meshArray : Array<Mesh> = new Array<Mesh>(islandList.length);
-                for (let meshIndex = 0; meshIndex < meshArray.length; meshIndex++) {
-                    meshArray[meshIndex] = m;
-                }
-                collectedIslandMesh = collectedIslandMesh.concat(meshArray);
-
-            } else {
-                collectedIslandList = this.getUvIslands(faceProjectionGroupList, deletedFaces);
-
-                // Add copy of the island mesh for each island
-                // It will used to deduct the margin from island size the texture space
-                collectedIslandMesh = new Array(collectedIslandList.length);
-                for (let meshIndex = 0; meshIndex < collectedIslandMesh.length; meshIndex++) {
-                    collectedIslandMesh[meshIndex] = m;
-                }
-
-                worldToUVRatio = this.packIslands(collectedIslandList, collectedIslandMesh);
-            }
-        }
-
-        if (USER_SHARE_SPACE) {
-            worldToUVRatio = this.packIslands(collectedIslandList, collectedIslandMesh);
-        }
-
-        let newUvs: FloatArray[] = [];
-        let indices: IndicesArray[] = [];
-        let vertices: FloatArray[] = [];
-        let additionnalVertexData: VertexData[] = [];
-        let additionnalUvs : Vector2[][] = [];
-        let additionnalVertices : Vector3[][] = [];
-
-        for (let i = 0; i < obList.length; i++) {
-            newUvs.push(new Float32Array(obList[i].getTotalVertices() * 2));
-            // Init to -1
-            for (let j = 0; j < newUvs[newUvs.length - 1].length; j++) {
-                newUvs[newUvs.length - 1][j] = -1;
-            }
-            indices.push(<IndicesArray>obList[i].getIndices());
-            vertices.push(<FloatArray>obList[i].getVerticesData(VertexBuffer.PositionKind));
-            additionnalVertexData.push(this.initVertexDataFromAvailableData(VertexData.ExtractFromMesh(obList[i])));
-            additionnalUvs.push([]);
-            additionnalVertices.push([]);
-        }
-
-        for (let i = 0; i < collectedIslandList.length; i++) {
-            for (let j = 0; j < collectedIslandList[i].length; j++) {
-                let f = collectedIslandList[i][j];
-                for (let k = 0; k < 3; k++) {
-                    if (newUvs[f.meshIndex][indices[f.meshIndex][(f.index + k)] * 2] < 0) {
-                        // this vertex doesn't have uv yet, we assign them
-                        newUvs[f.meshIndex][indices[f.meshIndex][(f.index + k)] * 2] = f.uv[k].x;
-                        newUvs[f.meshIndex][indices[f.meshIndex][(f.index + k)] * 2 + 1] = f.uv[k].y;
-                    } else {
-                        // This vertex already has uvs, we create a seam
-
-                        // Search existing created vertices
-                        let newUv = new Vector2(f.uv[k].x, f.uv[k].y);
-                        let newPosition = new Vector3(f.v[k].v.x, f.v[k].v.y, f.v[k].v.z);
-                        let index = -1;
-                        for (let h = 0; h < additionnalUvs[f.meshIndex].length; h++) {
-                            if (additionnalUvs[f.meshIndex][h].equals(newUv) &&
-                                additionnalVertices[f.meshIndex][h].equals(newPosition)) {
-                                index = h;
-                                break;
-                            }
-                        }
-
-                        if (index === -1) {
-                            // could not find one, we add to the list
-                            additionnalUvs[f.meshIndex].push(newUv);
-                            additionnalVertices[f.meshIndex].push(newPosition);
-                            f.pushVertexToVertexData(additionnalVertexData[f.meshIndex], k);
-                            index = additionnalUvs[f.meshIndex].length - 1;
-                        }
-
-                        indices[f.meshIndex][f.index + k] = index + vertices[f.meshIndex].length / 3;
-                    }
-                }
-            }
-        }
-
-        // Adding created vertices to the list
-        for (let meshIndex = 0; meshIndex < additionnalUvs.length; meshIndex++) {
-            if (additionnalUvs[meshIndex].length) {
-                let tempUvs = new Float32Array(additionnalUvs[meshIndex].length * 2);
-                let tempVertices = new Float32Array(additionnalUvs[meshIndex].length * 3);
-
-                let mat = obList[meshIndex].getWorldMatrix();
-                mat = mat.clone().invert();
-
-                for (let i = 0; i < additionnalUvs[meshIndex].length; i++) {
-                    tempUvs[i * 2] = additionnalUvs[meshIndex][i].x;
-                    tempUvs[i * 2 + 1] = additionnalUvs[meshIndex][i].y;
-                }
-
-                for (let i = 0; i < additionnalVertices[meshIndex].length; i++) {
-                    additionnalVertices[meshIndex][i] = Vector3.TransformCoordinates(additionnalVertices[meshIndex][i], mat);
-                    tempVertices[i * 3] = additionnalVertices[meshIndex][i].x;
-                    tempVertices[i * 3 + 1] = additionnalVertices[meshIndex][i].y;
-                    tempVertices[i * 3 + 2] = additionnalVertices[meshIndex][i].z;
-                }
-
-                additionnalVertexData[meshIndex].positions = tempVertices;
-                additionnalVertexData[meshIndex].uvs2 = tempUvs; // TODO let the possibility to choose which uv channel to replace, or straight return uv array
-                additionnalVertexData[meshIndex].indices = [];
-            }
-
-            let verticesData = VertexData.ExtractFromMesh(obList[meshIndex]);
-            verticesData.indices = indices[meshIndex];
-            verticesData.uvs2 = newUvs[meshIndex];
-            if (additionnalUvs[meshIndex].length) {
-                verticesData.merge(additionnalVertexData[meshIndex]);
-            }
-
-            verticesData.applyToMesh(obList[meshIndex]);
-            newUvs[meshIndex] = verticesData.uvs2;
-        }
-
-        // this.debugUvs(Vector2.Zero(), new Vector2(256, 256), newUvs, indices);
-
-        return [worldToUVRatio, polygonsArea];
-    }
-
-    private packIslands(islandList: Island[], islandMeshes: Mesh[]) : number {
-        if (USER_FILL_HOLES) {
-            this.mergeUvIslands(islandList);
-        }
-
-        let packBoxes = [];
-        let islandOffsetList = [];
-        let islandIdx = 0;
-
-        while (islandIdx < islandList.length) {
-            let [minx, miny, maxx, maxy] = this.boundsIslands(islandList[islandIdx]);
-            let w = maxx - minx;
-            let h = maxy - miny;
-
-            if (USER_ISLAND_MARGIN) {
-                // Uses margin as a world unit number
-                minx -= USER_ISLAND_MARGIN;
-                miny -= USER_ISLAND_MARGIN;
-                maxx += USER_ISLAND_MARGIN;
-                maxy += USER_ISLAND_MARGIN;
-
-                w = maxx - minx;
-                h = maxy - miny;
-            }
-
-            if (w < SMALL_NUM) {
-                w = SMALL_NUM;
-            }
-            if (h < SMALL_NUM) {
-                h = SMALL_NUM;
-            }
-
-            islandOffsetList.push(new Vector2(minx, miny));
-
-            // Legacy uv packer
-            // packBoxes.push({
-            //     x: 0,
-            //     y: 0,
-            //     w,
-            //     h,
-            //     islandIdx: islandIdx
-            // });
-            packBoxes.push(new BoxBlender(0, 0, w, h, islandIdx));
-            islandIdx++;
-        }
-
-        // Legacy uv packer
-        // let packDimension = BoxPacker.BoxPack2d(packBoxes);
-        let packDimension = BoxPacker.BoxPack2dBlender(packBoxes);
-
-        islandIdx = islandList.length;
-        let xFactor = 1, yFactor = 1;
-
-        if (islandIdx) {
-            xFactor = 1.0 / Math.max(packDimension.w, packDimension.h);
-            yFactor = xFactor;
-        }
-
-        for (let boxIdx = 0; boxIdx < packBoxes.length; boxIdx++) {
-            let box = packBoxes[boxIdx];
-            let islandIdx = box.index;
-
-            // Legacy uv packer
-            // let islandIdx = box.islandIdx
-
-            let xOffset = box.x - islandOffsetList[islandIdx].x;
-            let yOffset = box.y - islandOffsetList[islandIdx].y;
-
-            for (let i = 0; i < islandList[islandIdx].length; i++) {
-                let f = islandList[islandIdx][i];
-                for (let j = 0; j < f.uv.length; j++) {
-                    let uv = f.uv[j];
-                    uv.x = (uv.x + xOffset) * xFactor;
-                    uv.y = (uv.y + yOffset) * yFactor;
-                }
-            }
-
-        }
-
-        return xFactor;
-    }
-}
-
-declare interface Box {
-    x: number;
-    y: number;
-    w: number;
-    h: number;
-    islandIdx?: number;
-}
-
-class BoxBlender {
-    x: number;
-    y: number;
-    w: number;
-    h: number;
-
-    // Box vertices
-    v: BoxVert[] = [ new BoxVert(), new BoxVert(), new BoxVert(), new BoxVert()];
-
-    index: number;
-
-    constructor(x: number, y: number, w: number, h: number, index: number) {
-        this.x = x;
-        this.y = y;
-        this.w = w;
-        this.h = h;
-        this.index = index;
-    }
-
-    // Change original names
-    public v34x_update()
-    {
-        this.v[CORNERINDEX.TL].x = this.v[CORNERINDEX.BL].x;
-        this.v[CORNERINDEX.BR].x = this.v[CORNERINDEX.TR].x;
-    }
-
-    public v34y_update()
-    {
-        this.v[CORNERINDEX.TL].y = this.v[CORNERINDEX.TR].y;
-        this.v[CORNERINDEX.BR].y = this.v[CORNERINDEX.BL].y;
-    }
-
-    public xmin_set(f: number)
-    {
-        this.v[CORNERINDEX.TR].x = f + this.w;
-        this.v[CORNERINDEX.BL].x = f;
-        this.v34x_update();
-    }
-
-    public xmax_set(f: number)
-    {
-        this.v[CORNERINDEX.BL].x = f - this.w;
-        this.v[CORNERINDEX.TR].x = f;
-        this.v34x_update();
-    }
-
-    public ymin_set(f: number)
-    {
-        this.v[CORNERINDEX.TR].y = f + this.h;
-        this.v[CORNERINDEX.BL].y = f;
-        this.v34y_update();
-    }
-
-    public ymax_set(f: number)
-    {
-        this.v[CORNERINDEX.BL].y = f - this.h;
-        this.v[CORNERINDEX.TR].y = f;
-        this.v34y_update();
-    }
-
-    public xmin_get() : number
-    {
-        return this.v[CORNERINDEX.BL].x;
-    }
-
-    public xmax_get() : number
-    {
-        return this.v[CORNERINDEX.TR].x;
-    }
-
-    public ymin_get() : number
-    {
-        return this.v[CORNERINDEX.BL].y;
-    }
-
-    public ymax_get() : number
-    {
-        return this.v[CORNERINDEX.TR].y;
-    }
-
-    public intersect(box: BoxBlender) {
-        return !(this.xmin_get() + 1e-7 >= box.xmax_get() ||
-            this.ymin_get() + 1e-7 >= box.ymax_get() ||
-            this.xmax_get() - 1e-7 <= box.xmin_get() ||
-            this.ymax_get() - 1e-7 <= box.ymin_get());
-    }
-}
-
-// Corner indices
-enum CORNERINDEX {
-    BL = 0,
-    TR = 1,
-    TL = 2,
-    BR = 3,
-    MAX = 4,
-}
-
-// BLF bottom left flag
-enum CORNERFLAGS {
-    BLF = 1,
-    TRF = 2,
-    TLF = 4,
-    BRF = 8,
-    MAX = 15,
-}
-
-/**
- * Convert the index of a vertex ranging from 0 to 3, to it's corresponding CORNERFLAG
- * @param {number} index
- * @returns {number} the flag
- */
-function toFlag(index: number) : number {
-    return 1 << index;
-}
-
-class BoxVert {
-    x: number;
-    y: number;
-
-    free : number = CORNERFLAGS.MAX;  /* vert status */
-    used : boolean = false;
-    _pad : number = 23;
-    index : number;
-
-    trb : BoxBlender; /* top right box */
-    blb : BoxBlender; /* bottom left box */
-    brb : BoxBlender; /* bottom right box */
-    tlb : BoxBlender; /* top left box */
-
-    /* Store last intersecting boxes here
-     * speedup intersection testing */
-<<<<<<< HEAD
-    intersection_cache: Nullable<BoxBlender>[] = [
-        null,
-        null,
-        null,
-        null,
-    ];
-
-// #ifdef USE_PACK_BIAS
-=======
-    intersection_cache: BoxBlender[] = [];
-
->>>>>>> cf16095d
-    bias : number = 0;
-    _pad2 : number;
-
-    public updateBias() {
-        if (!this.used) {
-            console.warn("Vertex must be used before updating it's bias !");
-        }
-
-        this.bias = this.x * this.y * 1e-6;
-    }
-}
-
-/**
- * Helper that pack boxes into texture space
- */
-class BoxPacker {
-
-    /**
-     * Pack boxes into texture space
-     * @param boxes Boxes
-     */
-    public static BoxPack2d(boxes: Box[]) {
-        // calculate total box area and maximum box width
-        let area = 0;
-        let maxWidth = 0;
-
-        for (const box of boxes) {
-            area += box.w * box.h;
-            maxWidth = Math.max(maxWidth, box.w);
-        }
-
-        // sort the boxes for insertion by height, descending
-        boxes.sort((a, b) => b.h - a.h);
-
-        // aim for a squarish resulting container,
-        // slightly adjusted for sub-100% space utilization
-        const startWidth = Math.max(Math.ceil(Math.sqrt(area / 0.95)), maxWidth);
-
-        // start with a single empty space, unbounded at the bottom
-        const spaces : Box[] = [{x: 0, y: 0, w: startWidth, h: Infinity}];
-
-        let width = 0;
-        let height = 0;
-
-        for (const box of boxes) {
-            // look through spaces backwards so that we check smaller spaces first
-            for (let i = spaces.length - 1; i >= 0; i--) {
-                const space = spaces[i];
-
-                // look for empty spaces that can accommodate the current box
-                if (box.w > space.w || box.h > space.h) { continue; }
-
-                // found the space; add the box to its top-left corner
-                // |-------|-------|
-                // |  box  |       |
-                // |_______|       |
-                // |         space |
-                // |_______________|
-                box.x = space.x;
-                box.y = space.y;
-
-                height = Math.max(height, box.y + box.h);
-                width = Math.max(width, box.x + box.w);
-
-                if (box.w === space.w && box.h === space.h) {
-                    // space matches the box exactly; remove it
-                    const last = spaces.pop();
-                    if (i < spaces.length) { spaces[i] = last as Box; }
-
-                } else if (box.h === space.h) {
-                    // space matches the box height; update it accordingly
-                    // |-------|---------------|
-                    // |  box  | updated space |
-                    // |_______|_______________|
-                    space.x += box.w;
-                    space.w -= box.w;
-
-                } else if (box.w === space.w) {
-                    // space matches the box width; update it accordingly
-                    // |---------------|
-                    // |      box      |
-                    // |_______________|
-                    // | updated space |
-                    // |_______________|
-                    space.y += box.h;
-                    space.h -= box.h;
-
-                } else {
-                    // otherwise the box splits the space into two spaces
-                    // |-------|-----------|
-                    // |  box  | new space |
-                    // |_______|___________|
-                    // | updated space     |
-                    // |___________________|
-                    spaces.push({
-                        x: space.x + box.w,
-                        y: space.y,
-                        w: space.w - box.w,
-                        h: box.h
-                    });
-                    space.y += box.h;
-                    space.h -= box.h;
-                }
-                break;
-            }
-        }
-
-        return {
-            w: width, // container width
-            h: height, // container height
-            fill: (area / (width * height)) || 0 // space utilization
-        };
-    }
-
-    /**
-     * Pack boxes to the lower left hand corner
-     * TODO : use must be fixed
-     */
-    static BoxPack2dBlender(boxes: BoxBlender[]) {
-        // Sort boxes by area
-        boxes.sort((a, b) => (b.w * b.h) - (a.w * a.h));
-
-        // total
-        let tot = Vector2.Zero();
-
-        const vertices: BoxVert[] = [];
-        const vertexPackIndices : number[] = [];
-
-        // Initialize boxes vertices, and vertices boxes
-        let index = 0;
-        for (const box of boxes) {
-            const topRightVertex = new BoxVert();
-            topRightVertex.index = index++;
-            topRightVertex.trb = box;
-            topRightVertex.free &= ~CORNERFLAGS.TRF;
-            box.v[CORNERINDEX.BL] = topRightVertex;
-            vertices.push(topRightVertex);
-
-            const bottomLeftVertex = new BoxVert();
-            bottomLeftVertex.index = index++;
-            bottomLeftVertex.blb = box;
-            bottomLeftVertex.free &= ~CORNERFLAGS.BLF;
-            box.v[CORNERINDEX.TR] = bottomLeftVertex;
-            vertices.push(bottomLeftVertex);
-
-            const bottomRightVertex = new BoxVert();
-            bottomRightVertex.index = index++;
-            bottomRightVertex.brb = box;
-            bottomRightVertex.free &= ~CORNERFLAGS.BRF;
-            box.v[CORNERINDEX.TL] = bottomRightVertex;
-            vertices.push(bottomRightVertex);
-
-            const topLeftVertex = new BoxVert();
-            topLeftVertex.index = index++;
-            topLeftVertex.tlb = box;
-            topLeftVertex.free &= ~CORNERFLAGS.TLF;
-            box.v[CORNERINDEX.BR] = topLeftVertex;
-            vertices.push(topLeftVertex);
-        }
-
-        // Fit the first before entering the firstBox fitting loop
-        let firstBox = boxes[0];
-
-        // Update free neighboors state
-        firstBox.v[CORNERINDEX.BL].free = 0; // No more adjacent space
-        // This vextex stick to the left border
-        firstBox.v[CORNERINDEX.TL].free &= ~(CORNERFLAGS.TLF | CORNERFLAGS.BLF);
-        // This vextex stick to the bottom border
-        firstBox.v[CORNERINDEX.BR].free &= ~(CORNERFLAGS.BLF | CORNERFLAGS.BRF);
-
-        // Total used space
-        tot.x = firstBox.w;
-        tot.y = firstBox.h;
-
-        // Set firstBox vertices position
-        firstBox.xmin_set(0);
-        firstBox.ymin_set(0);
-        firstBox.x = 0;
-        firstBox.y = 0;
-
-        for (const boxVertex of firstBox.v) {
-            boxVertex.used = true;
-
-            if (USE_PACK_BIAS) {
-                boxVertex.updateBias();
-            }
-        }
-
-        for (let cornerIndex = 0; cornerIndex < CORNERINDEX.MAX - 1; cornerIndex++) {
-            vertexPackIndices.push(firstBox.v[cornerIndex + 1].index);
-        }
-
-        // Main firstBox fitting loop
-        // for (const box of boxes) {
-        for (let boxIndex = 1; boxIndex < boxes.length; boxIndex++) {
-            const box = boxes[boxIndex];
-
-<<<<<<< HEAD
-            const sortVertices = (index1: number, index2: number) => {
-=======
-            const vertexSort = (index1: number, index2: number) => {
->>>>>>> cf16095d
-                const v1 = vertices[index1];
-                const v2 = vertices[index2];
-                let a1, a2;
-
-                if (USE_FREE_STRIP) {
-                    /* push free verts to the end so we can strip */
-                    if (v1.free == 0 && v2.free == 0) {
-                        return  0;
-                    } else if (v1.free == 0) {
-                        return  1;
-                    } else if (v2.free == 0) {
-                        return -1;
-                    }
-                }
-
-                a1 = Math.max(v1.x + box.w, v1.y + box.h);
-                a2 = Math.max(v2.x + box.w, v2.y + box.h);
-
-                if (USE_PACK_BIAS) {
-                    a1 += v1.bias;
-                    a2 += v2.bias;
-                }
-
-                /* sort largest to smallest */
-                if (a1 > a2) {
-                    return 1;
-                } else if (a1 < a2) {
-                    return -1;
-                }
-                return 0;
-            };
-
-            vertexPackIndices.sort(sortVertices);
-
-            // Find vertices fully used and remove them from the vertex pack to speed up vertices loop
-            if (USE_FREE_STRIP) {
-                let index = vertexPackIndices.length - 1;
-
-                while (index != 0 && vertices[vertexPackIndices[index]].free == 0) {
-                    vertexPackIndices.pop();
-                    index--;
-                }
-            }
-
-            let intersection = true;
-
-            for (let i = 0; i < vertexPackIndices.length && intersection; i++) {
-                const vertex = vertices[vertexPackIndices[i]];
-
-                /**
-                 * This vert has a free quadrant
-                 * Test if we can place the firstBox here
-                 * vert->free & quad_flags[cornerIndex] - Checks
-                 */
-                for (let quadrantIndex = 0; quadrantIndex < CORNERINDEX.MAX && intersection; quadrantIndex++) {
-                    if (vertex.free & toFlag(quadrantIndex)) {
-                        switch (quadrantIndex) {
-                            case CORNERINDEX.BL: {
-                                box.xmax_set(vertex.x);
-                                box.ymax_set(vertex.y);
-                                break;
-                            }
-                            case CORNERINDEX.TR: {
-                                box.xmin_set(vertex.x);
-                                box.ymin_set(vertex.y);
-                                break;
-                            }
-                            case CORNERINDEX.TL: {
-                                box.xmax_set(vertex.x);
-                                box.ymin_set(vertex.y);
-                                break;
-                            }
-                            case CORNERINDEX.BR: {
-                                box.xmin_set(vertex.x);
-                                box.ymax_set(vertex.y);
-                                break;
-                            }
-                        }
-
-                        /**
-                         * Now we need to check that the firstBox intersects
-                         * with any other boxes
-                         * Assume no intersection...
-                         */
-                        intersection = false;
-                        if (box.xmin_get() < 0 || box.ymin_get() < 0
-                            || (vertex.intersection_cache[quadrantIndex] && box.intersect(vertex.intersection_cache[quadrantIndex]!))) {
-                            /**
-                             * Here we check that the last intersected
-                             * firstBox will intersect with this one using
-                             * isect_cache that can store a pointer to a
-                             * firstBox for each quadrant
-                             * big speedup
-                             */
-                            intersection = true;
-                        } else {
-                            /**
-                             * do a full search for colliding firstBox
-                             * this is really slow, some spatially divided
-                             * data-structure would be better
-                             */
-                            // As boxes are sorted we know that only previous boxes already placed, so we can break once we find the current firstBox
-                            // for (let testBoxIndex = 0; boxes[testBoxIndex].index !== box.index; testBoxIndex++) {
-                            for (let testBoxIndex = 0; box !== boxes[testBoxIndex]; testBoxIndex++) {
-                                if (box.intersect(boxes[testBoxIndex])) {
-                                    vertex.intersection_cache[quadrantIndex] = boxes[testBoxIndex];
-                                    intersection = true;
-                                    break;
-                                }
-                            }
-                        }
-
-                        if (!intersection) {
-                            tot = Vector2.Maximize(tot, new Vector2(box.xmax_get(), box.ymax_get()));
-
-                            // Update the free quadrants states
-                            vertex.free &= ~toFlag(quadrantIndex);
-
-                            switch (quadrantIndex) {
-                                case CORNERINDEX.TR: {
-                                    box.v[CORNERINDEX.BL] = vertex;
-                                    vertex.trb = box;
-                                    break;
-                                }
-                                case CORNERINDEX.TL: {
-                                    box.v[CORNERINDEX.BR] = vertex;
-                                    vertex.tlb = box;
-                                    break;
-                                }
-                                case CORNERINDEX.BR: {
-                                    box.v[CORNERINDEX.TL] = vertex;
-                                    vertex.brb = box;
-                                    break;
-                                }
-                                case CORNERINDEX.BL: {
-                                    box.v[CORNERINDEX.TR] = vertex;
-                                    vertex.blb = box;
-                                    break;
-                                }
-                            }
-
-                            /**
-                             * Mask free flags for verts that are
-                             * on the bottom or side so we don't get
-                             * boxes outside the given rectangle ares
-                             *
-                             * We can do an else/if here because only the first
-                             * firstBox can be at the very bottom left corner
-                             */
-                            if (box.xmin_get() <= 0) {
-                                box.v[CORNERINDEX.TL].free &= ~(CORNERFLAGS.TLF | CORNERFLAGS.BLF);
-                                box.v[CORNERINDEX.BL].free &= ~(CORNERFLAGS.TLF | CORNERFLAGS.BLF);
-                            }
-                            else if (box.ymin_get() <= 0) {
-                                box.v[CORNERINDEX.BL].free &= ~(CORNERFLAGS.BRF | CORNERFLAGS.BLF);
-                                box.v[CORNERINDEX.BR].free &= ~(CORNERFLAGS.BRF | CORNERFLAGS.BLF);
-                            }
-
-                            /**
-                             * The following block of code does a logical
-                             * check with 2 adjacent boxes, its possible to
-                             * flag verts on one or both of the boxes
-                             * as being used by checking the width or
-                             * height of both boxes
-                             *
-                             * Vertically
-                             */
-                            if (vertex.trb && vertex.tlb && (box === vertex.trb || box === vertex.tlb)) {
-                                if (Math.abs(vertex.tlb.h - vertex.trb.h) < 1e-6) {
-                                    if (USE_MERGE) {
-                                        const mask = CORNERFLAGS.BLF | CORNERFLAGS.BRF;
-
-                                        if (vertex.trb.v[CORNERINDEX.TL].used) {
-                                            vertex.trb.v[CORNERINDEX.TL].free &= vertex.tlb.v[CORNERINDEX.TR].free & ~mask;
-                                            vertex.tlb.v[CORNERINDEX.TR] = vertex.trb.v[CORNERINDEX.TL];
-                                        } else {
-                                            vertex.tlb.v[CORNERINDEX.TR].free &= vertex.trb.v[CORNERINDEX.TL].free & ~mask;
-                                            vertex.trb.v[CORNERINDEX.TL] = vertex.tlb.v[CORNERINDEX.TR];
-                                        }
-                                    } else {
-                                        vertex.tlb.v[CORNERINDEX.TR].free &= ~CORNERFLAGS.BLF;
-                                        vertex.trb.v[CORNERINDEX.TL].free &= ~CORNERFLAGS.BRF;
-                                    }
-                                } else if (vertex.tlb.h > vertex.trb.h) {
-                                    vertex.trb.v[CORNERINDEX.TL].free &= ~(CORNERFLAGS.BLF | CORNERFLAGS.TLF);
-                                } else {
-                                    vertex.tlb.v[CORNERINDEX.TR].free &= ~(CORNERFLAGS.BRF | CORNERFLAGS.TRF);
-                                }
-                            }
-
-                            else if (vertex.brb && vertex.blb && (box === vertex.brb || box === vertex.blb)) {
-                                if (Math.abs(vertex.blb.h - vertex.brb.h) < 1e-6) {
-                                    if (USE_MERGE) {
-                                        const mask = CORNERFLAGS.TLF | CORNERFLAGS.TRF;
-
-                                        if (vertex.blb.v[CORNERINDEX.BR].used) {
-                                            vertex.blb.v[CORNERINDEX.BR].free &= vertex.brb.v[CORNERINDEX.BL].free & ~mask;
-                                            vertex.brb.v[CORNERINDEX.BL] = vertex.blb.v[CORNERINDEX.BR];
-                                        } else {
-                                            vertex.brb.v[CORNERINDEX.BL].free &= vertex.blb.v[CORNERINDEX.BR].free & ~mask;
-                                            vertex.blb.v[CORNERINDEX.BR] = vertex.brb.v[CORNERINDEX.BL];
-                                        }
-                                    } else {
-                                        vertex.blb.v[CORNERINDEX.BR].free &= ~CORNERFLAGS.TRF;
-                                        vertex.brb.v[CORNERINDEX.BL].free &= ~CORNERFLAGS.TLF;
-                                    }
-                                } else if (vertex.blb.h > vertex.brb.h) {
-                                    vertex.brb.v[CORNERINDEX.BL].free &= ~(CORNERFLAGS.BLF | CORNERFLAGS.TLF);
-                                } else {
-                                    vertex.blb.v[CORNERINDEX.BR].free &= ~(CORNERFLAGS.BRF | CORNERFLAGS.TRF);
-                                }
-                            }
-
-                            // Horizontally
-                            else if (vertex.tlb && vertex.blb && (box === vertex.tlb || box === vertex.blb)) {
-                                if (Math.abs(vertex.tlb.w - vertex.blb.w) < 1e-6) {
-                                    if (USE_MERGE) {
-                                        const mask = CORNERFLAGS.TRF | CORNERFLAGS.BRF;
-
-                                        if (vertex.blb.v[CORNERINDEX.TL].used) {
-                                            vertex.blb.v[CORNERINDEX.TL].free &= vertex.tlb.v[CORNERINDEX.BL].free & ~mask;
-                                            vertex.tlb.v[CORNERINDEX.BL] = vertex.blb.v[CORNERINDEX.TL];
-                                        } else {
-                                            vertex.tlb.v[CORNERINDEX.BL].free &= vertex.blb.v[CORNERINDEX.TL].free & ~mask;
-                                            vertex.blb.v[CORNERINDEX.TL] = vertex.tlb.v[CORNERINDEX.BL];
-                                        }
-                                    } else {
-                                        vertex.blb.v[CORNERINDEX.TL].free &= ~CORNERFLAGS.TRF;
-                                        vertex.tlb.v[CORNERINDEX.BL].free &= ~CORNERFLAGS.BRF;
-                                    }
-                                } else if (vertex.tlb.w > vertex.blb.w) {
-                                    vertex.blb.v[CORNERINDEX.TL].free &= ~(CORNERFLAGS.TLF | CORNERFLAGS.TRF);
-                                } else {
-                                    vertex.tlb.v[CORNERINDEX.BL].free &= ~(CORNERFLAGS.BLF | CORNERFLAGS.BRF);
-                                }
-                            }
-                            else if (vertex.trb && vertex.brb && (box === vertex.trb || box === vertex.brb)) {
-                                if (Math.abs(vertex.trb.w - vertex.brb.w) < 1e-6) {
-                                    if (USE_MERGE) {
-                                        const mask = CORNERFLAGS.TLF | CORNERFLAGS.BLF;
-
-                                        if (vertex.brb.v[CORNERINDEX.TR].used) {
-                                            vertex.brb.v[CORNERINDEX.TR].free &= vertex.trb.v[CORNERINDEX.BR].free & ~mask;
-                                            vertex.trb.v[CORNERINDEX.BR] = vertex.brb.v[CORNERINDEX.TR];
-                                        } else {
-                                            vertex.trb.v[CORNERINDEX.BR].free &= vertex.brb.v[CORNERINDEX.TR].free & ~mask;
-                                            vertex.brb.v[CORNERINDEX.TR] = vertex.trb.v[CORNERINDEX.BR];
-                                        }
-                                    } else {
-                                        vertex.brb.v[CORNERINDEX.TR].free &= ~CORNERFLAGS.TLF;
-                                        vertex.trb.v[CORNERINDEX.BR].free &= ~CORNERFLAGS.BLF;
-                                    }
-                                } else if (vertex.trb.w > vertex.brb.w) {
-                                    vertex.brb.v[CORNERINDEX.TR].free &= ~(CORNERFLAGS.TLF | CORNERFLAGS.TRF);
-                                } else {
-                                    vertex.trb.v[CORNERINDEX.BR].free &= ~(CORNERFLAGS.BLF | CORNERFLAGS.BRF);
-                                }
-                            }
-
-                            for (const boxVertex of box.v) {
-                                if (!boxVertex.used) {
-                                    boxVertex.used = true;
-
-                                    if (USE_PACK_BIAS) {
-                                        boxVertex.updateBias();
-                                    }
-
-                                    vertexPackIndices.push(boxVertex.index);
-                                }
-                            }
-
-                            box.x = box.xmin_get();
-                            box.y = box.ymin_get();
-                        }
-                    }
-                }
-            }
-        }
-
-        // BoxPacker.debugFitAABB(boxes, tot.x, tot.y);
-
-        return {
-            w: tot.x,
-            h: tot.y,
-            fill: 1
-        };
-    }
-
-    static debugFitAABB(boxes: BoxBlender[], w: number, h: number) {
-        let canvas = document.createElement("canvas");
-        let ctx = canvas.getContext("2d") as CanvasRenderingContext2D;
-        const width = 1024;
-        const height = 1024;
-
-        document.body.appendChild(canvas);
-        canvas.width = width;
-        canvas.height = height;
-        canvas.style.position = "absolute";
-        canvas.style.zIndex = "10";
-        canvas.style.top = "0px";
-        canvas.style.left = "0px";
-        canvas.onclick = () => {
-            canvas.style.display = "none";
-        };
-
-        ctx.clearRect(0, 0, width, height);
-        // ctx.fillStyle = "white";
-        // ctx.fillRect(0, 0, width, height);
-        ctx.scale(width, height);
-        ctx.lineWidth = 0.001;
-
-        for (const box of boxes) {
-            ctx.beginPath();
-            ctx.moveTo((box.x / w), (box.y / h));
-
-            ctx.lineTo(((box.x + box.w) / w), (box.y / h));
-            ctx.moveTo(((box.x + box.w) / w), (box.y / h));
-
-            ctx.lineTo(((box.x + box.w) / w), ((box.y + box.h) / h));
-            ctx.moveTo(((box.x + box.w) / w), ((box.y + box.h) / h));
-
-            ctx.lineTo((box.x / w), ((box.y + box.h) / h));
-            ctx.moveTo((box.x / w), ((box.y + box.h) / h));
-
-            ctx.lineTo((box.x / w), (box.y / h));
-            ctx.closePath();
-
-            ctx.strokeStyle = "green";
-            ctx.stroke();
-        }
-    }
-}
+import { Vector2, Vector3, Matrix } from "../Maths/math";
+import { Nullable } from "../types";
+import { Mesh } from "../Meshes/mesh";
+import { VertexData } from "../Meshes/mesh.vertexData";
+import { IndicesArray, FloatArray } from "../types";
+import { VertexBuffer } from "../Meshes/buffer";
+
+/**
+ * Face with 3 vertices
+ */
+class Face {
+    /**
+     * Face area
+     */
+    area: number;
+    /**
+     * Face uvs (length = 3 * 2)
+     */
+    uv: Vector2[];
+    /**
+     * Vertices, with index embedding
+     */
+    v: {
+        v: Vector3,
+        index: number
+    }[];
+    /**
+     * Normals
+     */
+    vNormals: Nullable<FloatArray[]>;
+    /**
+     * Tangents
+     */
+    vTangents: Nullable<FloatArray[]>;
+    /**
+     * UV
+     */
+    vUv: Nullable<FloatArray[]>;
+    /**
+     * UV2
+     */
+    vUv2: Nullable<FloatArray[]>;
+    /**
+     * UV3
+     */
+    vUv3: Nullable<FloatArray[]>;
+    /**
+     * UV4
+     */
+    vUv4: Nullable<FloatArray[]>;
+    /**
+     * UV5
+     */
+    vUv5: Nullable<FloatArray[]>;
+    /**
+     * UV6
+     */
+    vUv6: Nullable<FloatArray[]>;
+    /**
+     * Colors
+     */
+    vColors: Nullable<FloatArray[]>;
+    /**
+     * Matrices indices
+     */
+    vMatricesIndices: Nullable<FloatArray[]>;
+    /**
+     * Matrices weights
+     */
+    vMatricesWeights: Nullable<FloatArray[]>;
+    /**
+     * Matrices indices extra
+     */
+    vMatricesIndicesExtra: Nullable<FloatArray[]>;
+    /**
+     * Matrices weights extra
+     */
+    vMatricesWeightsExtra: Nullable<FloatArray[]>;
+    /**
+     * Edge key for edge dictionnary
+     */
+    edgeKeys: string[];
+    /**
+     * Face normal
+     */
+    no: Vector3;
+    /**
+     * Face index
+     */
+    index: number;
+    /**
+     * Mesh index
+     */
+    meshIndex: number;
+
+    /**
+    * Creates a Face from a specific index in a vertex data object
+    * @param indexBegin First index in the list of indices
+    * @param vertexData Vertex data
+    * @param offset Mesh offset when uv mapping several meshes on the same uv layout
+    * @param matrix World matrix of the mesh. If not specified, identity matrix is taken
+    * @param equivalencies A list of vertex equivalencies
+    * in case 2 vertices share the same position, it's useful to group them out in the uv layout
+    */
+    constructor(indexBegin: number,
+        vertexData: VertexData,
+        offset: number = 0,
+        matrix: Nullable<Matrix>,
+        equivalencies?: number[][]) {
+        let indices = vertexData.indices as IndicesArray;
+        let positions = vertexData.positions as FloatArray;
+
+        this.v = [];
+        this.uv = [];
+        this.vNormals = [];
+        this.edgeKeys = [];
+        this.index = indexBegin;
+        this.meshIndex = offset;
+        for (let i = 0; i < 3; i++) {
+            Face.ExtractVertex(this,
+                i + indexBegin,
+                matrix,
+                indices,
+                positions,
+                vertexData.normals,
+                vertexData.tangents,
+                vertexData.uvs,
+                vertexData.uvs2,
+                vertexData.uvs3,
+                vertexData.uvs4,
+                vertexData.uvs5,
+                vertexData.uvs6,
+                vertexData.colors,
+                vertexData.matricesIndices,
+                vertexData.matricesWeights,
+                vertexData.matricesIndicesExtra,
+                vertexData.matricesWeightsExtra
+            );
+
+            this.uv.push(new Vector2());
+            let firstIndex, secondIndex;
+            if (equivalencies) {
+                firstIndex = sortAndGetFirst(equivalencies, indices[i + indexBegin]);
+                secondIndex = sortAndGetFirst(equivalencies, indices[(i + 1) % 3 + indexBegin]);
+            } else {
+                firstIndex = indices[i + indexBegin];
+                secondIndex = indices[(i + 1) % 3 + indexBegin];
+            }
+
+            if (firstIndex > secondIndex) {
+                let t = firstIndex;
+                firstIndex = secondIndex;
+                secondIndex = t;
+            }
+
+            this.edgeKeys.push(offset + "_" + firstIndex + "_" + secondIndex);
+        }
+
+        let faceNormal = Vector3.Cross(this.v[0].v.subtract(this.v[1].v), this.v[2].v.subtract(this.v[1].v));
+        let area = faceNormal.length() / 2;
+        faceNormal.scaleInPlace(1 / (area * 2));
+        this.no = faceNormal;
+        this.area = area;
+    }
+
+    /**
+     * Pushes a vertex from this face to a vertex data object
+     * @param vertexData The vertex data
+     * @param idx the vertex index, between 0 and 2 included
+     */
+    public pushVertexToVertexData(vertexData: VertexData, idx: number) {
+        if (this.vNormals) {
+            for (let i = 0; i < this.vNormals[idx].length; i++) {
+                (<number[]>vertexData.normals).push(this.vNormals[idx][i]);
+            }
+        }
+
+        if (this.vTangents) {
+            for (let i = 0; i < this.vTangents[idx].length; i++) {
+                (<number[]>vertexData.tangents).push(this.vTangents[idx][i]);
+            }
+        }
+
+        if (this.vUv) {
+            for (let i = 0; i < this.vUv[idx].length; i++) {
+                (<number[]>vertexData.uvs).push(this.vUv[idx][i]);
+            }
+        }
+
+        if (this.vUv2) {
+            for (let i = 0; i < this.vUv2[idx].length; i++) {
+                (<number[]>vertexData.uvs2).push(this.vUv2[idx][i]);
+            }
+        }
+
+        if (this.vUv3) {
+            for (let i = 0; i < this.vUv3[idx].length; i++) {
+                (<number[]>vertexData.uvs3).push(this.vUv3[idx][i]);
+            }
+        }
+
+        if (this.vUv4) {
+            for (let i = 0; i < this.vUv4[idx].length; i++) {
+                (<number[]>vertexData.uvs4).push(this.vUv4[idx][i]);
+            }
+        }
+
+        if (this.vUv5) {
+            for (let i = 0; i < this.vUv5[idx].length; i++) {
+                (<number[]>vertexData.uvs5).push(this.vUv5[idx][i]);
+            }
+        }
+
+        if (this.vUv6) {
+            for (let i = 0; i < this.vUv6[idx].length; i++) {
+                (<number[]>vertexData.uvs6).push(this.vUv6[idx][i]);
+            }
+        }
+
+        if (this.vColors) {
+            for (let i = 0; i < this.vColors[idx].length; i++) {
+                (<number[]>vertexData.colors).push(this.vColors[idx][i]);
+            }
+        }
+
+        if (this.vMatricesIndices) {
+            for (let i = 0; i < this.vMatricesIndices[idx].length; i++) {
+                (<number[]>vertexData.matricesIndices).push(this.vMatricesIndices[idx][i]);
+            }
+        }
+
+        if (this.vMatricesWeights) {
+            for (let i = 0; i < this.vMatricesWeights[idx].length; i++) {
+                (<number[]>vertexData.matricesWeights).push(this.vMatricesWeights[idx][i]);
+            }
+        }
+
+        if (this.vMatricesIndicesExtra) {
+            for (let i = 0; i < this.vMatricesIndicesExtra[idx].length; i++) {
+                (<number[]>vertexData.matricesIndicesExtra).push(this.vMatricesIndicesExtra[idx][i]);
+            }
+        }
+
+        if (this.vMatricesWeightsExtra) {
+            for (let i = 0; i < this.vMatricesWeightsExtra[idx].length; i++) {
+                (<number[]>vertexData.matricesWeightsExtra).push(this.vMatricesWeightsExtra[idx][i]);
+            }
+        }
+    }
+
+    /**
+     * Helper function to extract a slice from a float array.
+     * @param vb The array
+     * @param kind The kind of float array we are dealing with
+     * @param idx The index at which we want the slice
+     * @returns the slice
+     */
+    public static ExtractSlice(vb: FloatArray, kind: string, idx: number) : FloatArray {
+        let stride = VertexBuffer.DeduceStride(kind);
+        let sl = vb.slice(idx * stride, idx * stride + stride);
+        return sl;
+    }
+
+    /**
+     * Adds a vertex to a face from multiple arrays that are inside a vertex data object
+     * @param f Face to push the vertex to
+     * @param i Index in the indices array
+     * @param matrix World matrix. If null, identity is used.
+     * @param indices indices
+     * @param positions positions
+     * @param normals normals
+     * @param tangents tangents
+     * @param uvs uvs
+     * @param uvs2 uvs2
+     * @param uvs3 uvs3
+     * @param uvs4 uvs4
+     * @param uvs5 uvs5
+     * @param uvs6 uvs6
+     * @param colors colors
+     * @param matricesIndices matrices Indices
+     * @param matricesWeights matrices Weights
+     * @param matricesIndicesExtra matrices Indices extra
+     * @param matricesWeightsExtra matrices Weights extra
+     */
+    public static ExtractVertex(
+        f: Face,
+        i: number,
+        matrix: Nullable<Matrix>,
+        indices: IndicesArray,
+        positions: FloatArray,
+        normals: Nullable<FloatArray>,
+        tangents: Nullable<FloatArray>,
+        uvs: Nullable<FloatArray>,
+        uvs2: Nullable<FloatArray>,
+        uvs3: Nullable<FloatArray>,
+        uvs4: Nullable<FloatArray>,
+        uvs5: Nullable<FloatArray>,
+        uvs6: Nullable<FloatArray>,
+        colors: Nullable<FloatArray>,
+        matricesIndices: Nullable<FloatArray>,
+        matricesWeights: Nullable<FloatArray>,
+        matricesIndicesExtra: Nullable<FloatArray>,
+        matricesWeightsExtra: Nullable<FloatArray>) {
+        let idx = indices[i];
+        let vertex = new Vector3(positions[idx * 3], positions[idx * 3 + 1], positions[idx * 3 + 2]);
+        if (matrix) {
+            vertex = Vector3.TransformCoordinates(vertex, matrix);
+        }
+
+        f.v.push({
+            v: vertex,
+            index: idx
+        });
+
+        if (normals) {
+            let sl = Face.ExtractSlice(normals, VertexBuffer.NormalKind, idx);
+            f.vNormals = f.vNormals || [];
+            f.vNormals.push(sl);
+        }
+
+        if (tangents) {
+            let sl = Face.ExtractSlice(tangents, VertexBuffer.TangentKind, idx);
+            f.vTangents = f.vTangents || [];
+            f.vTangents.push(sl);
+        }
+
+        if (uvs) {
+            let sl = Face.ExtractSlice(uvs, VertexBuffer.UVKind, idx);
+            f.vUv = f.vUv || [];
+            f.vUv.push(sl);
+        }
+
+        if (uvs2) {
+            let sl = Face.ExtractSlice(uvs2, VertexBuffer.UV2Kind, idx);
+            f.vUv2 = f.vUv2 || [];
+            f.vUv2.push(sl);
+        }
+
+        if (uvs3) {
+            let sl = Face.ExtractSlice(uvs3, VertexBuffer.UV3Kind, idx);
+            f.vUv3 = f.vUv3 || [];
+            f.vUv3.push(sl);
+        }
+
+        if (uvs4) {
+            let sl = Face.ExtractSlice(uvs4, VertexBuffer.UV4Kind, idx);
+            f.vUv4 = f.vUv4 || [];
+            f.vUv4.push(sl);
+        }
+
+        if (uvs5) {
+            let sl = Face.ExtractSlice(uvs5, VertexBuffer.UV5Kind, idx);
+            f.vUv5 = f.vUv5 || [];
+            f.vUv5.push(sl);
+        }
+
+        if (uvs6) {
+            let sl = Face.ExtractSlice(uvs6, VertexBuffer.UV6Kind, idx);
+            f.vUv6 = f.vUv6 || [];
+            f.vUv6.push(sl);
+        }
+
+        if (colors) {
+            let sl = Face.ExtractSlice(colors, VertexBuffer.ColorKind, idx);
+            f.vColors = f.vColors || [];
+            f.vColors.push(sl);
+        }
+
+        if (matricesIndices) {
+            let sl = Face.ExtractSlice(matricesIndices, VertexBuffer.MatricesIndicesKind, idx);
+            f.vMatricesIndices = f.vMatricesIndices || [];
+            f.vMatricesIndices.push(sl);
+        }
+
+        if (matricesWeights) {
+            let sl = Face.ExtractSlice(matricesWeights, VertexBuffer.MatricesWeightsKind, idx);
+            f.vMatricesWeights = f.vMatricesWeights || [];
+            f.vMatricesWeights.push(sl);
+        }
+
+        if (matricesIndicesExtra) {
+            let sl = Face.ExtractSlice(matricesIndicesExtra, VertexBuffer.MatricesIndicesExtraKind, idx);
+            f.vMatricesIndicesExtra = f.vMatricesIndicesExtra || [];
+            f.vMatricesIndicesExtra.push(sl);
+        }
+
+        if (matricesWeightsExtra) {
+            let sl = Face.ExtractSlice(matricesWeightsExtra, VertexBuffer.MatricesWeightsExtraKind, idx);
+            f.vMatricesWeightsExtra = f.vMatricesWeightsExtra || [];
+            f.vMatricesWeightsExtra.push(sl);
+        }
+    }
+}
+
+/**
+ * An edge in an uv layout
+ */
+declare interface Edge {
+    v0: Vector2;
+    v1: Vector2;
+}
+
+/**
+ * Basic vertex information
+ */
+declare interface VertexInfo {
+    vertex: Vector3;
+    normal: Nullable<Vector3>;
+    index: number;
+}
+
+/**
+ * An edge with its embedded length
+ */
+declare interface MeasuredEdge { l: number; e: Nullable<Edge>; }
+
+/**
+ * An UV Island (array of faces)
+ */
+declare type Island = Face[];
+
+// 0: island
+// 1: totFaceArea
+// 2: efficiency
+// 3: islandBoundsArea
+// 4: w
+// 5: h
+// 6: edges
+// 7: uniqueEdgesPoints
+/**
+ * Island info, in an array for performance storage
+ */
+declare type IslandInfo = any[];
+
+/**
+ * Helper
+ */
+let sortAndGetFirst = function(arr: number[][], idx: number) {
+    if (arr[idx] && arr[idx].length) {
+        arr[idx].sort((a, b) => a - b);
+
+        return arr[idx][0];
+    }
+
+    return idx;
+};
+
+/**
+ * Helper
+ */
+let intersectLineLine2d = function() {
+
+    var r, s,
+        denominator,
+        BAx, BAy, DCx, DCy;
+
+    return function(A: Vector2, B: Vector2, C: Vector2, D: Vector2) {
+                BAx = B.x - A.x;
+                BAy = B.y - A.y;
+                DCx = D.x - C.x;
+                DCy = D.y - C.y;
+                denominator = BAx * DCy - BAy * DCx;
+
+                if (Math.abs(denominator) < 1e-6) { return null; }
+                denominator = 1 / denominator;
+
+                r = ((A.y - C.y) * DCx - (A.x - C.x) * DCy) * denominator;
+                s = ((A.y - C.y) * BAx - (A.x - C.x) * BAy) * denominator;
+
+                var P = new Vector2(A.x + r * BAx, A.y + r * BAy);
+
+                if ((0 <= r) && (r <= 1) && (0 <= s) && (s <= 1)) {
+                    return P;
+                }
+
+                return null;
+            };
+}();
+
+/**
+ * Helper
+ */
+function cross(a: Vector2, b: Vector2, o: Vector2) {
+   return (a.x - o.x) * (b.y - o.y) - (a.y - o.y) * (b.x - o.x);
+}
+
+/**
+ * Helper
+ */
+function roundTo(a: number, precision: number) {
+    if (!precision) {
+        return a;
+    }
+    return Math.round(a / precision) * precision;
+}
+
+/**
+ * Helper
+ * Avoid doing:
+ *
+ * angle = atan2f(dvec[0], dvec[1]);
+ * angle_to_mat2(mat, angle);
+ *
+ * instead use a vector as a matrix.
+ */
+function mulV2V2Cw(mat: Vector2, vec: Vector2)
+{
+    return new Vector2(
+        mat.x * vec.x + mat.y * vec.y,
+        mat.y * vec.x - mat.x * vec.y
+    );
+}
+
+/**
+ * Helper
+ */
+function projectMat(vector: Vector3) {
+    let lastAxis = vector.clone().normalize();
+
+    let firstAxis: Vector3;
+
+    if (Math.abs(lastAxis.x) < SMALL_NUM && Math.abs(lastAxis.y) < SMALL_NUM) {
+        firstAxis = new Vector3(0, 1, 0);
+    } else {
+        firstAxis = new Vector3(0, 0, 1);
+    }
+
+    firstAxis = Vector3.Cross(lastAxis, firstAxis);
+    firstAxis.normalize();
+    let secondAxis = Vector3.Cross(lastAxis, firstAxis);
+    secondAxis.normalize();
+    let mat = new Matrix();
+
+    Matrix.FromXYZAxesToRef(firstAxis, secondAxis, lastAxis, mat);
+
+    return mat.transpose();
+}
+
+const USER_FILL_HOLES = 0;
+const USER_FILL_HOLES_QUALITY = 1;
+let USER_ISLAND_MARGIN = 0;
+const USE_PACK_BIAS: boolean = true;
+const USE_FREE_STRIP: boolean = true;
+const USE_MERGE: boolean = true;
+const SMALL_NUM = 1e-12;
+
+/**
+* UV Mapper for lightmaps
+* Ported from Blender by Benjamin Guignabert (https://github.com/CraigFeldspar)
+*
+* Original license can be found below :
+*
+* This program is free software; you can redistribute it and/or
+* modify it under the terms of the GNU General Public License
+* as published by the Free Software Foundation; either version 2
+* of the License, or (at your option) any later version.
+*
+* This program is distributed in the hope that it will be useful,
+* but WITHOUT ANY WARRANTY; without even the implied warranty of
+* MERCHANTABILITY or FITNESS FOR A PARTICULAR PURPOSE.  See the
+* GNU General Public License for more details.
+*
+* You should have received a copy of the GNU General Public License
+* along with this program; if not, write to the Free Software Foundation,
+* Inc., 51 Franklin Street, Fifth Floor, Boston, MA 02110-1301, USA.
+*
+*/
+export class UvMapper {
+
+    private toV3(v: Vector2) {
+        return new Vector3(v.x, v.y, 0);
+    }
+
+    // Straight port from blender, not memory efficient, can be improved
+    private pointInTri2D(v: Vector3, v1: Vector3, v2: Vector3, v3: Vector3) {
+        let side1 = v2.subtract(v1);
+        let side2 = v3.subtract(v1);
+
+        let nor = Vector3.Cross(side1, side2);
+        let mtx = Matrix.FromValues(side1.x, side1.y, side1.z, 0,
+                                    side2.x, side2.y, side2.z, 0,
+                                    nor.x, nor.y, nor.z, 0,
+                                    0, 0, 0, 1);
+
+        let det = mtx.determinant();
+        if (!det) {
+            return false;
+        }
+
+        mtx.invert();
+        let uvw = Vector3.TransformCoordinates(v.subtract(v1), mtx);
+        return 0 <= uvw.x && 0 <= uvw.y && uvw.x + uvw.y <= 1;
+    }
+
+    private boundsIslands(faces: Face[]) {
+        let minx = faces[0].uv[0].x;
+        let maxx = minx;
+        let miny = faces[0].uv[0].y;
+        let maxy = miny;
+
+        for (let i = 0; i < faces.length; i++) {
+            let f = faces[i];
+            for (let j = 0; j < f.uv.length; j++) {
+                let uv = f.uv[j];
+                let x = uv.x;
+                let y = uv.y;
+                if (x < minx) {
+                    minx = x;
+                }
+                if (y < miny) {
+                    miny = y;
+                }
+                if (x > maxx) {
+                    maxx = x;
+                }
+                if (y > maxy) {
+                    maxy = y;
+                }
+            }
+        }
+
+        return [minx, miny, maxx, maxy];
+    }
+
+    private island2Edge(island: Island) {
+        let edges: Map<string, MeasuredEdge> = new Map();
+        let uniquePointsMap: Map<string, Vector2> = new Map();
+        let i1, i2;
+
+        for (let i = 0; i < island.length; i++) {
+            let f = island[i];
+            let fUvkey = f.uv;
+
+            let l = fUvkey.length;
+            for (let vIdx = 0; vIdx < l; vIdx++) {
+                uniquePointsMap.set(fUvkey[vIdx].x + "_" + fUvkey[vIdx].y, f.uv[vIdx]);
+
+                if (f.v[vIdx].index > f.v[(vIdx - 1 + l) % l].index) {
+                    i1 = (vIdx - 1 + l) % l;
+                    i2 = vIdx;
+                } else {
+                    i1 = vIdx;
+                    i2 = (vIdx - 1 + l) % l;
+                }
+
+                let key = fUvkey[i1].x + "_" + fUvkey[i1].y + "_" + fUvkey[i2].x + "_" + fUvkey[i2].y;
+
+                if (typeof(edges.get(key)) === "undefined") {
+                    edges.set(key, {
+                        l: f.uv[i2].subtract(f.uv[i1]).length(),
+                        e: {
+                            v0: f.uv[i1],
+                            v1: f.uv[i2]
+                        }
+                    });
+                } else {
+                    edges.set(key, {
+                        l: 0,
+                        e: null
+                    });
+                }
+            }
+        }
+
+        let lengthSortedEdges: MeasuredEdge[] = [];
+
+        let keys = edges.keys();
+        let k = keys.next();
+        while (!k.done) {
+            let o = edges.get(k.value) as MeasuredEdge;
+
+            let i = 0;
+            while (i < lengthSortedEdges.length && lengthSortedEdges[i].l > o.l) {
+                i++;
+            }
+            lengthSortedEdges.splice(i, 0, o);
+            k = keys.next();
+        }
+
+        let uniquePoints = [];
+        let values = uniquePointsMap.values();
+        let iter = values.next();
+        while (!iter.done) {
+            uniquePoints.push(this.toV3(iter.value));
+            iter = values.next();
+        }
+
+        return {
+            lengthSortedEdges,
+            uniquePoints
+        };
+    }
+
+    private pointInIsland(pt: Vector3, island: Island) : boolean {
+        let vec1 = new Vector3();
+        let vec2 = new Vector3();
+        let vec3 = new Vector3();
+
+        for (let i = 0; i < island.length; i++) {
+            let f = island[i];
+
+            // Why this copy ? could be optimised
+            vec1.copyFromFloats(f.uv[0].x, f.uv[0].y, 0);
+            vec2.copyFromFloats(f.uv[1].x, f.uv[1].y, 0);
+            vec3.copyFromFloats(f.uv[2].x, f.uv[2].y, 0);
+
+            if (this.pointInTri2D(pt, vec1, vec2, vec3)) {
+                return true;
+            }
+        }
+
+        return false;
+    }
+
+    // box is (left,bottom, right, top)
+    private islandIntersectUvIsland(source: IslandInfo, target: IslandInfo, SourceOffset: Vector2) : number {
+        let edgeLoopsSource = source[6] as MeasuredEdge[];
+        let edgeLoopsTarget = target[6] as MeasuredEdge[];
+
+        for (let i = 0; i < edgeLoopsSource.length; i++) {
+            let ed = edgeLoopsSource[i];
+            if (!ed.e) {
+                continue;
+            }
+            for (let j = 0; j < edgeLoopsTarget.length; j++) {
+                let seg = edgeLoopsTarget[j];
+                if (!seg.e) {
+                    continue;
+                }
+                let inter = intersectLineLine2d((<Edge>seg.e).v0,
+                    (<Edge>seg.e).v1,
+                    SourceOffset.add((<Edge>ed.e).v0),
+                    SourceOffset.add((<Edge>ed.e).v1));
+
+                if (inter) {
+                    return 1; // LINE INTERSECTION
+                }
+            }
+        }
+
+        // 1 test for source being totally inside target
+        let SourceOffsetV3 = this.toV3(SourceOffset);
+        for (let i = 0; i < source[7].length; i++) {
+            let pv = source[7][i];
+            if (this.pointInIsland(pv.add(SourceOffsetV3), target[0])) {
+                return 2; // SOURCE INSIDE TARGET
+            }
+        }
+
+        // 2 test for a part of the target being totally inside the source.
+        for (let i = 0; i < target[7].length; i++) {
+            let pv = target[7][i];
+            if (this.pointInIsland(pv.subtract(SourceOffsetV3), source[0])) {
+                return 3; // PART OF TARGET INSIDE SOURCE.
+            }
+        }
+
+        return 0; // NO INTERSECTION
+    }
+
+    private rotateUvs(uvPoints: Vector2[], angle: number) {
+        // Unefficient v2 -> v3
+        if (angle !== 0) {
+            let mat = Matrix.RotationZ(-angle);
+            for (let i = 0; i < uvPoints.length; i++) {
+                let vec = this.toV3(uvPoints[i]);
+                let res = Vector3.TransformCoordinates(vec, mat);
+                uvPoints[i].copyFromFloats(res.x, res.y);
+            }
+        }
+    }
+
+    private convexhull2d(points: Vector2[]) : Vector2[] {
+        if (points.length < 3) {
+            return [];
+        }
+
+        points.sort((a: Vector2, b: Vector2) => a.x === b.x ? a.y - b.y : a.x - b.x);
+
+        let lower: Vector2[] = [];
+
+        for (let i = 0; i < points.length; i++) {
+           while (lower.length >= 2 && cross(lower[lower.length - 2], lower[lower.length - 1], points[i]) <= 0) {
+              lower.pop();
+           }
+           lower.push(points[i]);
+        }
+        let upper: Vector2[] = [];
+
+        for (let i = points.length - 1; i >= 0; i--) {
+           while (upper.length >= 2 && cross(upper[upper.length - 2], upper[upper.length - 1], points[i]) <= 0) {
+              upper.pop();
+           }
+           upper.push(points[i]);
+        }
+
+        upper.pop();
+        lower.pop();
+
+        return lower.concat(upper);
+    }
+
+    private fitAabb2d(hull: Vector2[]) {
+        let areaBest = +Infinity;
+        let area = +Infinity;
+        let dvecBest = new Vector2();
+        let dvec = new Vector2();
+        let min = new Vector2(+Infinity, +Infinity);
+        let max = new Vector2(-Infinity, -Infinity);
+        let minBest = new Vector2(+Infinity, +Infinity);
+        let maxBest = new Vector2(-Infinity, -Infinity);
+        let n = hull.length;
+
+        let iPrev = n - 1;
+
+        let evA, evB;
+        for (let i = 0; i < n; i++) {
+            evA = hull[i];
+            evB = hull[iPrev];
+
+            dvec.copyFrom(evA).subtractInPlace(evB);
+
+            dvec.normalize();
+
+            if (dvec.length() > 1e-6) {
+                min.copyFromFloats(+Infinity, +Infinity);
+                max.copyFromFloats(-Infinity, -Infinity);
+
+                for (let j = 0; j < n; j++) {
+                    let tvec = mulV2V2Cw(dvec, hull[j]);
+
+                    min.x = Math.min(min.x, tvec.x);
+                    min.y = Math.min(min.y, tvec.y);
+
+                    max.x = Math.max(max.x, tvec.x);
+                    max.y = Math.max(max.y, tvec.y);
+
+                    area = (max.x - min.x) * (max.y - min.y);
+
+                    if (area > areaBest) {
+                        break;
+                    }
+                }
+
+                if (area < areaBest) {
+                    areaBest = area;
+                    dvecBest.copyFrom(dvec);
+                    minBest.copyFrom(min);
+                    maxBest.copyFrom(max);
+                }
+            }
+
+            iPrev = i;
+        }
+
+        let angle = (areaBest !== +Infinity) ? Math.atan2(dvecBest.y, dvecBest.x) : 0;
+
+        return {
+            angle,
+            min: minBest,
+            max: maxBest
+        };
+    }
+
+    private boxFit2D(points: Vector2[]) {
+        let hull = this.convexhull2d(points);
+        let { angle } = this.fitAabb2d(hull);
+
+        return angle;
+    }
+
+    // private debugFitAABB() {
+    //     let canvas = document.createElement("canvas");
+    //     let ctx = canvas.getContext("2d") as CanvasRenderingContext2D;
+
+    //     document.body.appendChild(canvas);
+    //     canvas.width = 300;
+    //     canvas.height = 300;
+    //     canvas.style.position = "absolute";
+    //     canvas.style.zIndex = "10";
+    //     canvas.style.top = "0px";
+    //     canvas.style.left = "0px";
+
+    //     ctx.clearRect(0, 0, 300, 300);
+    //     ctx.fillStyle = "white";
+    //     ctx.fillRect(0, 0, 300, 300);
+    //     ctx.fillStyle = "red";
+    //     ctx.translate(150, 150);
+
+    //     let points0 = [
+    //         // new Vector2(0, 0),
+    //         // new Vector2(25, 25),
+    //         // new Vector2(-50, -35),
+    //         // new Vector2(125, 32),
+    //         // new Vector2(-85, 82),
+    //         // new Vector2(0, 100),
+    //     ];
+
+    //     for (let i = 0; i < 16; i++) {
+    //         points0.push(new Vector2(Math.random() * 200 - 100, Math.random() * 200 - 100));
+    //     }
+
+    //     // Draw points
+    //     for (let i = 0; i < points0.length; i++) {
+    //         ctx.moveTo(points0[i].x, points0[i].y);
+    //         ctx.arc(points0[i].x, points0[i].y, 3, 0, 2 * Math.PI);
+    //         ctx.fill();
+    //     }
+
+    //     let hull = this.convexhull2d(points0);
+    //     let { angle, min, max } = this.fitAabb2d(hull);
+    //     let rotation = new Vector2(Math.cos(angle), Math.sin(angle));
+
+    //     ctx.strokeStyle = "green";
+    //     ctx.beginPath();
+    //     ctx.moveTo(hull[0].x, hull[0].y);
+    //     for (let i = 1; i < hull.length; i++) {
+    //         ctx.lineTo(hull[i].x, hull[i].y);
+    //     }
+    //     ctx.lineTo(hull[0].x, hull[0].y);
+
+    //     ctx.stroke();
+
+    //     ctx.strokeStyle = "blue";
+
+    //     let tl = new Vector2(min.x, min.y);
+    //     let bl = new Vector2(min.x, max.y);
+    //     let br = new Vector2(max.x, max.y);
+    //     let tr = new Vector2(max.x, min.y);
+    //     let base = new Vector2(0, 0);
+    //     let tip = new Vector2(50, 0);
+
+    //     tip = mulV2V2Cw(rotation, tip); //.addInPlace(offset);
+    //     tl = mulV2V2Cw(rotation, tl); //.addInPlace(offset);
+    //     bl = mulV2V2Cw(rotation, bl); //.addInPlace(offset);
+    //     br = mulV2V2Cw(rotation, br); //.addInPlace(offset);
+    //     tr = mulV2V2Cw(rotation, tr); //.addInPlace(offset);
+
+    //     ctx.beginPath();
+    //     ctx.moveTo(tip.x, tip.y);
+    //     ctx.lineTo(base.x, base.y);
+    //     ctx.stroke();
+
+    //     ctx.moveTo(tl.x, tl.y);
+    //     ctx.lineTo(bl.x, bl.y);
+    //     ctx.lineTo(br.x, br.y);
+    //     ctx.lineTo(tr.x, tr.y);
+    //     ctx.lineTo(tl.x, tl.y);
+    //     ctx.stroke();
+    // }
+
+    // Create a transparent canvas with uv drawn
+    public debugUvs(position: Vector2, size: Vector2, uvsArray: FloatArray[], indicesArray: IndicesArray[]) {
+        let canvas = document.createElement("canvas");
+        let ctx = canvas.getContext("2d") as CanvasRenderingContext2D;
+
+        document.body.appendChild(canvas);
+        canvas.width = size.x;
+        canvas.height = size.y;
+        canvas.style.position = "absolute";
+        canvas.style.transform = "rotateX(180deg)";
+        canvas.style.zIndex = "10";
+        canvas.style.top = `${position.x}px`;
+        canvas.style.left = `${position.y}px`;
+        canvas.onclick = () => {
+            canvas.style.display = "none";
+        };
+
+        ctx.scale(size.x, size.y);
+        ctx.lineWidth = 0.001;
+
+        ctx.strokeStyle = "red";
+        for (let j = 0; j < uvsArray.length; j++) {
+            let uvs = uvsArray[j];
+            let indices = indicesArray[j];
+            for (let i = 0; i < indices.length; i += 3) {
+                let lessThanZeroCount = 0;
+                if (uvs[indices[i] * 2] < 0) {
+                    lessThanZeroCount++;
+                }
+                if (uvs[indices[i + 1] * 2] < 0) {
+                    lessThanZeroCount++;
+                }
+                if (uvs[indices[i + 2] * 2] < 0) {
+                    lessThanZeroCount++;
+                }
+
+                if (lessThanZeroCount > 1) {
+                    debugger;
+                } else if (lessThanZeroCount === 1) {
+                    debugger;
+                }
+
+                ctx.beginPath();
+                ctx.moveTo(uvs[indices[i] * 2], uvs[indices[i] * 2 + 1]);
+                ctx.lineTo(uvs[indices[i + 1] * 2], uvs[indices[i + 1] * 2 + 1]);
+                ctx.lineTo(uvs[indices[i + 2] * 2], uvs[indices[i + 2] * 2 + 1]);
+                ctx.lineTo(uvs[indices[i] * 2], uvs[indices[i] * 2 + 1]);
+                ctx.stroke();
+                // ctx.fill();
+            }
+        }
+
+    }
+
+    private optiRotateUvIsland(faces: Face[]) {
+        let uvPoints: Vector2[] = [];
+        for (let i = 0; i < faces.length; i++) {
+            for (let j = 0; j < faces[i].uv.length; j++) {
+                uvPoints.push(faces[i].uv[j]);
+            }
+        }
+
+        let angle = this.boxFit2D(uvPoints);
+
+        if (angle !== 0) {
+            this.rotateUvs(uvPoints, angle);
+        }
+
+        let [minx, miny, maxx, maxy] = this.boundsIslands(faces);
+        let w = maxx - minx;
+        let h = maxy - miny;
+
+        if (h + 1e-5 < w) {
+            angle = Math.PI / 2;
+            this.rotateUvs(uvPoints, angle);
+        }
+    }
+
+    private mergeUvIslands(islandList: Island[]) {
+        let decoratedIslandList: IslandInfo[] = [];
+
+        let islandIdx = islandList.length;
+
+        while (islandIdx) {
+            islandIdx--;
+            let [minx, miny, maxx, maxy] = this.boundsIslands(islandList[islandIdx]);
+            let w = maxx - minx;
+            let h = maxy - miny;
+
+            let totFaceArea = 0;
+            let offset = new Vector2(minx, miny);
+            for (let i = 0; i < islandList[islandIdx].length; i++) {
+                for (let j = 0; j < islandList[islandIdx][i].uv.length; j++) {
+                    islandList[islandIdx][i].uv[j].subtractInPlace(offset);
+                }
+
+                totFaceArea += islandList[islandIdx][i].area;
+            }
+
+            if (totFaceArea < SMALL_NUM) {
+                islandList.splice(islandIdx, 1);
+                continue;
+            }
+
+            let islandBoundsArea = w * h;
+            let efficiency = Math.abs(islandBoundsArea - totFaceArea);
+
+            // UV Edge list used for intersections as well as unique points.
+            let o = this.island2Edge(islandList[islandIdx]);
+            let edges = o.lengthSortedEdges;
+            let uniqueEdgePoints = o.uniquePoints;
+
+            decoratedIslandList.push([islandList[islandIdx], totFaceArea, efficiency, islandBoundsArea, w, h, edges, uniqueEdgePoints]);
+        }
+
+        // Sort by island bounding box area, smallest face area first.
+        // no.. chance that to most simple edge loop first.
+
+        let decoratedIslandListAreaSort = decoratedIslandList.slice();
+        decoratedIslandListAreaSort.sort((a, b) => a[3] - b[3]);
+
+        let decoratedIslandListEfficSort = decoratedIslandList.slice();
+        decoratedIslandListEfficSort.sort((a, b) => b[2] - a[2]);
+
+        const USER_STEP_QUALITY = ((USER_FILL_HOLES_QUALITY - 1) / 25) + 1;
+        const USER_FREE_SPACE_TO_TEST_QUALITY = 1 + (((100 - USER_FILL_HOLES_QUALITY) / 100.0) * 5);
+
+        // let removedCount = 0;
+        let areaIslandIdx = 0;
+        let BREAK = false;
+
+        while (areaIslandIdx < decoratedIslandListAreaSort.length && !BREAK) {
+            let sourceIsland = decoratedIslandListAreaSort[areaIslandIdx];
+
+            if (!sourceIsland[0]) {
+                areaIslandIdx++;
+            } else {
+                let efficIslandIdx = 0;
+                while (efficIslandIdx < decoratedIslandListEfficSort.length && !BREAK) {
+                    let targetIsland = decoratedIslandListEfficSort[efficIslandIdx];
+
+                    if (sourceIsland[0] === targetIsland[0] || !targetIsland[0] || !sourceIsland[0]) {
+                        // pass
+                    } else {
+                        // ([island, totFaceArea, efficiency, islandArea, w,h])
+                        // Wasted space on target is greater then UV bounding island area.
+
+                        if (targetIsland[2] > (sourceIsland[1] * USER_FREE_SPACE_TO_TEST_QUALITY) &&
+                            targetIsland[4] > sourceIsland[4] &&
+                            targetIsland[5] > sourceIsland[5]) {
+                            let blockTestXUnit = targetIsland[4] / sourceIsland[4];
+                            let blockTestYUnit = targetIsland[5] / sourceIsland[5];
+
+                            let boxLeft = 0;
+
+                            let testWidth = targetIsland[4] - sourceIsland[4];
+                            let testHeight = targetIsland[5] - sourceIsland[5];
+
+                            let xIncrement = testWidth / (blockTestXUnit * ((USER_STEP_QUALITY / 50) + 0.1));
+                            let yIncrement = testHeight / (blockTestYUnit * ((USER_STEP_QUALITY / 50) + 0.1));
+
+                            // Make sure were not moving less then a 3rg of our width/height
+                            if (xIncrement < sourceIsland[4] / 3) {
+                                xIncrement = sourceIsland[4];
+                            }
+                            if (yIncrement < sourceIsland[5] / 3) {
+                                yIncrement = sourceIsland[5];
+                            }
+
+                            boxLeft = 0;
+                            let boxBottom = 0;
+
+                            while (boxBottom < testHeight) {
+                                let Intersect = this.islandIntersectUvIsland(sourceIsland, targetIsland, new Vector2(boxLeft, boxBottom));
+                                if (Intersect === 1) {
+                                    // pass
+                                }
+                                if (Intersect === 2) {
+                                    boxLeft += sourceIsland[4];
+                                }
+                                else if (Intersect === 0) {
+                                    // removedCount++;
+
+                                    for (let h = 0; h < sourceIsland[0].length; h++) {
+                                        targetIsland[0].push(sourceIsland[0][h]);
+                                    }
+                                    let offset = new Vector2(boxLeft, boxBottom);
+
+                                    for (let faceIdx = 0; faceIdx < sourceIsland[0].length; faceIdx++) {
+                                        for (let uvIdx = 0; uvIdx < sourceIsland[0][faceIdx].uv.length; uvIdx++) {
+                                            sourceIsland[0][faceIdx].uv[uvIdx].addInPlace(offset);
+                                        }
+                                    }
+
+                                    sourceIsland[0].length = 0;
+                                    sourceIsland[0] = null;
+
+                                    for (let k = 0; k < sourceIsland[6].length; k++) {
+                                        let e = sourceIsland[6][k] as MeasuredEdge;
+                                        if (!e.e) {
+                                            continue;
+                                        }
+                                        targetIsland[6].push(<MeasuredEdge>{
+                                            e: {
+                                                v0: (<Edge>e.e).v0.add(offset),
+                                                v1: (<Edge>e.e).v1.add(offset)
+                                                },
+                                            l: e.l
+                                        });
+                                    }
+
+                                    sourceIsland[6].length = 0;
+                                    sourceIsland[6] = null;
+
+                                    // Sort by edge length, reverse so biggest are first.
+                                    targetIsland[6].sort((a: MeasuredEdge, b: MeasuredEdge) => b.l - a.l);
+
+                                    for (let h = 0; h < sourceIsland[7].length; h++) {
+                                        targetIsland[7].push(sourceIsland[7][h]);
+                                    }
+                                    let offsetV3 = new Vector3(boxLeft, boxBottom, 0);
+
+                                    for (let k = 0; k < sourceIsland[7].length; k++) {
+                                        sourceIsland[7][k].addInPlace(offsetV3);
+                                    }
+
+                                    sourceIsland[7].length = 0;
+                                    sourceIsland[7] = null;
+
+                                    targetIsland[1] += sourceIsland[1];
+                                    targetIsland[2] -= sourceIsland[1];
+
+                                    sourceIsland[2] = 0;
+
+                                    break;
+                                }
+
+                                if (boxLeft > testWidth) {
+                                    boxBottom += yIncrement;
+                                    boxLeft = 0;
+                                } else {
+                                    boxLeft += xIncrement;
+                                }
+                            }
+                        }
+                    }
+                    efficIslandIdx++;
+                }
+            }
+
+            areaIslandIdx++;
+        }
+
+        let i = islandList.length;
+
+        while (i) {
+            i--;
+            if (!islandList[i] || !islandList[i].length) {
+                islandList.splice(i, 1);
+            }
+        }
+    }
+
+    private getUvIslands(faceGroups: Face[][], deletedFaces: Face[]) {
+        let islandList: Island[] = [];
+
+        let faceGroupIdx = faceGroups.length;
+
+        while (faceGroupIdx) {
+            faceGroupIdx--;
+            let faces = faceGroups[faceGroupIdx].concat(deletedFaces);
+
+            if (!faces) {
+                continue;
+            }
+
+            let edgeUsers: {[key: string] : number[]} = {};
+
+            for (let i = 0; i < faces.length; i++) {
+                let f = faces[i];
+
+                for (let j = 0; j < f.edgeKeys.length; j++) {
+                    let edKey = f.edgeKeys[j];
+                    edgeUsers[edKey] = edgeUsers[edKey] || [];
+                    edgeUsers[edKey].push(i);
+                }
+            }
+
+            let faceModes = new Uint8Array(faces.length);
+            faceModes[0] = 1;
+
+            let newIsland: Island = [];
+            newIsland.push(faces[0]);
+
+            let ok = true;
+
+            // Build connexity groups
+            while (ok) {
+                ok = true;
+                while (ok) {
+                    ok = false;
+                    for (let i = 0; i < faces.length; i++) {
+                        if (faceModes[i] === 1) {
+                            for (let j = 0; j < faces[i].edgeKeys.length; j++) {
+                                let edKey = faces[i].edgeKeys[j];
+                                for (let k = 0; k < edgeUsers[edKey].length; k++) {
+                                    let ii = edgeUsers[edKey][k];
+
+                                    if (i !== ii && faceModes[ii] === 0) {
+                                        faceModes[ii] = 1;
+                                        ok = true;
+                                        newIsland.push(faces[ii]);
+                                    }
+                                }
+                            }
+                            faceModes[i] = 2;
+                        }
+                    }
+                }
+
+                islandList.push(newIsland);
+
+                ok = false;
+
+                for (let i = 0; i < faces.length; i++) {
+                    if (faceModes[i] === 0) {
+                        newIsland = [];
+                        newIsland.push(faces[i]);
+
+                        faceModes[i] = 1;
+                        ok = true;
+                        break;
+                    }
+                }
+            }
+        }
+
+        for (let i = 0; i < islandList.length; i++) {
+            this.optiRotateUvIsland(islandList[i]);
+        }
+
+        return islandList;
+    }
+
+    private removeDoubles(mesh: Mesh) {
+        // memory footprint seems huge, but it's better to have speed here
+        const PRECISION = 1e-12;
+        let indices = mesh.getIndices() as IndicesArray;
+        let vertices = Array.from(mesh.getVerticesData(VertexBuffer.PositionKind) as FloatArray);
+        let normals = mesh.isVerticesDataPresent(VertexBuffer.NormalKind) ? Array.from(mesh.getVerticesData(VertexBuffer.NormalKind) as FloatArray) : null;
+        // let uvs = mesh.isVerticesDataPresent(VertexBuffer.UVKind) ? Array.from(mesh.getVerticesData(VertexBuffer.UVKind) as FloatArray) : null;
+
+        let vertexMap: { [key: string] : { [key: string] : { [key: string] : VertexInfo[] }}} = {};
+
+        for (let i = 0; i < vertices.length; i += 3) {
+            let vertex = new Vector3(roundTo(vertices[i], PRECISION), roundTo(vertices[i + 1], PRECISION), roundTo(vertices[i + 2], PRECISION));
+            let normal = normals ? new Vector3(roundTo(normals[i], PRECISION), roundTo(normals[i + 1], PRECISION), roundTo(normals[i + 2], PRECISION)) : null;
+
+            let xMap = vertexMap[vertex.x];
+
+            if (!xMap) {
+                vertexMap[vertex.x] = {};
+            }
+
+            let yMap = vertexMap[vertex.x][vertex.y];
+
+            if (!yMap) {
+                vertexMap[vertex.x][vertex.y] = {};
+            }
+
+            let zMap = vertexMap[vertex.x][vertex.y][vertex.z];
+
+            if (!zMap) {
+                zMap = [];
+                vertexMap[vertex.x][vertex.y][vertex.z] = zMap;
+            }
+
+            zMap.push({
+                vertex,
+                normal,
+                index: i / 3,
+            });
+        }
+
+        let verticesToRemove = [];
+        let equivalencies: number[][] = [];
+        let xValues = Object.keys(vertexMap);
+
+        for (let i = 0; i < xValues.length; i++) {
+            let yValues = Object.keys(vertexMap[xValues[i]]);
+            for (let j = 0; j < yValues.length; j++) {
+                let zValues = Object.keys(vertexMap[xValues[i]][yValues[j]]);
+
+                for (let k = 0; k < zValues.length; k++) {
+                    let arr = vertexMap[xValues[i]][yValues[j]][zValues[k]];
+
+                    if (arr.length > 1) {
+                        let mainVI = arr[0];
+                        equivalencies[mainVI.index] = equivalencies[mainVI.index] || [mainVI.index];
+
+                        for (let h = 1; h < arr.length; h++) {
+                            let otherVI = arr[h];
+                            verticesToRemove.push(otherVI.index);
+                            equivalencies[otherVI.index] = equivalencies[otherVI.index] || [otherVI.index];
+                            equivalencies[mainVI.index].push(otherVI.index);
+                            equivalencies[otherVI.index].push(mainVI.index);
+                        }
+                    }
+                }
+            }
+        }
+
+        return {
+            indices,
+            equivalencies
+        };
+    }
+
+    private initVertexDataFromAvailableData(oldVertexData: VertexData) : VertexData {
+        let vertexData = new VertexData();
+
+        if (oldVertexData.normals) {
+            vertexData.normals = [];
+        }
+        if (oldVertexData.tangents) {
+            vertexData.tangents = [];
+        }
+        if (oldVertexData.uvs) {
+            vertexData.uvs = [];
+        }
+        if (oldVertexData.uvs2) {
+            vertexData.uvs2 = [];
+        }
+        if (oldVertexData.uvs3) {
+            vertexData.uvs3 = [];
+        }
+        if (oldVertexData.uvs4) {
+            vertexData.uvs4 = [];
+        }
+        if (oldVertexData.uvs5) {
+            vertexData.uvs5 = [];
+        }
+        if (oldVertexData.uvs6) {
+            vertexData.uvs6 = [];
+        }
+        if (oldVertexData.colors) {
+            vertexData.colors = [];
+        }
+        if (oldVertexData.matricesIndices) {
+            vertexData.matricesIndices = [];
+        }
+        if (oldVertexData.matricesIndicesExtra) {
+            vertexData.matricesIndicesExtra = [];
+        }
+        if (oldVertexData.matricesWeights) {
+            vertexData.matricesWeights = [];
+        }
+        if (oldVertexData.matricesWeightsExtra) {
+            vertexData.matricesWeightsExtra = [];
+        }
+
+        return vertexData;
+    }
+
+    /**
+     * Builds unique uvs in texture space, ready for lightmapping
+     * @param obList All the meshes to pack in the same uv space
+     * @param islandMargin Relative margin between islands
+     * @param projectionLimit Angle limit (in deg) to create a seam
+     * @param userAreaWeight Add a weight on triangle areas to limit distortion
+     * @param useAspect Unused parameter (TODO)
+     * @param strechToBounds Unused parameter (TODO)
+     * @param removeDoubles If some vertices share the same position, mergin them reduces the number of islands in uv space, thus saving space and reducing seams
+     * set to true to activate the vertex merging.
+     * @returns An average world space to uv space ratio, resulting of the uv layout.
+     * @returns And an array of the input meshes areas in world unit
+     */
+    public map(obList: Mesh[],
+        islandMargin: number = 0,
+        projectionLimit: number = 89,
+        userAreaWeight: number = 0,
+        useAspect: boolean = false, // TODO
+        strechToBounds: boolean = false, // TODO
+        removeDoubles: boolean = true) : any[] {
+        const USER_PROJECTION_LIMIT_CONVERTED = Math.cos(projectionLimit * Math.PI / 180);
+        const USER_PROJECTION_LIMIT_HALF_CONVERTED = Math.cos(projectionLimit / 2 * Math.PI / 180);
+        const USER_SHARE_SPACE = true;
+        USER_ISLAND_MARGIN = islandMargin;
+
+        let collectedIslandList: Island[] = [];
+        let polygonsArea: number[] = [];
+        let collectedIslandMesh: Mesh[] = [];
+        let deletedFaces: Face[] = [];
+        let equivalencies = [];
+        let worldToUVRatio = 0;
+
+        if (USER_SHARE_SPACE) {
+            // Sort by name so we get consistent results
+            obList.sort((a: Mesh, b: Mesh) => a.name.localeCompare(b.name));
+        }
+
+        for (let i = 0; i < obList.length; i++) {
+            let meshFaces: Face[] = [];
+            let m = obList[i];
+            polygonsArea[i] = 0;
+
+            if (!m.isVerticesDataPresent(VertexBuffer.PositionKind)) {
+                continue;
+            }
+
+            let indices = m.getIndices() as IndicesArray;
+
+            if (removeDoubles) {
+                let o = this.removeDoubles(m);
+                equivalencies[i] = o.equivalencies;
+            } else {
+                equivalencies[i] = [];
+            }
+
+            let matrix = m.getWorldMatrix();
+            let vertexData = VertexData.ExtractFromMesh(obList[i]);
+            for (let j = 0; j < indices.length; j += 3) {
+                meshFaces.push(new Face(j, vertexData, i, matrix, equivalencies[i]));
+            }
+
+            meshFaces.sort((a, b) => b.area - a.area);
+
+            // Remove small faces
+            while (meshFaces.length && meshFaces[meshFaces.length - 1].area <= SMALL_NUM) {
+                for (let j = 0; j < meshFaces[meshFaces.length - 1].uv.length; j++) {
+                    let uv = meshFaces[meshFaces.length - 1].uv[j];
+                    uv.copyFromFloats(0, 0);
+                }
+                deletedFaces.push(meshFaces.pop() as Face);
+            }
+
+            if (!meshFaces.length) {
+                continue;
+            }
+
+            for (const face of meshFaces) {
+                polygonsArea[i] += face.area;
+            }
+
+
+            let projectVecs: Vector3[] = [];
+            let newProjectVec: Vector3 = meshFaces[0].no;
+            let newProjectMeshFaces: Face[] = [];
+
+            let mostUniqueAngle: number = -1;
+            let mostUniqueIndex: number;
+
+            let tempMeshFaces = meshFaces.slice();
+
+            // This while only gathers projection vecs, faces are assigned later on.
+            while (true) {
+                for (let fIdx = tempMeshFaces.length - 1; fIdx >= 0; fIdx--) {
+                    if (Vector3.Dot(newProjectVec, tempMeshFaces[fIdx].no) > USER_PROJECTION_LIMIT_HALF_CONVERTED) {
+                        newProjectMeshFaces.push(tempMeshFaces.splice(fIdx, 1)[0]);
+                    }
+                }
+
+                let averageVec = new Vector3(0, 0, 0);
+                if (userAreaWeight === 0) {
+                    for (let j = 0; j < newProjectMeshFaces.length; j++) {
+                        averageVec.addInPlace(newProjectMeshFaces[j].no);
+                    }
+                } else if (userAreaWeight === 1) {
+                    for (let j = 0; j < newProjectMeshFaces.length; j++) {
+                        averageVec.addInPlace(newProjectMeshFaces[j].no.scale(newProjectMeshFaces[j].area));
+                    }
+                } else {
+                    for (let j = 0; j < newProjectMeshFaces.length; j++) {
+                        averageVec.addInPlace(
+                            newProjectMeshFaces[j].no.scale(
+                                newProjectMeshFaces[j].area * userAreaWeight + (1 - userAreaWeight)));
+                    }
+                }
+
+                if (averageVec.x !== 0 || averageVec.y !== 0 || averageVec.z !== 0) {
+                    // avoid NAN
+                    projectVecs.push(averageVec.normalize());
+                }
+
+                mostUniqueAngle = 1;
+                mostUniqueIndex = 0;
+
+                for (let fIdx = tempMeshFaces.length - 1; fIdx >= 0; fIdx--) {
+                    let angleDifference = -1; // 180° difference
+
+                    // Get the closest vec angle we are to.
+                    for (let j = 0; j < projectVecs.length; j++) {
+                        let p = projectVecs[j];
+                        let tempAngleDiff = Vector3.Dot(p, tempMeshFaces[fIdx].no);
+
+                        if (angleDifference < tempAngleDiff) {
+                            angleDifference = tempAngleDiff;
+                        }
+                    }
+
+                    if (angleDifference < mostUniqueAngle) {
+                        // We have a new most different angle
+                        mostUniqueIndex = fIdx;
+                        mostUniqueAngle = angleDifference;
+                    }
+                }
+
+                if (mostUniqueAngle < USER_PROJECTION_LIMIT_CONVERTED) {
+                    newProjectVec = tempMeshFaces[mostUniqueIndex].no;
+                    newProjectMeshFaces = tempMeshFaces.splice(mostUniqueIndex, 1);
+                } else {
+                    if (projectVecs.length) {
+                        break;
+                    }
+                }
+            }
+
+            if (!projectVecs.length) {
+                // Error
+                console.log("error, no projection vecs where generated, 0 area faces can cause this.");
+            }
+
+            let faceProjectionGroupList: Face[][] = [];
+            for (let i = 0; i < projectVecs.length; i++) {
+                faceProjectionGroupList.push([]);
+            }
+
+            for (let fIdx = meshFaces.length - 1; fIdx >= 0; fIdx--) {
+                let fvec = meshFaces[fIdx].no;
+                let i = projectVecs.length;
+
+                let bestAng = Vector3.Dot(fvec, projectVecs[0]);
+                let bestAngIdx = 0;
+
+                while (i - 1) {
+                    i--;
+
+                    let newAng = Vector3.Dot(fvec, projectVecs[i]);
+                    if (newAng > bestAng) {
+                        bestAng = newAng;
+                        bestAngIdx = i;
+                    }
+                }
+
+                faceProjectionGroupList[bestAngIdx].push(meshFaces[fIdx]);
+            }
+
+            for (let i = 0; i < projectVecs.length; i++) {
+                if (!faceProjectionGroupList[i].length) {
+                    continue;
+                }
+
+                let mat = projectMat(projectVecs[i]);
+
+                for (let j = 0; j < faceProjectionGroupList[i].length; j++) {
+                    let f = faceProjectionGroupList[i][j];
+                    for (let k = 0; k < f.uv.length; k++) {
+                        let proj = Vector3.TransformCoordinates(f.v[k].v, mat);
+                        f.uv[k].copyFromFloats(proj.x, proj.y);
+                    }
+                }
+            }
+
+            if (USER_SHARE_SPACE) {
+                let islandList = this.getUvIslands(faceProjectionGroupList, deletedFaces);
+                collectedIslandList = collectedIslandList.concat(islandList);
+
+                // Add copy of the island mesh for each island
+                // It will used to deduct the margin from island size the texture space
+                const meshArray : Array<Mesh> = new Array<Mesh>(islandList.length);
+                for (let meshIndex = 0; meshIndex < meshArray.length; meshIndex++) {
+                    meshArray[meshIndex] = m;
+                }
+                collectedIslandMesh = collectedIslandMesh.concat(meshArray);
+
+            } else {
+                collectedIslandList = this.getUvIslands(faceProjectionGroupList, deletedFaces);
+
+                // Add copy of the island mesh for each island
+                // It will used to deduct the margin from island size the texture space
+                collectedIslandMesh = new Array(collectedIslandList.length);
+                for (let meshIndex = 0; meshIndex < collectedIslandMesh.length; meshIndex++) {
+                    collectedIslandMesh[meshIndex] = m;
+                }
+
+                worldToUVRatio = this.packIslands(collectedIslandList, collectedIslandMesh);
+            }
+        }
+
+        if (USER_SHARE_SPACE) {
+            worldToUVRatio = this.packIslands(collectedIslandList, collectedIslandMesh);
+        }
+
+        let newUvs: FloatArray[] = [];
+        let indices: IndicesArray[] = [];
+        let vertices: FloatArray[] = [];
+        let additionnalVertexData: VertexData[] = [];
+        let additionnalUvs : Vector2[][] = [];
+        let additionnalVertices : Vector3[][] = [];
+
+        for (let i = 0; i < obList.length; i++) {
+            newUvs.push(new Float32Array(obList[i].getTotalVertices() * 2));
+            // Init to -1
+            for (let j = 0; j < newUvs[newUvs.length - 1].length; j++) {
+                newUvs[newUvs.length - 1][j] = -1;
+            }
+            indices.push(<IndicesArray>obList[i].getIndices());
+            vertices.push(<FloatArray>obList[i].getVerticesData(VertexBuffer.PositionKind));
+            additionnalVertexData.push(this.initVertexDataFromAvailableData(VertexData.ExtractFromMesh(obList[i])));
+            additionnalUvs.push([]);
+            additionnalVertices.push([]);
+        }
+
+        for (let i = 0; i < collectedIslandList.length; i++) {
+            for (let j = 0; j < collectedIslandList[i].length; j++) {
+                let f = collectedIslandList[i][j];
+                for (let k = 0; k < 3; k++) {
+                    if (newUvs[f.meshIndex][indices[f.meshIndex][(f.index + k)] * 2] < 0) {
+                        // this vertex doesn't have uv yet, we assign them
+                        newUvs[f.meshIndex][indices[f.meshIndex][(f.index + k)] * 2] = f.uv[k].x;
+                        newUvs[f.meshIndex][indices[f.meshIndex][(f.index + k)] * 2 + 1] = f.uv[k].y;
+                    } else {
+                        // This vertex already has uvs, we create a seam
+
+                        // Search existing created vertices
+                        let newUv = new Vector2(f.uv[k].x, f.uv[k].y);
+                        let newPosition = new Vector3(f.v[k].v.x, f.v[k].v.y, f.v[k].v.z);
+                        let index = -1;
+                        for (let h = 0; h < additionnalUvs[f.meshIndex].length; h++) {
+                            if (additionnalUvs[f.meshIndex][h].equals(newUv) &&
+                                additionnalVertices[f.meshIndex][h].equals(newPosition)) {
+                                index = h;
+                                break;
+                            }
+                        }
+
+                        if (index === -1) {
+                            // could not find one, we add to the list
+                            additionnalUvs[f.meshIndex].push(newUv);
+                            additionnalVertices[f.meshIndex].push(newPosition);
+                            f.pushVertexToVertexData(additionnalVertexData[f.meshIndex], k);
+                            index = additionnalUvs[f.meshIndex].length - 1;
+                        }
+
+                        indices[f.meshIndex][f.index + k] = index + vertices[f.meshIndex].length / 3;
+                    }
+                }
+            }
+        }
+
+        // Adding created vertices to the list
+        for (let meshIndex = 0; meshIndex < additionnalUvs.length; meshIndex++) {
+            if (additionnalUvs[meshIndex].length) {
+                let tempUvs = new Float32Array(additionnalUvs[meshIndex].length * 2);
+                let tempVertices = new Float32Array(additionnalUvs[meshIndex].length * 3);
+
+                let mat = obList[meshIndex].getWorldMatrix();
+                mat = mat.clone().invert();
+
+                for (let i = 0; i < additionnalUvs[meshIndex].length; i++) {
+                    tempUvs[i * 2] = additionnalUvs[meshIndex][i].x;
+                    tempUvs[i * 2 + 1] = additionnalUvs[meshIndex][i].y;
+                }
+
+                for (let i = 0; i < additionnalVertices[meshIndex].length; i++) {
+                    additionnalVertices[meshIndex][i] = Vector3.TransformCoordinates(additionnalVertices[meshIndex][i], mat);
+                    tempVertices[i * 3] = additionnalVertices[meshIndex][i].x;
+                    tempVertices[i * 3 + 1] = additionnalVertices[meshIndex][i].y;
+                    tempVertices[i * 3 + 2] = additionnalVertices[meshIndex][i].z;
+                }
+
+                additionnalVertexData[meshIndex].positions = tempVertices;
+                additionnalVertexData[meshIndex].uvs2 = tempUvs; // TODO let the possibility to choose which uv channel to replace, or straight return uv array
+                additionnalVertexData[meshIndex].indices = [];
+            }
+
+            let verticesData = VertexData.ExtractFromMesh(obList[meshIndex]);
+            verticesData.indices = indices[meshIndex];
+            verticesData.uvs2 = newUvs[meshIndex];
+            if (additionnalUvs[meshIndex].length) {
+                verticesData.merge(additionnalVertexData[meshIndex]);
+            }
+
+            verticesData.applyToMesh(obList[meshIndex]);
+            newUvs[meshIndex] = verticesData.uvs2;
+        }
+
+        // this.debugUvs(Vector2.Zero(), new Vector2(256, 256), newUvs, indices);
+
+        return [worldToUVRatio, polygonsArea];
+    }
+
+    private packIslands(islandList: Island[], islandMeshes: Mesh[]) : number {
+        if (USER_FILL_HOLES) {
+            this.mergeUvIslands(islandList);
+        }
+
+        let packBoxes = [];
+        let islandOffsetList = [];
+        let islandIdx = 0;
+
+        while (islandIdx < islandList.length) {
+            let [minx, miny, maxx, maxy] = this.boundsIslands(islandList[islandIdx]);
+            let w = maxx - minx;
+            let h = maxy - miny;
+
+            if (USER_ISLAND_MARGIN) {
+                // Uses margin as a world unit number
+                minx -= USER_ISLAND_MARGIN;
+                miny -= USER_ISLAND_MARGIN;
+                maxx += USER_ISLAND_MARGIN;
+                maxy += USER_ISLAND_MARGIN;
+
+                w = maxx - minx;
+                h = maxy - miny;
+            }
+
+            if (w < SMALL_NUM) {
+                w = SMALL_NUM;
+            }
+            if (h < SMALL_NUM) {
+                h = SMALL_NUM;
+            }
+
+            islandOffsetList.push(new Vector2(minx, miny));
+
+            // Legacy uv packer
+            // packBoxes.push({
+            //     x: 0,
+            //     y: 0,
+            //     w,
+            //     h,
+            //     islandIdx: islandIdx
+            // });
+            packBoxes.push(new BoxBlender(0, 0, w, h, islandIdx));
+            islandIdx++;
+        }
+
+        // Legacy uv packer
+        // let packDimension = BoxPacker.BoxPack2d(packBoxes);
+        let packDimension = BoxPacker.BoxPack2dBlender(packBoxes);
+
+        islandIdx = islandList.length;
+        let xFactor = 1, yFactor = 1;
+
+        if (islandIdx) {
+            xFactor = 1.0 / Math.max(packDimension.w, packDimension.h);
+            yFactor = xFactor;
+        }
+
+        for (let boxIdx = 0; boxIdx < packBoxes.length; boxIdx++) {
+            let box = packBoxes[boxIdx];
+            let islandIdx = box.index;
+
+            // Legacy uv packer
+            // let islandIdx = box.islandIdx
+
+            let xOffset = box.x - islandOffsetList[islandIdx].x;
+            let yOffset = box.y - islandOffsetList[islandIdx].y;
+
+            for (let i = 0; i < islandList[islandIdx].length; i++) {
+                let f = islandList[islandIdx][i];
+                for (let j = 0; j < f.uv.length; j++) {
+                    let uv = f.uv[j];
+                    uv.x = (uv.x + xOffset) * xFactor;
+                    uv.y = (uv.y + yOffset) * yFactor;
+                }
+            }
+
+        }
+
+        return xFactor;
+    }
+}
+
+declare interface Box {
+    x: number;
+    y: number;
+    w: number;
+    h: number;
+    islandIdx?: number;
+}
+
+class BoxBlender {
+    x: number;
+    y: number;
+    w: number;
+    h: number;
+
+    // Box vertices
+    v: BoxVert[] = [ new BoxVert(), new BoxVert(), new BoxVert(), new BoxVert()];
+
+    index: number;
+
+    constructor(x: number, y: number, w: number, h: number, index: number) {
+        this.x = x;
+        this.y = y;
+        this.w = w;
+        this.h = h;
+        this.index = index;
+    }
+
+    // Change original names
+    public v34x_update()
+    {
+        this.v[CORNERINDEX.TL].x = this.v[CORNERINDEX.BL].x;
+        this.v[CORNERINDEX.BR].x = this.v[CORNERINDEX.TR].x;
+    }
+
+    public v34y_update()
+    {
+        this.v[CORNERINDEX.TL].y = this.v[CORNERINDEX.TR].y;
+        this.v[CORNERINDEX.BR].y = this.v[CORNERINDEX.BL].y;
+    }
+
+    public xmin_set(f: number)
+    {
+        this.v[CORNERINDEX.TR].x = f + this.w;
+        this.v[CORNERINDEX.BL].x = f;
+        this.v34x_update();
+    }
+
+    public xmax_set(f: number)
+    {
+        this.v[CORNERINDEX.BL].x = f - this.w;
+        this.v[CORNERINDEX.TR].x = f;
+        this.v34x_update();
+    }
+
+    public ymin_set(f: number)
+    {
+        this.v[CORNERINDEX.TR].y = f + this.h;
+        this.v[CORNERINDEX.BL].y = f;
+        this.v34y_update();
+    }
+
+    public ymax_set(f: number)
+    {
+        this.v[CORNERINDEX.BL].y = f - this.h;
+        this.v[CORNERINDEX.TR].y = f;
+        this.v34y_update();
+    }
+
+    public xmin_get() : number
+    {
+        return this.v[CORNERINDEX.BL].x;
+    }
+
+    public xmax_get() : number
+    {
+        return this.v[CORNERINDEX.TR].x;
+    }
+
+    public ymin_get() : number
+    {
+        return this.v[CORNERINDEX.BL].y;
+    }
+
+    public ymax_get() : number
+    {
+        return this.v[CORNERINDEX.TR].y;
+    }
+
+    public intersect(box: BoxBlender) {
+        return !(this.xmin_get() + 1e-7 >= box.xmax_get() ||
+            this.ymin_get() + 1e-7 >= box.ymax_get() ||
+            this.xmax_get() - 1e-7 <= box.xmin_get() ||
+            this.ymax_get() - 1e-7 <= box.ymin_get());
+    }
+}
+
+// Corner indices
+enum CORNERINDEX {
+    BL = 0,
+    TR = 1,
+    TL = 2,
+    BR = 3,
+    MAX = 4,
+}
+
+// BLF bottom left flag
+enum CORNERFLAGS {
+    BLF = 1,
+    TRF = 2,
+    TLF = 4,
+    BRF = 8,
+    MAX = 15,
+}
+
+/**
+ * Convert the index of a vertex ranging from 0 to 3, to it's corresponding CORNERFLAG
+ * @param {number} index
+ * @returns {number} the flag
+ */
+function toFlag(index: number) : number {
+    return 1 << index;
+}
+
+class BoxVert {
+    x: number;
+    y: number;
+
+    free : number = CORNERFLAGS.MAX;  /* vert status */
+    used : boolean = false;
+    _pad : number = 23;
+    index : number;
+
+    trb : BoxBlender; /* top right box */
+    blb : BoxBlender; /* bottom left box */
+    brb : BoxBlender; /* bottom right box */
+    tlb : BoxBlender; /* top left box */
+
+    /* Store last intersecting boxes here
+     * speedup intersection testing */
+    intersection_cache: BoxBlender[] = [];
+
+    bias : number = 0;
+    _pad2 : number;
+
+    public updateBias() {
+        if (!this.used) {
+            console.warn("Vertex must be used before updating it's bias !");
+        }
+
+        this.bias = this.x * this.y * 1e-6;
+    }
+}
+
+/**
+ * Helper that pack boxes into texture space
+ */
+class BoxPacker {
+
+    /**
+     * Pack boxes into texture space
+     * @param boxes Boxes
+     */
+    public static BoxPack2d(boxes: Box[]) {
+        // calculate total box area and maximum box width
+        let area = 0;
+        let maxWidth = 0;
+
+        for (const box of boxes) {
+            area += box.w * box.h;
+            maxWidth = Math.max(maxWidth, box.w);
+        }
+
+        // sort the boxes for insertion by height, descending
+        boxes.sort((a, b) => b.h - a.h);
+
+        // aim for a squarish resulting container,
+        // slightly adjusted for sub-100% space utilization
+        const startWidth = Math.max(Math.ceil(Math.sqrt(area / 0.95)), maxWidth);
+
+        // start with a single empty space, unbounded at the bottom
+        const spaces : Box[] = [{x: 0, y: 0, w: startWidth, h: Infinity}];
+
+        let width = 0;
+        let height = 0;
+
+        for (const box of boxes) {
+            // look through spaces backwards so that we check smaller spaces first
+            for (let i = spaces.length - 1; i >= 0; i--) {
+                const space = spaces[i];
+
+                // look for empty spaces that can accommodate the current box
+                if (box.w > space.w || box.h > space.h) { continue; }
+
+                // found the space; add the box to its top-left corner
+                // |-------|-------|
+                // |  box  |       |
+                // |_______|       |
+                // |         space |
+                // |_______________|
+                box.x = space.x;
+                box.y = space.y;
+
+                height = Math.max(height, box.y + box.h);
+                width = Math.max(width, box.x + box.w);
+
+                if (box.w === space.w && box.h === space.h) {
+                    // space matches the box exactly; remove it
+                    const last = spaces.pop();
+                    if (i < spaces.length) { spaces[i] = last as Box; }
+
+                } else if (box.h === space.h) {
+                    // space matches the box height; update it accordingly
+                    // |-------|---------------|
+                    // |  box  | updated space |
+                    // |_______|_______________|
+                    space.x += box.w;
+                    space.w -= box.w;
+
+                } else if (box.w === space.w) {
+                    // space matches the box width; update it accordingly
+                    // |---------------|
+                    // |      box      |
+                    // |_______________|
+                    // | updated space |
+                    // |_______________|
+                    space.y += box.h;
+                    space.h -= box.h;
+
+                } else {
+                    // otherwise the box splits the space into two spaces
+                    // |-------|-----------|
+                    // |  box  | new space |
+                    // |_______|___________|
+                    // | updated space     |
+                    // |___________________|
+                    spaces.push({
+                        x: space.x + box.w,
+                        y: space.y,
+                        w: space.w - box.w,
+                        h: box.h
+                    });
+                    space.y += box.h;
+                    space.h -= box.h;
+                }
+                break;
+            }
+        }
+
+        return {
+            w: width, // container width
+            h: height, // container height
+            fill: (area / (width * height)) || 0 // space utilization
+        };
+    }
+
+    /**
+     * Pack boxes to the lower left hand corner
+     * TODO : use must be fixed
+     */
+    static BoxPack2dBlender(boxes: BoxBlender[]) {
+        // Sort boxes by area
+        boxes.sort((a, b) => (b.w * b.h) - (a.w * a.h));
+
+        // total
+        let tot = Vector2.Zero();
+
+        const vertices: BoxVert[] = [];
+        const vertexPackIndices : number[] = [];
+
+        // Initialize boxes vertices, and vertices boxes
+        let index = 0;
+        for (const box of boxes) {
+            const topRightVertex = new BoxVert();
+            topRightVertex.index = index++;
+            topRightVertex.trb = box;
+            topRightVertex.free &= ~CORNERFLAGS.TRF;
+            box.v[CORNERINDEX.BL] = topRightVertex;
+            vertices.push(topRightVertex);
+
+            const bottomLeftVertex = new BoxVert();
+            bottomLeftVertex.index = index++;
+            bottomLeftVertex.blb = box;
+            bottomLeftVertex.free &= ~CORNERFLAGS.BLF;
+            box.v[CORNERINDEX.TR] = bottomLeftVertex;
+            vertices.push(bottomLeftVertex);
+
+            const bottomRightVertex = new BoxVert();
+            bottomRightVertex.index = index++;
+            bottomRightVertex.brb = box;
+            bottomRightVertex.free &= ~CORNERFLAGS.BRF;
+            box.v[CORNERINDEX.TL] = bottomRightVertex;
+            vertices.push(bottomRightVertex);
+
+            const topLeftVertex = new BoxVert();
+            topLeftVertex.index = index++;
+            topLeftVertex.tlb = box;
+            topLeftVertex.free &= ~CORNERFLAGS.TLF;
+            box.v[CORNERINDEX.BR] = topLeftVertex;
+            vertices.push(topLeftVertex);
+        }
+
+        // Fit the first before entering the firstBox fitting loop
+        let firstBox = boxes[0];
+
+        // Update free neighboors state
+        firstBox.v[CORNERINDEX.BL].free = 0; // No more adjacent space
+        // This vextex stick to the left border
+        firstBox.v[CORNERINDEX.TL].free &= ~(CORNERFLAGS.TLF | CORNERFLAGS.BLF);
+        // This vextex stick to the bottom border
+        firstBox.v[CORNERINDEX.BR].free &= ~(CORNERFLAGS.BLF | CORNERFLAGS.BRF);
+
+        // Total used space
+        tot.x = firstBox.w;
+        tot.y = firstBox.h;
+
+        // Set firstBox vertices position
+        firstBox.xmin_set(0);
+        firstBox.ymin_set(0);
+        firstBox.x = 0;
+        firstBox.y = 0;
+
+        for (const boxVertex of firstBox.v) {
+            boxVertex.used = true;
+
+            if (USE_PACK_BIAS) {
+                boxVertex.updateBias();
+            }
+        }
+
+        for (let cornerIndex = 0; cornerIndex < CORNERINDEX.MAX - 1; cornerIndex++) {
+            vertexPackIndices.push(firstBox.v[cornerIndex + 1].index);
+        }
+
+        // Main firstBox fitting loop
+        // for (const box of boxes) {
+        for (let boxIndex = 1; boxIndex < boxes.length; boxIndex++) {
+            const box = boxes[boxIndex];
+
+            const sortVertices = (index1: number, index2: number) => {
+                const v1 = vertices[index1];
+                const v2 = vertices[index2];
+                let a1, a2;
+
+                if (USE_FREE_STRIP) {
+                    /* push free verts to the end so we can strip */
+                    if (v1.free == 0 && v2.free == 0) {
+                        return  0;
+                    } else if (v1.free == 0) {
+                        return  1;
+                    } else if (v2.free == 0) {
+                        return -1;
+                    }
+                }
+
+                a1 = Math.max(v1.x + box.w, v1.y + box.h);
+                a2 = Math.max(v2.x + box.w, v2.y + box.h);
+
+                if (USE_PACK_BIAS) {
+                    a1 += v1.bias;
+                    a2 += v2.bias;
+                }
+
+                /* sort largest to smallest */
+                if (a1 > a2) {
+                    return 1;
+                } else if (a1 < a2) {
+                    return -1;
+                }
+                return 0;
+            };
+
+            vertexPackIndices.sort(sortVertices);
+
+            // Find vertices fully used and remove them from the vertex pack to speed up vertices loop
+            if (USE_FREE_STRIP) {
+                let index = vertexPackIndices.length - 1;
+
+                while (index != 0 && vertices[vertexPackIndices[index]].free == 0) {
+                    vertexPackIndices.pop();
+                    index--;
+                }
+            }
+
+            let intersection = true;
+
+            for (let i = 0; i < vertexPackIndices.length && intersection; i++) {
+                const vertex = vertices[vertexPackIndices[i]];
+
+                /**
+                 * This vert has a free quadrant
+                 * Test if we can place the firstBox here
+                 * vert->free & quad_flags[cornerIndex] - Checks
+                 */
+                for (let quadrantIndex = 0; quadrantIndex < CORNERINDEX.MAX && intersection; quadrantIndex++) {
+                    if (vertex.free & toFlag(quadrantIndex)) {
+                        switch (quadrantIndex) {
+                            case CORNERINDEX.BL: {
+                                box.xmax_set(vertex.x);
+                                box.ymax_set(vertex.y);
+                                break;
+                            }
+                            case CORNERINDEX.TR: {
+                                box.xmin_set(vertex.x);
+                                box.ymin_set(vertex.y);
+                                break;
+                            }
+                            case CORNERINDEX.TL: {
+                                box.xmax_set(vertex.x);
+                                box.ymin_set(vertex.y);
+                                break;
+                            }
+                            case CORNERINDEX.BR: {
+                                box.xmin_set(vertex.x);
+                                box.ymax_set(vertex.y);
+                                break;
+                            }
+                        }
+
+                        /**
+                         * Now we need to check that the firstBox intersects
+                         * with any other boxes
+                         * Assume no intersection...
+                         */
+                        intersection = false;
+                        if (box.xmin_get() < 0 || box.ymin_get() < 0
+                            || (vertex.intersection_cache[quadrantIndex] && box.intersect(vertex.intersection_cache[quadrantIndex]!))) {
+                            /**
+                             * Here we check that the last intersected
+                             * firstBox will intersect with this one using
+                             * isect_cache that can store a pointer to a
+                             * firstBox for each quadrant
+                             * big speedup
+                             */
+                            intersection = true;
+                        } else {
+                            /**
+                             * do a full search for colliding firstBox
+                             * this is really slow, some spatially divided
+                             * data-structure would be better
+                             */
+                            // As boxes are sorted we know that only previous boxes already placed, so we can break once we find the current firstBox
+                            for (let testBoxIndex = 0; box !== boxes[testBoxIndex]; testBoxIndex++) {
+                                if (box.intersect(boxes[testBoxIndex])) {
+                                    vertex.intersection_cache[quadrantIndex] = boxes[testBoxIndex];
+                                    intersection = true;
+                                    break;
+                                }
+                            }
+                        }
+
+                        if (!intersection) {
+                            tot = Vector2.Maximize(tot, new Vector2(box.xmax_get(), box.ymax_get()));
+
+                            // Update the free quadrants states
+                            vertex.free &= ~toFlag(quadrantIndex);
+
+                            switch (quadrantIndex) {
+                                case CORNERINDEX.TR: {
+                                    box.v[CORNERINDEX.BL] = vertex;
+                                    vertex.trb = box;
+                                    break;
+                                }
+                                case CORNERINDEX.TL: {
+                                    box.v[CORNERINDEX.BR] = vertex;
+                                    vertex.tlb = box;
+                                    break;
+                                }
+                                case CORNERINDEX.BR: {
+                                    box.v[CORNERINDEX.TL] = vertex;
+                                    vertex.brb = box;
+                                    break;
+                                }
+                                case CORNERINDEX.BL: {
+                                    box.v[CORNERINDEX.TR] = vertex;
+                                    vertex.blb = box;
+                                    break;
+                                }
+                            }
+
+                            /**
+                             * Mask free flags for verts that are
+                             * on the bottom or side so we don't get
+                             * boxes outside the given rectangle ares
+                             *
+                             * We can do an else/if here because only the first
+                             * firstBox can be at the very bottom left corner
+                             */
+                            if (box.xmin_get() <= 0) {
+                                box.v[CORNERINDEX.TL].free &= ~(CORNERFLAGS.TLF | CORNERFLAGS.BLF);
+                                box.v[CORNERINDEX.BL].free &= ~(CORNERFLAGS.TLF | CORNERFLAGS.BLF);
+                            }
+                            else if (box.ymin_get() <= 0) {
+                                box.v[CORNERINDEX.BL].free &= ~(CORNERFLAGS.BRF | CORNERFLAGS.BLF);
+                                box.v[CORNERINDEX.BR].free &= ~(CORNERFLAGS.BRF | CORNERFLAGS.BLF);
+                            }
+
+                            /**
+                             * The following block of code does a logical
+                             * check with 2 adjacent boxes, its possible to
+                             * flag verts on one or both of the boxes
+                             * as being used by checking the width or
+                             * height of both boxes
+                             *
+                             * Vertically
+                             */
+                            if (vertex.trb && vertex.tlb && (box === vertex.trb || box === vertex.tlb)) {
+                                if (Math.abs(vertex.tlb.h - vertex.trb.h) < 1e-6) {
+                                    if (USE_MERGE) {
+                                        const mask = CORNERFLAGS.BLF | CORNERFLAGS.BRF;
+
+                                        if (vertex.trb.v[CORNERINDEX.TL].used) {
+                                            vertex.trb.v[CORNERINDEX.TL].free &= vertex.tlb.v[CORNERINDEX.TR].free & ~mask;
+                                            vertex.tlb.v[CORNERINDEX.TR] = vertex.trb.v[CORNERINDEX.TL];
+                                        } else {
+                                            vertex.tlb.v[CORNERINDEX.TR].free &= vertex.trb.v[CORNERINDEX.TL].free & ~mask;
+                                            vertex.trb.v[CORNERINDEX.TL] = vertex.tlb.v[CORNERINDEX.TR];
+                                        }
+                                    } else {
+                                        vertex.tlb.v[CORNERINDEX.TR].free &= ~CORNERFLAGS.BLF;
+                                        vertex.trb.v[CORNERINDEX.TL].free &= ~CORNERFLAGS.BRF;
+                                    }
+                                } else if (vertex.tlb.h > vertex.trb.h) {
+                                    vertex.trb.v[CORNERINDEX.TL].free &= ~(CORNERFLAGS.BLF | CORNERFLAGS.TLF);
+                                } else {
+                                    vertex.tlb.v[CORNERINDEX.TR].free &= ~(CORNERFLAGS.BRF | CORNERFLAGS.TRF);
+                                }
+                            }
+
+                            else if (vertex.brb && vertex.blb && (box === vertex.brb || box === vertex.blb)) {
+                                if (Math.abs(vertex.blb.h - vertex.brb.h) < 1e-6) {
+                                    if (USE_MERGE) {
+                                        const mask = CORNERFLAGS.TLF | CORNERFLAGS.TRF;
+
+                                        if (vertex.blb.v[CORNERINDEX.BR].used) {
+                                            vertex.blb.v[CORNERINDEX.BR].free &= vertex.brb.v[CORNERINDEX.BL].free & ~mask;
+                                            vertex.brb.v[CORNERINDEX.BL] = vertex.blb.v[CORNERINDEX.BR];
+                                        } else {
+                                            vertex.brb.v[CORNERINDEX.BL].free &= vertex.blb.v[CORNERINDEX.BR].free & ~mask;
+                                            vertex.blb.v[CORNERINDEX.BR] = vertex.brb.v[CORNERINDEX.BL];
+                                        }
+                                    } else {
+                                        vertex.blb.v[CORNERINDEX.BR].free &= ~CORNERFLAGS.TRF;
+                                        vertex.brb.v[CORNERINDEX.BL].free &= ~CORNERFLAGS.TLF;
+                                    }
+                                } else if (vertex.blb.h > vertex.brb.h) {
+                                    vertex.brb.v[CORNERINDEX.BL].free &= ~(CORNERFLAGS.BLF | CORNERFLAGS.TLF);
+                                } else {
+                                    vertex.blb.v[CORNERINDEX.BR].free &= ~(CORNERFLAGS.BRF | CORNERFLAGS.TRF);
+                                }
+                            }
+
+                            // Horizontally
+                            else if (vertex.tlb && vertex.blb && (box === vertex.tlb || box === vertex.blb)) {
+                                if (Math.abs(vertex.tlb.w - vertex.blb.w) < 1e-6) {
+                                    if (USE_MERGE) {
+                                        const mask = CORNERFLAGS.TRF | CORNERFLAGS.BRF;
+
+                                        if (vertex.blb.v[CORNERINDEX.TL].used) {
+                                            vertex.blb.v[CORNERINDEX.TL].free &= vertex.tlb.v[CORNERINDEX.BL].free & ~mask;
+                                            vertex.tlb.v[CORNERINDEX.BL] = vertex.blb.v[CORNERINDEX.TL];
+                                        } else {
+                                            vertex.tlb.v[CORNERINDEX.BL].free &= vertex.blb.v[CORNERINDEX.TL].free & ~mask;
+                                            vertex.blb.v[CORNERINDEX.TL] = vertex.tlb.v[CORNERINDEX.BL];
+                                        }
+                                    } else {
+                                        vertex.blb.v[CORNERINDEX.TL].free &= ~CORNERFLAGS.TRF;
+                                        vertex.tlb.v[CORNERINDEX.BL].free &= ~CORNERFLAGS.BRF;
+                                    }
+                                } else if (vertex.tlb.w > vertex.blb.w) {
+                                    vertex.blb.v[CORNERINDEX.TL].free &= ~(CORNERFLAGS.TLF | CORNERFLAGS.TRF);
+                                } else {
+                                    vertex.tlb.v[CORNERINDEX.BL].free &= ~(CORNERFLAGS.BLF | CORNERFLAGS.BRF);
+                                }
+                            }
+                            else if (vertex.trb && vertex.brb && (box === vertex.trb || box === vertex.brb)) {
+                                if (Math.abs(vertex.trb.w - vertex.brb.w) < 1e-6) {
+                                    if (USE_MERGE) {
+                                        const mask = CORNERFLAGS.TLF | CORNERFLAGS.BLF;
+
+                                        if (vertex.brb.v[CORNERINDEX.TR].used) {
+                                            vertex.brb.v[CORNERINDEX.TR].free &= vertex.trb.v[CORNERINDEX.BR].free & ~mask;
+                                            vertex.trb.v[CORNERINDEX.BR] = vertex.brb.v[CORNERINDEX.TR];
+                                        } else {
+                                            vertex.trb.v[CORNERINDEX.BR].free &= vertex.brb.v[CORNERINDEX.TR].free & ~mask;
+                                            vertex.brb.v[CORNERINDEX.TR] = vertex.trb.v[CORNERINDEX.BR];
+                                        }
+                                    } else {
+                                        vertex.brb.v[CORNERINDEX.TR].free &= ~CORNERFLAGS.TLF;
+                                        vertex.trb.v[CORNERINDEX.BR].free &= ~CORNERFLAGS.BLF;
+                                    }
+                                } else if (vertex.trb.w > vertex.brb.w) {
+                                    vertex.brb.v[CORNERINDEX.TR].free &= ~(CORNERFLAGS.TLF | CORNERFLAGS.TRF);
+                                } else {
+                                    vertex.trb.v[CORNERINDEX.BR].free &= ~(CORNERFLAGS.BLF | CORNERFLAGS.BRF);
+                                }
+                            }
+
+                            for (const boxVertex of box.v) {
+                                if (!boxVertex.used) {
+                                    boxVertex.used = true;
+
+                                    if (USE_PACK_BIAS) {
+                                        boxVertex.updateBias();
+                                    }
+
+                                    vertexPackIndices.push(boxVertex.index);
+                                }
+                            }
+
+                            box.x = box.xmin_get();
+                            box.y = box.ymin_get();
+                        }
+                    }
+                }
+            }
+        }
+
+        // BoxPacker.debugFitAABB(boxes, tot.x, tot.y);
+
+        return {
+            w: tot.x,
+            h: tot.y,
+            fill: 1
+        };
+    }
+
+    static debugFitAABB(boxes: BoxBlender[], w: number, h: number) {
+        let canvas = document.createElement("canvas");
+        let ctx = canvas.getContext("2d") as CanvasRenderingContext2D;
+        const width = 1024;
+        const height = 1024;
+
+        document.body.appendChild(canvas);
+        canvas.width = width;
+        canvas.height = height;
+        canvas.style.position = "absolute";
+        canvas.style.zIndex = "10";
+        canvas.style.top = "0px";
+        canvas.style.left = "0px";
+        canvas.onclick = () => {
+            canvas.style.display = "none";
+        };
+
+        ctx.clearRect(0, 0, width, height);
+        // ctx.fillStyle = "white";
+        // ctx.fillRect(0, 0, width, height);
+        ctx.scale(width, height);
+        ctx.lineWidth = 0.001;
+
+        for (const box of boxes) {
+            ctx.beginPath();
+            ctx.moveTo((box.x / w), (box.y / h));
+
+            ctx.lineTo(((box.x + box.w) / w), (box.y / h));
+            ctx.moveTo(((box.x + box.w) / w), (box.y / h));
+
+            ctx.lineTo(((box.x + box.w) / w), ((box.y + box.h) / h));
+            ctx.moveTo(((box.x + box.w) / w), ((box.y + box.h) / h));
+
+            ctx.lineTo((box.x / w), ((box.y + box.h) / h));
+            ctx.moveTo((box.x / w), ((box.y + box.h) / h));
+
+            ctx.lineTo((box.x / w), (box.y / h));
+            ctx.closePath();
+
+            ctx.strokeStyle = "green";
+            ctx.stroke();
+        }
+    }
+}